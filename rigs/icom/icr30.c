--- conflicted
+++ resolved
@@ -229,10 +229,7 @@
     .set_conf = icom_set_conf,
     .get_conf = icom_get_conf,
     .set_powerstat = icom_set_powerstat,
-<<<<<<< HEAD
-=======
     .get_powerstat = icom_get_powerstat,
->>>>>>> 09f2ca78
 
     .priv = (void *)& icr30_priv_caps,
     .rig_init =   icom_init,
