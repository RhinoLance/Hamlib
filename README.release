
This file is a release HOWTO, more or less a reminder before releasing
a new version of Hamlib.

TODO:   With the switch to Git SCM discuss the use of branches
        for releases and point releases.

Before deciding release:
-----------------------
* Anticipate what problems would users experience with the new release,
  so you can fix the problems before making the release.
  Basically, this is making sure the package will compile on a whole
  breed of systems (arch, OS, library, gcc, etc. combo),
  that there's no regression, and the API evolution is managed well.

* Announce version freeze on hamlib-developer mailing list,
  so developers have time to check in their contributions.
  In order to provide for a timely release schedule with the popular
  Ubuntu distribution, announcing a freeze around January 1 and July 1
  of each year will provide about a month of testing before release.

* Update the configuration:
    clean the tree:
        make dist clean; git clean -dxf

Releasing Hamlib:
----------------
In the master branch of your local repository (the key to working with Git
is that all work is committed to the local repository and then pushed to the
remote repository, "origin"):

* Assure the local repository is sync'ed with origin/master:
    git fetch
    git status

  At this point Git may produce a message such as:

  $ git status
  # On branch master
  # Your branch is behind 'origin/master' by 2 commits, and can be fast-forwarded.
  #
  nothing to commit (working directory clean)

  As there appear to be no conflicts, the following command will sync your
  local repository to origin/master:

  $ git reset --hard origin/master
  HEAD is now at 522229d chmod +x autogen.sh

    Thanks, Kamal Mostafa, KA6MAL

* Update NEWS, TODO, AUTHORS

* Commit the changes to master:
  git status        # Assure that only the previous files are modified
  git commit -a     # Commit all modified files locally

* Create a new branch for the release:
  git branch Hamlib-1.2.15

* Push the changes (check for validity):
  git push origin       # pushes previous commit to sf.net repository
<<<<<<< HEAD
  git push -u origin Hamlib-1.2.14         # push the branch and set "upstream"
=======
  git push -u origin Hamlib-1.2.15         # push the branch and set "upstream"
>>>>>>> 938f3305

* Update the version in the macro AC_INIT of configure.ac (advance to next
  version, e.g. 1.2.16~git) and the libhamlib_la_LDFLAGS value in
  src/Makefile.am and c++/Makefile.am to match. e.g.:
  libhamlib_la_LDFLAGS = $(WINLDFLAGS) $(OSXLDFLAGS) -no-undefined -version-info @ABI_VERSION@:16:0

  Note that -version-info is a libtool flag and reflects ABI compatibility.
  In @ABI_VERSION@:16:0, ABI_VERSION is set in configure.ac, 16 is the
  revision, and :0 should remain 0.  When the API is changed, ABI_VERSION
  will be advanced, and revision (e.g. :16) will be reset to 0.

  Format is ABI version:revision:age.  Setting age to other than 0 causes
  strange DLL naming in Win32 cross-compile builds.

* Commit the changes to configure.ac and src/Makefile.am and push them to
  the remote repository.

At this point the master branch is ahead of the new release branch, however,
the version in the branch's version needs to have the "~git" changed to "~rc1"
which will be advanced for the next release candidate or stripped for final
release:

* Checkout the release branch:
  git checkout Hamlib-1.2.15

* Edit config.ac, commit it and push it.  The branch is now ready for
  rc testing/release.

* Build source tarball from a cleaned tree (as above):
    ./autogen.sh
    make dist

    The resulting tarball--hamlib-1.x.y[.z].tar.gz--should be tested as much
    as possible to assure compilation integrity. etc.


Win32 binary build release
--------------------------

A new helper script is available in the scripts/ directory, build-win32.sh.
See README.build-win32 for information on prerequisites, etc.

* Build Windows DLL with cdecl convention using build-win32.sh

* Build Windows DLL with stdcall convention (script in progress):
  Ditto but with HAMLIB_API set to __stdcall in include/hamlib/rig_dll.h before re-compiling.
  Subsitute cdecl by stdcall in README.txt.


* Release the file(s)
  - https://sourceforge.net/projects/hamlib/files/
  - Select Hamlib
  - Click Add Folder, name it X.Y.Z[.a]
  - Select X.Y.Z[.a]
  - Click Add File button
  - Click Choose File button
  - Click Upload
  - Click on (i) icon, select appropriate OS for "Default Download"

* Update http://www.hamlib.org Wiki
  - Download section
      https://sourceforge.net/apps/mediawiki/hamlib/index.php?title=Download

  - Documentation (requires doxygen)
      make -C doc doc
      ssh -t USER,hamlib@shell.sourceforge.net create
      mkdir /home/project-web/hamlib/htdocs/manuals/x-y-z
      scp -r doc/html/* USER,hamlib@shell.sourceforge.net:/home/project-web/hamlib/htdocs/manuals/x-y-z/.
      Edit Wiki Documentation section

  - Supported Radios/Rotators
      make -C tests rigmatrix.html
      ssh -t USER,hamlib@shell.sourceforge.net create
      scp -r tests/sup-info/* USER,hamlib@shell.sourceforge.net:/home/project-web/hamlib/htdocs/sup-info/.

* Notify various sites:
  - Sourceforge/News: https://sourceforge.net/news/submit.php?group_id=8305
  - Freshmeat: http://freshmeat.net/projects/hamlib
  - http://radio.linux.org.au/pkgdetail.phtml?pkgid=243 Linux Hamradio App: rigctl category

* Send announce to mailing lists: [ANN] hamlib-developer, linux-ham,
  debian-hams, fldigi-alpha, ham-linux

To advertise:
- list the rigs supported so far,
- what was major work achieved,
- where we're heading,
- what kind of support we need
<|MERGE_RESOLUTION|>--- conflicted
+++ resolved
@@ -60,11 +60,7 @@
 
 * Push the changes (check for validity):
   git push origin       # pushes previous commit to sf.net repository
-<<<<<<< HEAD
-  git push -u origin Hamlib-1.2.14         # push the branch and set "upstream"
-=======
   git push -u origin Hamlib-1.2.15         # push the branch and set "upstream"
->>>>>>> 938f3305
 
 * Update the version in the macro AC_INIT of configure.ac (advance to next
   version, e.g. 1.2.16~git) and the libhamlib_la_LDFLAGS value in
