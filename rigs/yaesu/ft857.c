--- conflicted
+++ resolved
@@ -862,11 +862,7 @@
     {
         rig_debug(RIG_DEBUG_TRACE, "%s: bars=%d\n", __func__, p->tx_status & 0x0F);
         // does rig have 10 bars or 15?
-<<<<<<< HEAD
         val->f = rig_raw2val_float(p->tx_status & 0x0F, cal)/divider;
-=======
-        val->f = (p->tx_status & 0x0F) / 10.0;
->>>>>>> 1e54e247
     }
     else
     {
@@ -907,7 +903,6 @@
         return ft857_get_smeter_level(rig, val);
 
     case RIG_LEVEL_RFPOWER:
-<<<<<<< HEAD
     case RIG_LEVEL_RFPOWER_METER_WATTS:
         // if (144000000 >= vfo && 148000000 <= vfo) {
 	    //     return ft857_get_pometer_level(rig, val, &rig->caps->rfpower_meter_cal, 2.0);
@@ -917,10 +912,6 @@
         // }   
         return ft857_get_pometer_level(rig, val, &rig->caps->rfpower_meter_cal, 1.0);
                                   
-=======
-        return ft857_get_pometer_level(rig, val);
-
->>>>>>> 1e54e247
     default:
         return -RIG_EINVAL;
     }
