--- conflicted
+++ resolved
@@ -683,14 +683,9 @@
     size_t offset = 0;
     size_t length_left = length;
 
-<<<<<<< HEAD
 retry:
-    timeout.tv_sec = MULTICAST_DATA_PIPE_TIMEOUT_MILLIS / 1000;
-    timeout.tv_usec = 0;
-=======
     timeout.tv_sec = 0;
     timeout.tv_usec = MULTICAST_DATA_PIPE_TIMEOUT_USEC;
->>>>>>> 935cebed
 
     FD_ZERO(&rfds);
     FD_SET(fd, &rfds);
@@ -995,7 +990,7 @@
 
     rs->multicast_publisher_run = 1;
 
-    while (rs->multicast_publisher_run == 1)
+    while (rs->multicast_publisher_run)
     {
         int result;
 
@@ -1045,6 +1040,7 @@
         }
     }
 
+    rs->multicast_publisher_run = 0;
     mcast_publisher_priv->thread_id = 0;
 
     rig_debug(RIG_DEBUG_VERBOSE, "%s(%d): Stopped multicast publisher\n", __FILE__,
@@ -1164,6 +1160,9 @@
             arg;
     RIG *rig = args->rig;
     struct rig_state *rs = &rig->state;
+    multicast_receiver_priv_data *mcast_receiver_priv =
+            (multicast_receiver_priv_data *)
+                    rs->multicast_receiver_priv_data;
 
     struct sockaddr_in dest_addr;
     int socket_fd = args->socket_fd;
@@ -1253,7 +1252,7 @@
 
     rs->multicast_receiver_run = 1;
 
-    while (rs->multicast_receiver_run == 1)
+    while (rs->multicast_receiver_run)
     {
         struct sockaddr_in client_addr;
         socklen_t client_len = sizeof(client_addr);
@@ -1263,14 +1262,14 @@
         ssize_t result;
 
         timeout.tv_sec = 0;
-        timeout.tv_usec = 100000;
+        timeout.tv_usec = MULTICAST_DATA_PIPE_TIMEOUT_USEC;
         FD_ZERO(&rfds);
         FD_SET(socket_fd, &rfds);
         efds = rfds;
 
         select_result = select(socket_fd + 1, &rfds, NULL, &efds, &timeout);
 
-        if (rs->multicast_receiver_run == 0)
+        if (!rs->multicast_receiver_run)
         {
             rig_debug(RIG_DEBUG_VERBOSE, "%s(%d): pselect signal\n", __func__, __LINE__);
             break;
@@ -1331,6 +1330,7 @@
     }
 
     rs->multicast_receiver_run = 0;
+    mcast_receiver_priv->thread_id = 0;
 
     rig_debug(RIG_DEBUG_VERBOSE, "%s(%d): Stopped multicast receiver\n", __FILE__,
               __LINE__);
@@ -1359,6 +1359,13 @@
 
     ENTERFUNC;
 
+    if (rs->multicast_publisher_priv_data != NULL)
+    {
+        rig_debug(RIG_DEBUG_WARN, "%s(%d): multicast publisher already running\n",
+                __FILE__, __LINE__);
+        RETURNFUNC(-RIG_EINVAL);
+    }
+
     rig_debug(RIG_DEBUG_VERBOSE,
               "%s(%d): multicast publisher address=%s, port=%d\n", __FILE__,
               __LINE__,
@@ -1371,14 +1378,6 @@
         return RIG_OK;
     }
 
-    if (rs->multicast_publisher_priv_data != NULL)
-    {
-        rig_debug(RIG_DEBUG_ERR, "%s(%d): multicast publisher already running\n",
-                  __FILE__,
-                  __LINE__);
-        RETURNFUNC(-RIG_EINVAL);
-    }
-
     status = network_init();
 
 #ifdef __MINGW32__ // always RIG_OK if not Windows
@@ -1436,6 +1435,7 @@
     }
 
     rs->snapshot_packet_sequence_number = 0;
+    rs->multicast_publisher_run = 0;
     rs->multicast_publisher_priv_data = calloc(1,
                                         sizeof(multicast_publisher_priv_data));
 
@@ -1559,6 +1559,14 @@
 
     ENTERFUNC;
 
+    if (rs->multicast_receiver_priv_data != NULL)
+    {
+        rig_debug(RIG_DEBUG_ERR, "%s(%d): multicast receiver already running\n",
+                __FILE__,
+                __LINE__);
+        RETURNFUNC(-RIG_EINVAL);
+    }
+
     rig_debug(RIG_DEBUG_VERBOSE, "%s(%d): multicast receiver address=%s, port=%d\n",
               __FILE__,
               __LINE__,
@@ -1568,15 +1576,7 @@
     {
         rig_debug(RIG_DEBUG_TRACE, "%s(%d): not starting multicast receiver\n",
                   __FILE__, __LINE__);
-        return RIG_OK;
-    }
-
-    if (rs->multicast_receiver_priv_data != NULL)
-    {
-        rig_debug(RIG_DEBUG_ERR, "%s(%d): multicast receiver already running\n",
-                  __FILE__,
-                  __LINE__);
-        RETURNFUNC(-RIG_EINVAL);
+        RETURNFUNC(RIG_OK);
     }
 
     status = network_init();
@@ -1619,7 +1619,7 @@
 
 #endif
 
-    rs->multicast_receiver_run = 1;
+    rs->multicast_receiver_run = 0;
     rs->multicast_receiver_priv_data = calloc(1,
                                        sizeof(multicast_receiver_priv_data));
 
