/*
 * hamlib - (C) Frank Singleton 2000 (javabear at users.sourceforge.net)
 *              and the Hamlib Group (hamlib-developer at lists.sourceforge.net)
 *
 * newcat.c - (C) Nate Bargmann 2007 (n0nb at arrl.net)
 *            (C) Stephane Fillod 2008-2010
 *            (C) Terry Embry 2008-2010
 *            (C) David Fannin (kk6df at arrl.net)
 *
 * This shared library provides an API for communicating
 * via serial interface to any newer Yaesu radio using the
 * "new" text CAT interface.
 *
 *   This library is free software; you can redistribute it and/or
 *   modify it under the terms of the GNU Lesser General Public
 *   License as published by the Free Software Foundation; either
 *   version 2.1 of the License, or (at your option) any later version.
 *
 *   This library is distributed in the hope that it will be useful,
 *   but WITHOUT ANY WARRANTY; without even the implied warranty of
 *   MERCHANTABILITY or FITNESS FOR A PARTICULAR PURPOSE.  See the GNU
 *   Lesser General Public License for more details.
 *
 *   You should have received a copy of the GNU Lesser General Public
 *   License along with this library; if not, write to the Free Software
 *   Foundation, Inc., 51 Franklin Street, Fifth Floor, Boston, MA  02110-1301  USA
 *
 */


#ifdef HAVE_CONFIG_H
#include "config.h"
#endif

#include <stdlib.h>
#include <string.h>  /* String function definitions */
#include <math.h>

#include "hamlib/rig.h"
#include "iofunc.h"
#include "misc.h"
#include "cal.h"
#include "newcat.h"

/* global variables */
static const char cat_term = ';';             /* Yaesu command terminator */
// static const char cat_unknown_cmd[] = "?;";   /* Yaesu ? */

/* Internal Backup and Restore VFO Memory Channels */
#define NC_MEM_CHANNEL_NONE  2012
#define NC_MEM_CHANNEL_VFO_A 2013
#define NC_MEM_CHANNEL_VFO_B 2014

/* ID 0310 == 310, Must drop leading zero */
typedef enum nc_rigid_e
{
    NC_RIGID_NONE            = 0,
    NC_RIGID_FT450           = 241,
    NC_RIGID_FT450D          = 244,
    NC_RIGID_FT950           = 310,
    NC_RIGID_FT891           = 135,
    NC_RIGID_FT991           = 135,
    NC_RIGID_FT2000          = 251,
    NC_RIGID_FT2000D         = 252,
    NC_RIGID_FTDX1200        = 583,
    NC_RIGID_FTDX9000D       = 101,
    NC_RIGID_FTDX9000Contest = 102,
    NC_RIGID_FTDX9000MP      = 103,
    NC_RIGID_FTDX5000        = 362,
    NC_RIGID_FTDX3000        = 460,
    NC_RIGID_FTDX101D        = 681,
    NC_RIGID_FTDX101MP       = 682
} nc_rigid_t;


/*
 * The following table defines which commands are valid for any given
 * rig supporting the "new" CAT interface.
 */

typedef struct _yaesu_newcat_commands
{
    char                *command;
    ncboolean           ft450;
    ncboolean           ft950;
    ncboolean           ft891;
    ncboolean           ft991;
    ncboolean           ft2000;
    ncboolean           ft9000;
    ncboolean           ft5000;
    ncboolean           ft1200;
    ncboolean           ft3000;
    ncboolean           ft101;
    ncboolean           ft10;
} yaesu_newcat_commands_t;

/**
 * Yaesu FT-991 S-meter scale, default for new Yaesu rigs.
 * Determined by data from W6HN -- seems to be pretty linear
 *
 * SMeter, rig answer, %fullscale
 * S0    SM0000 0
 * S2    SM0026 10
 * S4    SM0051 20
 * S6    SM0081 30
 * S7.5  SM0105 40
 * S9    SM0130 50
 * +12db SM0157 60
 * +25db SM0186 70
 * +35db SM0203 80
 * +50db SM0237 90
 * +60db SM0255 100
 *
 * 114dB range over 0-255 referenced to S0 of -54dB
 */
const cal_table_t yaesu_default_str_cal =
{
    11,
    {
        { 0, -54, }, // S0
        { 26, -42, }, // S2
        { 51, -30, }, // S4
        { 81, -18, }, // S6
        { 105, -9, }, // S7.5
        { 130, 0, }, // S9
        { 157, 12, }, // S9+12dB
        { 186, 25, }, // S9+25dB
        { 203, 35, }, // S9+35dB
        { 237, 50, }, // S9+50dB
        { 255, 60, }, // S9+60dB
    }
};

/**
 * First cut at generic Yaesu table, need more points probably
 * based on testing by Adam M7OTP on FT-991
 */
const cal_table_float_t yaesu_default_swr_cal =
{
    5,
    {
        {12, 1.0f},
        {39, 1.35f},
        {65, 1.5f},
        {89, 2.0f},
        {242, 5.0f}
    }
};

// TODO: Provide sane defaults
const cal_table_float_t yaesu_default_alc_cal =
{
    3,
    {
        {0, 0.0f},
        {128, 1.0f},
        {255, 2.0f},
    }
};

// TODO: Provide sane defaults
const cal_table_float_t yaesu_default_comp_meter_cal =
{
    2,
    {
        {0, 0.0f},
        {255, 100.0f},
    }
};

// TODO: Provide sane defaults
const cal_table_float_t yaesu_default_rfpower_meter_cal =
{
    3,
    {
        {0, 0.0f},
        {148, 50.0f},
        {255, 100.0f},
    }
};

// TODO: Provide sane defaults
const cal_table_float_t yaesu_default_vd_meter_cal =
{
    2,
    {
        {0, 0.0f},
        {255, 1.0f},
    }
};

// TODO: Provide sane defaults
const cal_table_float_t yaesu_default_id_meter_cal =
{
    2,
    {
        {0, 0.0f},
        {255, 1.0f},
    }
};

// Easy reference to rig model -- it is set in newcat_valid_command
static ncboolean is_ft450;
static ncboolean is_ft891;
static ncboolean is_ft950;
static ncboolean is_ft991;
static ncboolean is_ft2000;
static ncboolean is_ftdx9000;
static ncboolean is_ftdx5000;
static ncboolean is_ftdx1200;
static ncboolean is_ftdx3000;
static ncboolean is_ftdx101;
static ncboolean is_ftdx10;

/*
 * Even thought this table does make a handy reference, it could be depreciated as it is not really needed.
 * All of the CAT commands used in the newcat interface are available on the FT-950, FT-2000, FT-5000, and FT-9000.
 * There are 5 CAT commands used in the newcat interface that are not available on the FT-450.
 * Thesec CAT commands are XT -TX Clarifier ON/OFF, AN - Antenna select, PL - Speech Proc Level,
 * PR - Speech Proc ON/OFF, and BC - Auto Notch filter ON/OFF.
 * The FT-450 returns -RIG_ENVAIL for these unavailable CAT commands.
 *
 * NOTE: The following table must be in alphabetical order by the
 * command.  This is because it is searched using a binary search
 * to determine whether or not a command is valid for a given rig.
 *
 * The list of supported commands is obtained from the rig's operator's
 * or CAT programming manual.
 *
 */
static const yaesu_newcat_commands_t valid_commands[] =
{
    /* Command FT-450  FT-950  FT-891  FT-991  FT-2000 FT-9000 FT-5000 FT-1200 FT-3000 FTDX101D FTDX10 */
    {"AB",     FALSE,  TRUE,   TRUE,   TRUE,   TRUE,   TRUE,   TRUE,   TRUE,   TRUE,   TRUE,   TRUE    },
    {"AC",     TRUE,   TRUE,   TRUE,   TRUE,   TRUE,   TRUE,   TRUE,   TRUE,   TRUE,   TRUE,   TRUE   },
    {"AG",     TRUE,   TRUE,   TRUE,   TRUE,   TRUE,   TRUE,   TRUE,   TRUE,   TRUE,   TRUE,   TRUE   },
    {"AI",     TRUE,   TRUE,   TRUE,   TRUE,   TRUE,   TRUE,   TRUE,   TRUE,   TRUE,   TRUE,   TRUE   },
    {"AM",     FALSE,  TRUE,   TRUE,   TRUE,   TRUE,   TRUE,   TRUE,   TRUE,   TRUE,   TRUE,   TRUE   },
    {"AN",     FALSE,  TRUE,   FALSE,  FALSE,  TRUE,   TRUE,   TRUE,   TRUE,   TRUE,   TRUE,   FALSE   },
    {"AO",     FALSE,  FALSE,  FALSE,  FALSE,  FALSE,  FALSE,  FALSE,  FALSE,  FALSE,  TRUE,   TRUE   },
    {"BA",     FALSE,  FALSE,  TRUE,   TRUE,   FALSE,  FALSE,  FALSE,   TRUE,   TRUE,  TRUE,   TRUE   },
    {"BC",     FALSE,  TRUE,   TRUE,   TRUE,   TRUE,   TRUE,   TRUE,   TRUE,   TRUE,   TRUE,   TRUE   },
    {"BD",     TRUE,   TRUE,   TRUE,   TRUE,   TRUE,   TRUE,   TRUE,   TRUE,   TRUE,   TRUE,   TRUE   },
    {"BI",     TRUE,   TRUE,   TRUE,   TRUE,   TRUE,   TRUE,   TRUE,   TRUE,   TRUE,   TRUE,   TRUE   },
    {"BM",     FALSE,  FALSE,  FALSE,  FALSE,  FALSE,  FALSE,  FALSE,  FALSE,  FALSE,  TRUE,   TRUE   },
    {"BP",     TRUE,   TRUE,   TRUE,   TRUE,   TRUE,   TRUE,   TRUE,   TRUE,   TRUE,   TRUE,   TRUE   },
    {"BS",     TRUE,   TRUE,   TRUE,   TRUE,   TRUE,   TRUE,   TRUE,   TRUE,   TRUE,   TRUE,   TRUE   },
    {"BU",     TRUE,   TRUE,   TRUE,   TRUE,   TRUE,   TRUE,   TRUE,   TRUE,   TRUE,   TRUE,   TRUE   },
    {"BY",     TRUE,   TRUE,   TRUE,   TRUE,   TRUE,   TRUE,   TRUE,   TRUE,   TRUE,   TRUE,   TRUE   },
    {"CH",     TRUE,   TRUE,   TRUE,   TRUE,   TRUE,   TRUE,   TRUE,   TRUE,   TRUE,   TRUE,   TRUE   },
    {"CN",     TRUE,   TRUE,   TRUE,   TRUE,   TRUE,   TRUE,   TRUE,   TRUE,   TRUE,   TRUE,   TRUE   },
    {"CO",     TRUE,   TRUE,   TRUE,   TRUE,   TRUE,   TRUE,   TRUE,   TRUE,   TRUE,   TRUE,   TRUE   },
    {"CS",     TRUE,   TRUE,   TRUE,   TRUE,   TRUE,   TRUE,   TRUE,   TRUE,   TRUE,   TRUE,   TRUE   },
    {"CT",     TRUE,   TRUE,   TRUE,   TRUE,   TRUE,   TRUE,   TRUE,   TRUE,   TRUE,   TRUE,   TRUE   },
    {"DA",     TRUE,   TRUE,   TRUE,   TRUE,   TRUE,   TRUE,   TRUE,   TRUE,   TRUE,   TRUE,   TRUE   },
    {"DN",     TRUE,   TRUE,   TRUE,   TRUE,   TRUE,   TRUE,   TRUE,   TRUE,   TRUE,   TRUE,   TRUE   },
    {"DT",     FALSE,  FALSE,  TRUE,   TRUE,   FALSE,  FALSE,  FALSE,  TRUE,   FALSE,  TRUE,   TRUE   },
    {"DP",     FALSE,  TRUE,   FALSE,  FALSE,  TRUE,   TRUE,   TRUE,   FALSE,  FALSE,  FALSE,  FALSE   },
    {"DS",     TRUE,   FALSE,  FALSE,  FALSE,  TRUE,   TRUE,   TRUE,   FALSE,  FALSE,  FALSE,  FALSE   },
    {"ED",     TRUE,   TRUE,   TRUE,   TRUE,   TRUE,   TRUE,   TRUE,   TRUE,   TRUE,   TRUE,   TRUE   },
    {"EK",     FALSE,  TRUE,   TRUE,   TRUE,   TRUE,   TRUE,   FALSE,  TRUE,   TRUE,   FALSE,  FALSE   },
    {"EM",     FALSE,  FALSE,  FALSE,  FALSE,  FALSE,  FALSE,  FALSE,  FALSE,  FALSE,  TRUE,   TRUE    },
    {"EN",     FALSE,  FALSE,  FALSE,  FALSE,  FALSE,  FALSE,  FALSE,   TRUE,  TRUE,   TRUE,   TRUE   },
    {"EU",     TRUE,   TRUE,   TRUE,   TRUE,   TRUE,   TRUE,   TRUE,   TRUE,   TRUE,   TRUE,   TRUE   },
    {"EX",     TRUE,   TRUE,   TRUE,   TRUE,   TRUE,   TRUE,   TRUE,   TRUE,   TRUE,   TRUE,   TRUE   },
    {"FA",     TRUE,   TRUE,   TRUE,   TRUE,   TRUE,   TRUE,   TRUE,   TRUE,   TRUE,   TRUE,   TRUE   },
    {"FB",     TRUE,   TRUE,   TRUE,   TRUE,   TRUE,   TRUE,   TRUE,   TRUE,   TRUE,   TRUE,   TRUE   },
    {"FK",     FALSE,  TRUE,   FALSE,  FALSE,  TRUE,   TRUE,   FALSE,  FALSE,  FALSE,  FALSE,  FALSE   },
    {"FN",     FALSE,  FALSE,  FALSE,  FALSE,  FALSE,  FALSE,  FALSE,  FALSE,  FALSE,  TRUE,   TRUE   },
    {"FR",     FALSE,  TRUE,   FALSE,  FALSE,  TRUE,   TRUE,   TRUE,   TRUE,   TRUE,   TRUE,   TRUE   },
    {"FS",     TRUE,   TRUE,   TRUE,   TRUE,   TRUE,   TRUE,   TRUE,   TRUE,   TRUE,   TRUE,   TRUE   },
    {"FT",     TRUE,   TRUE,   FALSE,  TRUE,   TRUE,   TRUE,   TRUE,   TRUE,   TRUE,   TRUE,   TRUE   },
    {"GT",     TRUE,   TRUE,   TRUE,   TRUE,   TRUE,   TRUE,   TRUE,   TRUE,   TRUE,   TRUE,   TRUE   },
    {"ID",     TRUE,   TRUE,   TRUE,   TRUE,   TRUE,   TRUE,   TRUE,   TRUE,   TRUE,   TRUE,   TRUE   },
    {"IF",     TRUE,   TRUE,   TRUE,   TRUE,   TRUE,   TRUE,   TRUE,   TRUE,   TRUE,   TRUE,   TRUE   },
    {"IS",     TRUE,   TRUE,   TRUE,   TRUE,   TRUE,   TRUE,   TRUE,   TRUE,   TRUE,   TRUE,   TRUE   },
    {"KM",     TRUE,   TRUE,   TRUE,   TRUE,   TRUE,   TRUE,   TRUE,   TRUE,   TRUE,   TRUE,   TRUE   },
    {"KP",     TRUE,   TRUE,   TRUE,   TRUE,   TRUE,   TRUE,   TRUE,   TRUE,   TRUE,   TRUE,   TRUE   },
    {"KR",     TRUE,   TRUE,   TRUE,   TRUE,   TRUE,   TRUE,   TRUE,   TRUE,   TRUE,   TRUE,   TRUE   },
    {"KS",     TRUE,   TRUE,   TRUE,   TRUE,   TRUE,   TRUE,   TRUE,   TRUE,   TRUE,   TRUE,   TRUE   },
    {"KY",     TRUE,   TRUE,   TRUE,   TRUE,   TRUE,   TRUE,   TRUE,   TRUE,   TRUE,   TRUE,   TRUE   },
    {"LK",     TRUE,   TRUE,   TRUE,   TRUE,   TRUE,   TRUE,   TRUE,   TRUE,   TRUE,   TRUE,   TRUE   },
    {"LM",     TRUE,   TRUE,   TRUE,   TRUE,   TRUE,   TRUE,   TRUE,   TRUE,   TRUE,   TRUE,   TRUE   },
    {"MA",     FALSE,  TRUE,   TRUE,   TRUE,   TRUE,   TRUE,   TRUE,   TRUE,   TRUE,   TRUE,   TRUE   },
    {"MB",     FALSE,  FALSE,  FALSE,  FALSE,  FALSE,  FALSE,  FALSE,  FALSE,  FALSE,  TRUE,   TRUE   },
    {"MC",     TRUE,   TRUE,   TRUE,   TRUE,   TRUE,   TRUE,   TRUE,   TRUE,   TRUE,   TRUE,   TRUE   },
    {"MD",     TRUE,   TRUE,   TRUE,   TRUE,   TRUE,   TRUE,   TRUE,   TRUE,   TRUE,   TRUE,   TRUE   },
    {"MG",     TRUE,   TRUE,   TRUE,   TRUE,   TRUE,   TRUE,   TRUE,   TRUE,   TRUE,   TRUE,   TRUE   },
    {"MK",     TRUE,   TRUE,   FALSE,  FALSE,  TRUE,   TRUE,   TRUE,   FALSE,  FALSE,  FALSE,  FALSE  },
    {"ML",     TRUE,   TRUE,   TRUE,   TRUE,   TRUE,   TRUE,   TRUE,   TRUE,   TRUE,   TRUE,   TRUE   },
    {"MR",     TRUE,   TRUE,   TRUE,   TRUE,   TRUE,   TRUE,   TRUE,   TRUE,   TRUE,   TRUE,   TRUE   },
    {"MS",     TRUE,   TRUE,   TRUE,   TRUE,   TRUE,   TRUE,   TRUE,   TRUE,   TRUE,   TRUE,   TRUE   },
    {"MT",     FALSE,  FALSE,  FALSE,  FALSE,  FALSE,  FALSE,  FALSE,  FALSE,  FALSE,  TRUE,   TRUE   },
    {"MW",     TRUE,   TRUE,   TRUE,   TRUE,   TRUE,   TRUE,   TRUE,   TRUE,   TRUE,   TRUE,   TRUE   },
    {"MX",     FALSE,  TRUE,   TRUE,   TRUE,   TRUE,   TRUE,   TRUE,   TRUE,   TRUE,   TRUE,   TRUE   },
    {"NA",     TRUE,   TRUE,   TRUE,   TRUE,   TRUE,   FALSE,  TRUE,   TRUE,   TRUE,   TRUE,   TRUE   },
    {"NB",     TRUE,   TRUE,   TRUE,   TRUE,   TRUE,   TRUE,   TRUE,   TRUE,   TRUE,   TRUE,   TRUE   },
    {"NL",     FALSE,  TRUE,   TRUE,   TRUE,   TRUE,   TRUE,   TRUE,   TRUE,   TRUE,   TRUE,   TRUE   },
    {"NR",     TRUE,   TRUE,   TRUE,   TRUE,   TRUE,   TRUE,   TRUE,   TRUE,   TRUE,   TRUE,   TRUE   },
    {"OI",     TRUE,   TRUE,   TRUE,   TRUE,   TRUE,   TRUE,   TRUE,   TRUE,   TRUE,   TRUE,   TRUE   },
    {"OS",     TRUE,   TRUE,   TRUE,   TRUE,   TRUE,   TRUE,   TRUE,   TRUE,   TRUE,   TRUE,   TRUE   },
    {"PA",     TRUE,   TRUE,   TRUE,   TRUE,   TRUE,   TRUE,   TRUE,   TRUE,   TRUE,   TRUE,   TRUE   },
    {"PB",     TRUE,   TRUE,   TRUE,   TRUE,   TRUE,   TRUE,   TRUE,   TRUE,   TRUE,   TRUE,   TRUE   },
    {"PC",     TRUE,   TRUE,   TRUE,   TRUE,   TRUE,   TRUE,   TRUE,   TRUE,   TRUE,   TRUE,   TRUE   },
    {"PL",     FALSE,  TRUE,   TRUE,   TRUE,   TRUE,   TRUE,   TRUE,   TRUE,   TRUE,   TRUE,   TRUE   },
    {"PR",     FALSE,  TRUE,   TRUE,   TRUE,   TRUE,   TRUE,   TRUE,   TRUE,   TRUE,   TRUE,   TRUE   },
    {"PS",     TRUE,   TRUE,   TRUE,   TRUE,   TRUE,   TRUE,   TRUE,   TRUE,   TRUE,   TRUE,   TRUE   },
    {"QI",     TRUE,   TRUE,   TRUE,   TRUE,   TRUE,   TRUE,   TRUE,   TRUE,   TRUE,   TRUE,   TRUE   },
    {"QR",     TRUE,   TRUE,   TRUE,   TRUE,   TRUE,   TRUE,   TRUE,   TRUE,   TRUE,   TRUE,   TRUE   },
    {"QS",     TRUE,   TRUE,   TRUE,   TRUE,   TRUE,   TRUE,   TRUE,   TRUE,   TRUE,   TRUE,   TRUE   },
    {"RA",     TRUE,   TRUE,   TRUE,   TRUE,   TRUE,   TRUE,   TRUE,   TRUE,   TRUE,   TRUE,   TRUE   },
    {"RC",     TRUE,   TRUE,   TRUE,   TRUE,   TRUE,   TRUE,   TRUE,   TRUE,   TRUE,   TRUE,   TRUE   },
    {"RD",     TRUE,   TRUE,   TRUE,   TRUE,   TRUE,   TRUE,   TRUE,   TRUE,   TRUE,   TRUE,   TRUE   },
    {"RF",     FALSE,  TRUE,   FALSE,  FALSE,  TRUE,   TRUE,   TRUE,   TRUE,   TRUE,   TRUE,   TRUE   },
    {"RG",     TRUE,   TRUE,   TRUE,   TRUE,   TRUE,   TRUE,   TRUE,   TRUE,   TRUE,   TRUE,   TRUE   },
    {"RI",     TRUE,   TRUE,   TRUE,   TRUE,   TRUE,   TRUE,   TRUE,   TRUE,   TRUE,   TRUE,   TRUE   },
    {"RL",     TRUE,   TRUE,   TRUE,   TRUE,   TRUE,   TRUE,   TRUE,   TRUE,   TRUE,   TRUE,   TRUE   },
    {"RM",     TRUE,   TRUE,   TRUE,   TRUE,   TRUE,   TRUE,   TRUE,   TRUE,   TRUE,   TRUE,   TRUE   },
    {"RO",     FALSE,  TRUE,   FALSE,  FALSE,  TRUE,   TRUE,   TRUE,   TRUE,   TRUE,   FALSE,  FALSE   },
    {"RP",     TRUE,   FALSE,  FALSE,  FALSE,  FALSE,  FALSE,  FALSE,  FALSE,  FALSE,  FALSE,  FALSE   },
    {"RS",     TRUE,   TRUE,   TRUE,   TRUE,   TRUE,   TRUE,   TRUE,   TRUE,   TRUE,   TRUE,   TRUE   },
    {"RT",     TRUE,   TRUE,   FALSE,  TRUE,   TRUE,   TRUE,   TRUE,   TRUE,   TRUE,   TRUE,   TRUE   },
    {"RU",     TRUE,   TRUE,   TRUE,   TRUE,   TRUE,   TRUE,   TRUE,   TRUE,   TRUE,   TRUE,   TRUE   },
    {"SC",     TRUE,   TRUE,   TRUE,   TRUE,   TRUE,   TRUE,   TRUE,   TRUE,   TRUE,   TRUE,   TRUE   },
    {"SD",     TRUE,   TRUE,   TRUE,   TRUE,   TRUE,   TRUE,   TRUE,   TRUE,   TRUE,   TRUE,   TRUE   },
    {"SF",     FALSE,  TRUE,   FALSE,  FALSE,  TRUE,   TRUE,   TRUE,   TRUE,   TRUE,   TRUE,   TRUE   },
    {"SH",     TRUE,   TRUE,   TRUE,   TRUE,   TRUE,   TRUE,   TRUE,   TRUE,   TRUE,   TRUE,   TRUE   },
    {"SM",     TRUE,   TRUE,   TRUE,   TRUE,   TRUE,   TRUE,   TRUE,   TRUE,   TRUE,   TRUE,   TRUE   },
    {"SQ",     TRUE,   TRUE,   TRUE,   TRUE,   TRUE,   TRUE,   TRUE,   TRUE,   TRUE,   TRUE,   TRUE   },
    {"SS",     FALSE,  FALSE,  FALSE,  FALSE,  FALSE,  FALSE,  FALSE,  FALSE,  FALSE,  TRUE,   TRUE   },
    // ST command has two meanings Step or Split Status
    // If new rig is added that has ST ensure it means Split
    // Otherwise modify newcat_get_tx_vfo
    {"ST",     TRUE,   FALSE,  FALSE,  FALSE,  FALSE,  FALSE,  FALSE,  FALSE,  FALSE,  TRUE,   TRUE   },
    {"SV",     TRUE,   TRUE,   TRUE,   TRUE,   TRUE,   TRUE,   TRUE,   TRUE,   TRUE,   TRUE,   TRUE   },
    {"SY",     FALSE,  FALSE,  FALSE,  FALSE,  FALSE,  FALSE,  FALSE,  FALSE,  FALSE,  TRUE,   FALSE  },
    {"TS",     TRUE,   TRUE,   TRUE,   TRUE,   TRUE,   TRUE,   TRUE,   TRUE,   TRUE,   TRUE,   TRUE   },
    {"TX",     TRUE,   TRUE,   TRUE,   TRUE,   TRUE,   TRUE,   TRUE,   TRUE,   TRUE,   TRUE,   TRUE   },
    {"UL",     TRUE,   TRUE,   TRUE,   TRUE,   TRUE,   TRUE,   TRUE,   TRUE,   TRUE,   TRUE,   TRUE   },
    {"UP",     TRUE,   TRUE,   TRUE,   TRUE,   TRUE,   TRUE,   TRUE,   TRUE,   TRUE,   TRUE,   TRUE   },
    {"VD",     TRUE,   TRUE,   TRUE,   TRUE,   TRUE,   TRUE,   TRUE,   TRUE,   TRUE,   TRUE,   TRUE   },
    {"VF",     FALSE,  TRUE,   FALSE,  FALSE,  TRUE,   TRUE,   TRUE,   TRUE,   TRUE,   FALSE, FALSE   },
    {"VG",     TRUE,   TRUE,   TRUE,   TRUE,   TRUE,   TRUE,   TRUE,   TRUE,   TRUE,   TRUE,   TRUE   },
    {"VM",     TRUE,   TRUE,   TRUE,   TRUE,   TRUE,   TRUE,   TRUE,   TRUE,   TRUE,   TRUE,   TRUE   },
    {"VR",     TRUE,   FALSE,  FALSE,  FALSE,  FALSE,  FALSE,  FALSE,  FALSE,  FALSE,  FALSE, FALSE   },
    {"VS",     TRUE,   TRUE,   FALSE,  FALSE,  TRUE,   TRUE,   TRUE,   TRUE,   TRUE,   TRUE,   TRUE   },
    {"VT",     FALSE,  FALSE,  FALSE,  FALSE,  FALSE,  FALSE,  FALSE,  FALSE,  FALSE,  TRUE,   FALSE  },
    {"VV",     TRUE,   FALSE,  FALSE,  FALSE,  FALSE,  FALSE,  FALSE,  FALSE,  FALSE,  FALSE, FALSE   },
    {"VX",     TRUE,   TRUE,   TRUE,   TRUE,   TRUE,   TRUE,   TRUE,   TRUE,   TRUE,   TRUE,   TRUE   },
    {"XT",     FALSE,  TRUE,   FALSE,  TRUE,   TRUE,   TRUE,   TRUE,   TRUE,   TRUE,   TRUE,   TRUE    },
    {"ZI",     FALSE,  FALSE,  TRUE,   TRUE,   FALSE,  FALSE,  FALSE,  FALSE,  FALSE,  TRUE,   TRUE   },
};

int valid_commands_count = sizeof(valid_commands) / sizeof(
                               yaesu_newcat_commands_t);

/*
 * configuration Tokens
 *
 */

#define TOK_FAST_SET_CMD TOKEN_BACKEND(1)

const struct confparams newcat_cfg_params[] =
{
    {
        TOK_FAST_SET_CMD, "fast_commands_token", "High throughput of commands", "Enabled high throughput of >200 messages/sec by not waiting for ACK/NAK of messages", "0", RIG_CONF_NUMERIC, { .n = { 0, 1, 1 } }
    },
    { RIG_CONF_END, NULL, }
};

/* NewCAT Internal Functions */
static ncboolean newcat_is_rig(RIG *rig, rig_model_t model);

static int newcat_set_vfo_from_alias(RIG *rig, vfo_t *vfo);
static int newcat_scale_float(int scale, float fval);
static int newcat_get_rx_bandwidth(RIG *rig, vfo_t vfo, rmode_t mode,
                                   pbwidth_t *width);
static int newcat_set_rx_bandwidth(RIG *rig, vfo_t vfo, rmode_t mode,
                                   pbwidth_t width);
static int newcat_set_narrow(RIG *rig, vfo_t vfo, ncboolean narrow);
static int newcat_get_narrow(RIG *rig, vfo_t vfo, ncboolean *narrow);
static int newcat_set_faststep(RIG *rig, ncboolean fast_step);
static int newcat_get_faststep(RIG *rig, ncboolean *fast_step);
static int newcat_get_rigid(RIG *rig);
static int newcat_get_vfo_mode(RIG *rig, vfo_t *vfo_mode);
static int newcat_vfomem_toggle(RIG *rig);
static int set_roofing_filter(RIG *rig, vfo_t vfo, int index);
static int set_roofing_filter_for_width(RIG *rig, vfo_t vfo, int width);
static int get_roofing_filter(RIG *rig, vfo_t vfo,
                              struct newcat_roofing_filter **roofing_filter);
static ncboolean newcat_valid_command(RIG *rig, char const *const command);

/*
 * The BS command needs to know what band we're on so we can restore band info
 * So this converts freq to band index
 */
static int newcat_band_index(freq_t freq)
{
    int band = 11; // general

    // restrict band memory recall to ITU 1,2,3 band ranges
    // using < instead of <= for the moment
    // does anybody work LSB or RTTYR at the upper band edge?
    // what about band 13 -- what is it?
    if (freq >= MHz(420) && freq < MHz(470)) { band = 16; }
    else if (freq >= MHz(144) && freq < MHz(148)) { band = 15; }
    // band 14 is RX only
    // override band 15 with 14 if needed
    else if (freq >= MHz(118) && freq < MHz(164)) { band = 14; }
    else if (freq >= MHz(70) && freq < MHz(70.5)) { band = 17; }
    else if (freq >= MHz(50) && freq < MHz(55)) { band = 10; }
    else if (freq >= MHz(28) && freq < MHz(29.7)) { band = 9; }
    else if (freq >= MHz(24.890) && freq < MHz(24.990)) { band = 8; }
    else if (freq >= MHz(21) && freq < MHz(21.45)) { band = 7; }
    else if (freq >= MHz(18) && freq < MHz(18.168)) { band = 6; }
    else if (freq >= MHz(14) && freq < MHz(14.35)) { band = 5; }
    else if (freq >= MHz(10) && freq < MHz(10.15)) { band = 4; }
    else if (freq >= MHz(7) && freq < MHz(7.3)) { band = 3; }
    else if (freq >= MHz(5.3515) && freq < MHz(5.3665)) { band = 2; }
    else if (freq >= MHz(3.5) && freq < MHz(4)) { band = 1; }
    else if (freq >= MHz(1.8) && freq < MHz(2)) { band = 0; }
    else if (freq >= MHz(0.5) && freq < MHz(1.705)) { band = 12; } // MW Medium Wave

    rig_debug(RIG_DEBUG_TRACE, "%s: freq=%g, band=%d\n", __func__, freq, band);
    return band;
}

/*
 * ************************************
 *
 * Hamlib API functions
 *
 * ************************************
 */

/*
 * rig_init
 *
 */

int newcat_init(RIG *rig)
{
    struct newcat_priv_data *priv;

    rig_debug(RIG_DEBUG_VERBOSE, "%s called\n", __func__);

    rig->state.priv = (struct newcat_priv_data *) calloc(1,
                      sizeof(struct newcat_priv_data));

    if (!rig->state.priv)                                  /* whoops! memory shortage! */
    {
        return -RIG_ENOMEM;
    }

    priv = rig->state.priv;

    /* TODO: read pacing from preferences */
    //    priv->pacing = NEWCAT_PACING_DEFAULT_VALUE; /* set pacing to minimum for now */
    priv->read_update_delay =
        NEWCAT_DEFAULT_READ_TIMEOUT; /* set update timeout to safe value */

    //    priv->current_vfo =  RIG_VFO_MAIN;          /* default to whatever */
//    priv->current_vfo = RIG_VFO_A;

    priv->rig_id = NC_RIGID_NONE;
    priv->current_mem = NC_MEM_CHANNEL_NONE;
    priv->fast_set_commands = FALSE;

    return RIG_OK;
}


/*
 * rig_cleanup
 *
 * the serial port is closed by the frontend
 *
 */

int newcat_cleanup(RIG *rig)
{

    rig_debug(RIG_DEBUG_VERBOSE, "%s called\n", __func__);

    if (rig->state.priv)
    {
        free(rig->state.priv);
    }

    rig->state.priv = NULL;

    return RIG_OK;
}


/*
 * rig_open
 *
 * New CAT does not support pacing
 *
 */

int newcat_open(RIG *rig)
{
    struct newcat_priv_data *priv = rig->state.priv;
    struct rig_state *rig_s = &rig->state;

    rig_debug(RIG_DEBUG_VERBOSE, "%s called\n", __func__);

    rig_debug(RIG_DEBUG_TRACE, "%s: write_delay = %i msec\n",
              __func__, rig_s->rigport.write_delay);

    rig_debug(RIG_DEBUG_TRACE, "%s: post_write_delay = %i msec\n",
              __func__, rig_s->rigport.post_write_delay);

    /* Ensure rig is powered on */
    if (priv->poweron == 0 && rig_s->auto_power_on)
    {
        rig_set_powerstat(rig, 1);
        priv->poweron = 1;
    }

    priv->question_mark_response_means_rejected = 0;

    /* get current AI state so it can be restored */
    priv->trn_state = -1;

    newcat_get_trn(rig, &priv->trn_state);  /* ignore errors */

    /* Currently we cannot cope with AI mode so turn it off in case
       last client left it on */
    if (priv->trn_state > 0)
    {
        newcat_set_trn(rig, RIG_TRN_OFF);
    } /* ignore status in case it's not supported */

    /* Initialize rig_id in case any subsequent commands need it */
    (void)newcat_get_rigid(rig);
    rig_debug(RIG_DEBUG_VERBOSE, "%s: rig_id=%d\n", __func__, priv->rig_id);

    rig_debug(RIG_DEBUG_VERBOSE, "%s: returning RIG_OK\n", __func__);
    return RIG_OK;
}


/*
 * rig_close
 *
 */

int newcat_close(RIG *rig)
{

    struct newcat_priv_data *priv = rig->state.priv;

    rig_debug(RIG_DEBUG_VERBOSE, "%s called\n", __func__);

    if (!no_restore_ai && priv->trn_state >= 0)
    {
        /* restore AI state */
        newcat_set_trn(rig, priv->trn_state); /* ignore status in
                                                   case it's not
                                                   supported */
    }

    return RIG_OK;
}


/*
 * rig_set_config
 *
 * Set Configuration Token for Yaesu Radios
 */

int newcat_set_conf(RIG *rig, token_t token, const char *val)
{
    int ret = RIG_OK;
    struct newcat_priv_data *priv;

    priv = (struct newcat_priv_data *)rig->state.priv;

    if (priv == NULL)
    {
        return -RIG_EINTERNAL;
    }

    switch (token)
    {
        char *end;
        long value;

    case TOK_FAST_SET_CMD: ;
        //using strtol because atoi can lead to undefined behaviour
        value = strtol(val, &end, 10);

        if (end == val)
        {
            return -RIG_EINVAL;
        }

        if ((value == 0) || (value == 1))
        {
            priv->fast_set_commands = (int)value;
        }
        else
        {
            return -RIG_EINVAL;
        }

        break;

    default:
        ret = -RIG_EINVAL;
    }

    return ret;
}


/*
 * rig_get_config
 *
 * Get Configuration Token for Yaesu Radios
 */

int newcat_get_conf(RIG *rig, token_t token, char *val)
{
    int ret = RIG_OK;
    struct newcat_priv_data *priv;

    priv = (struct newcat_priv_data *)rig->state.priv;

    if (priv == NULL)
    {
        return -RIG_EINTERNAL;
    }

    switch (token)
    {
    case TOK_FAST_SET_CMD:
        if (sizeof(val) < 2)
        {
            return -RIG_ENOMEM;
        }

        sprintf(val, "%d", priv->fast_set_commands);
        break;

    default:
        ret = -RIG_EINVAL;
    }

    return ret;
}




/*
 * rig_set_freq
 *
 * Set frequency for a given VFO
 * RIG_TARGETABLE_VFO
 * Does not SET priv->current_vfo
 *
 */

int newcat_set_freq(RIG *rig, vfo_t vfo, freq_t freq)
{
    char c;
    char target_vfo;
    int err;
    const struct rig_caps *caps;
    struct newcat_priv_data *priv;
    int special_60m = 0;

    rig_debug(RIG_DEBUG_VERBOSE, "%s called\n", __func__);

    if (!newcat_valid_command(rig, "FA"))
    {
        return -RIG_ENAVAIL;
    }

    if (!newcat_valid_command(rig, "FB"))
    {
        return -RIG_ENAVAIL;
    }

    priv = (struct newcat_priv_data *)rig->state.priv;
    caps = rig->caps;

    rig_debug(RIG_DEBUG_TRACE, "%s: passed vfo = %s\n", __func__, rig_strvfo(vfo));
//    rig_debug(RIG_DEBUG_TRACE, "%s: translated vfo = %s\n", __func__, rig_strvfo(tvfo));
    rig_debug(RIG_DEBUG_TRACE, "%s: passed freq = %"PRIfreq" Hz\n", __func__, freq);

    err = newcat_set_vfo_from_alias(rig, &vfo);

    if (err < 0)
    {
        return err;
    }

    /* vfo should now be modified to a valid VFO constant. */
    /* DX3000/DX5000 can only do VFO_MEM on 60M */
    /* So we will not change freq in that case */
    special_60m = newcat_is_rig(rig, RIG_MODEL_FTDX3000);
    /* duplicate the following line to add more rigs */
    special_60m |= newcat_is_rig(rig, RIG_MODEL_FTDX5000);

    switch (vfo)
    {
    case RIG_VFO_A:
    case RIG_VFO_MAIN:
        c = 'A';
        break;

    case RIG_VFO_B:
    case RIG_VFO_SUB:
        c = 'B';
        break;

    case RIG_VFO_MEM:
        if (special_60m && (freq >= 5300000 && freq <= 5410000))
        {
            rig_debug(RIG_DEBUG_TRACE, "%s: 60M VFO_MEM exception, no freq change done\n",
                      __func__);
            return RIG_OK; /* make it look like we changed */
        }

        c = 'A';
        break;

    default:
        return -RIG_ENIMPL;             /* Only VFO_A or VFO_B are valid */
    }

    target_vfo = 'A' == c ? '0' : '1';

    if (RIG_MODEL_FT450 == caps->rig_model)
    {
        /* The FT450 only accepts F[A|B]nnnnnnnn; commands for the
           current VFO so we must use the VS[0|1]; command to check
           and select the correct VFO before setting the frequency
        */
        snprintf(priv->cmd_str, sizeof(priv->cmd_str), "VS%c", cat_term);

        if (RIG_OK != (err = newcat_get_cmd(rig)))
        {
            return err;
        }

        if (priv->ret_data[2] != target_vfo)
        {
            snprintf(priv->cmd_str, sizeof(priv->cmd_str), "VS%c%c", target_vfo, cat_term);
            rig_debug(RIG_DEBUG_TRACE, "%s: cmd_str = %s\n", __func__, priv->cmd_str);

            if (RIG_OK != (err = newcat_set_cmd(rig)))
            {
                return err;
            }
        }
    }

    // W1HKJ
    // creation of the priv structure guarantees that the string can be NEWCAT_DATA_LEN
    // bytes in length.  the snprintf will only allow (NEWCAT_DATA_LEN - 1) chars
    // followed by the NULL terminator.
    // CAT command string for setting frequency requires that 8 digits be sent
    // including leading fill zeros
    // Call this after open to set width_frequency for later use
    if (priv->width_frequency == 0)
    {
        vfo_t vfo_mode;
        newcat_get_vfo_mode(rig, &vfo_mode);
    }

    //
    // Restore band memory if we can and band is changing -- we do it before we set the frequency
    // And only when not in split mode
    if (newcat_valid_command(rig, "BS")
            && newcat_band_index(freq) != newcat_band_index(rig->state.current_freq)
            && !rig->state.cache.split
            && !is_ft891) // 891 does not remember bandwidth so don't do this
    {
        snprintf(priv->cmd_str, sizeof(priv->cmd_str), "BS%02d%c",
                 newcat_band_index(freq), cat_term);

        if (RIG_OK != (err = newcat_set_cmd(rig)))
        {
            rig_debug(RIG_DEBUG_ERR, "%s: Unexpected error with BS command=%s\n", __func__,
                      rigerror(err));
        }

        // just drop through
    }


    // cppcheck-suppress *
    snprintf(priv->cmd_str, sizeof(priv->cmd_str), "F%c%0*"PRIll"%c", c,
             priv->width_frequency, (int64_t)freq, cat_term);
    rig_debug(RIG_DEBUG_TRACE, "%s:%d cmd_str = %s\n", __func__, __LINE__,
              priv->cmd_str);

    if (RIG_OK != (err = newcat_set_cmd(rig)))
    {
        rig_debug(RIG_DEBUG_VERBOSE, "%s:%d command err = %d\n", __func__, __LINE__,
                  err);
        return err;
    }

    rig_debug(RIG_DEBUG_TRACE, "%s: band changing? old=%d, new=%d\n", __func__,
              newcat_band_index(freq), newcat_band_index(rig->state.current_freq));

    if (RIG_MODEL_FT450 == caps->rig_model && priv->ret_data[2] != target_vfo)
    {
        /* revert current VFO */
        rig_debug(RIG_DEBUG_TRACE, "%s:%d cmd_str = %s\n", __func__, __LINE__,
                  priv->ret_data);

        if (RIG_OK != (err = newcat_set_cmd(rig)))
        {
            rig_debug(RIG_DEBUG_VERBOSE, "%s:%d command err = %d\n", __func__, __LINE__,
                      err);
            return err;
        }
    }

    return RIG_OK;
}


/*
 * rig_get_freq
 *
 * Return Freq for a given VFO
 * RIG_TARGETABLE_FREQ
 * Does not SET priv->current_vfo
 *
 */
int newcat_get_freq(RIG *rig, vfo_t vfo, freq_t *freq)
{
    char command[3];
    struct newcat_priv_data *priv = (struct newcat_priv_data *)rig->state.priv;
    char c;
    int err;

    rig_debug(RIG_DEBUG_VERBOSE, "%s called\n", __func__);
    rig_debug(RIG_DEBUG_TRACE, "%s: passed vfo = %s\n", __func__, rig_strvfo(vfo));

    if (!newcat_valid_command(rig, "FA"))
    {
        return -RIG_ENAVAIL;
    }

    if (!newcat_valid_command(rig, "FB"))
    {
        return -RIG_ENAVAIL;
    }

    err = newcat_set_vfo_from_alias(rig, &vfo);

    if (err < 0)
    {
        return err;
    }

    switch (vfo)
    {
    case RIG_VFO_A:
    case RIG_VFO_MAIN: // what about MAIN_A/MAIN_B?
        c = 'A';
        break;

    case RIG_VFO_B:
    case RIG_VFO_SUB: // what about SUB_A/SUB_B?
        c = 'B';
        break;

    case RIG_VFO_MEM:
        c = 'A';
        break;

    default:
        return -RIG_EINVAL;         /* sorry, unsupported VFO */
    }

    /* Build the command string */
    snprintf(command, sizeof(command), "F%c", c);

    if (!newcat_valid_command(rig, command))
    {
        return -RIG_ENAVAIL;
    }

    snprintf(priv->cmd_str, sizeof(priv->cmd_str), "%s%c", command, cat_term);

    rig_debug(RIG_DEBUG_TRACE, "cmd_str = %s\n", priv->cmd_str);

    /* get freq */
    if (RIG_OK != (err = newcat_get_cmd(rig)))
    {
        return err;
    }

    /* convert the read frequency string into freq_t and store in *freq */
    sscanf(priv->ret_data + 2, "%"SCNfreq, freq);

    rig_debug(RIG_DEBUG_TRACE,
              "%s: freq = %"PRIfreq" Hz for vfo %s\n", __func__, *freq, rig_strvfo(vfo));

    return RIG_OK;
}


int newcat_set_mode(RIG *rig, vfo_t vfo, rmode_t mode, pbwidth_t width)
{
    struct newcat_priv_data *priv;
    int err;
    split_t split_save = rig->state.cache.split;

    priv = (struct newcat_priv_data *)rig->state.priv;

    rig_debug(RIG_DEBUG_VERBOSE, "%s called\n", __func__);

    if (!newcat_valid_command(rig, "MD"))
    {
        return -RIG_ENAVAIL;
    }


    err = newcat_set_vfo_from_alias(rig, &vfo);

    if (err < 0)
    {
        return err;
    }

    snprintf(priv->cmd_str, sizeof(priv->cmd_str), "MD0x%c", cat_term);

    /* FT9000 RIG_TARGETABLE_MODE (mode and width) */
    /* FT2000 mode only */
    if (rig->caps->targetable_vfo & RIG_TARGETABLE_MODE)
    {
        priv->cmd_str[2] = (RIG_VFO_B == vfo || RIG_VFO_SUB == vfo) ? '1' : '0';
    }

    rig_debug(RIG_DEBUG_VERBOSE, "%s: generic mode = %s \n",
              __func__, rig_strrmode(mode));


    priv->cmd_str[3] = newcat_modechar(mode);

    if (priv->cmd_str[3] == '0')
    {
        return -RIG_EINVAL;
    }

    err = newcat_set_cmd(rig);

    if (err != RIG_OK)
    {
        return err;
    }

    if (RIG_PASSBAND_NOCHANGE == width) { return err; }

    if (RIG_PASSBAND_NORMAL == width)
    {
        width = rig_passband_normal(rig, mode);
    }

    /* Set width after mode has been set */
    err = newcat_set_rx_bandwidth(rig, vfo, mode, width);

    // some rigs if you set mode on VFOB it will turn off split
    // so if we started in split we query split and turn it back on if needed
    if (split_save)
    {
        split_t split;
        vfo_t tx_vfo;
        err = rig_get_split_vfo(rig, RIG_VFO_A, &split, &tx_vfo);

        // we'll just reset to split to what we want if we need to
        if (!split)
        {
            rig_debug(RIG_DEBUG_TRACE, "%s: turning split back on...buggy rig\n", __func__);
            err = rig_set_split_vfo(rig, RIG_VFO_A, split_save, RIG_VFO_B);
        }
    }

    return err;
}


int newcat_get_mode(RIG *rig, vfo_t vfo, rmode_t *mode, pbwidth_t *width)
{
    struct newcat_priv_data *priv = (struct newcat_priv_data *)rig->state.priv;
    char c;
    int err;
    char main_sub_vfo = '0';

    rig_debug(RIG_DEBUG_VERBOSE, "%s called\n", __func__);

    if (!newcat_valid_command(rig, "MD"))
    {
        return -RIG_ENAVAIL;
    }

    err = newcat_set_vfo_from_alias(rig, &vfo);

    if (err < 0)
    {
        return err;
    }

    if (rig->caps->targetable_vfo & RIG_TARGETABLE_MODE)
    {
        main_sub_vfo = (RIG_VFO_B == vfo || RIG_VFO_SUB == vfo)  ? '1' : '0';
    }

    /* Build the command string */
    snprintf(priv->cmd_str, sizeof(priv->cmd_str), "MD%c%c", main_sub_vfo,
             cat_term);

    rig_debug(RIG_DEBUG_TRACE, "%s: cmd_str = %s\n", __func__, priv->cmd_str);

    /* Get MODE */
    if (RIG_OK != (err = newcat_get_cmd(rig)))
    {
        return err;
    }

    /*
     * The current mode value is a digit '0' ... 'C'
     * embedded at ret_data[3] in the read string.
     */
    c = priv->ret_data[3];

    /* default, unless set otherwise */
    *width = RIG_PASSBAND_NORMAL;

    *mode = newcat_rmode_width(rig, vfo, c, width);

    if (*mode == '0')
    {
        rig_debug(RIG_DEBUG_ERR, "%s: *mode = '0'??\n", __func__);
        return -RIG_EPROTO;
    }

    if (RIG_PASSBAND_NORMAL == *width)
    {
        *width = rig_passband_normal(rig, *mode);
    }

    rig_debug(RIG_DEBUG_TRACE, "%s: returning newcat_get_rx_bandwidth\n", __func__);
    return newcat_get_rx_bandwidth(rig, vfo, *mode, width);
}

/*
 * newcat_set_vfo
 *
 * set vfo and store requested vfo for later RIG_VFO_CURR
 * requests.
 *
 */

int newcat_set_vfo(RIG *rig, vfo_t vfo)
{
    struct newcat_priv_data *priv;
    struct rig_state *state;
    char c;
    int err, mem;
    vfo_t vfo_mode;
    char command[] = "VS";

    priv = (struct newcat_priv_data *)rig->state.priv;
    state = &rig->state;
    priv->cache_start.tv_sec = 0; // invalidate the cache


    rig_debug(RIG_DEBUG_TRACE, "%s: called, passed vfo = %s\n", __func__,
              rig_strvfo(vfo));

    if (!newcat_valid_command(rig, command))
    {
        return -RIG_ENAVAIL;
    }

    err = newcat_set_vfo_from_alias(rig,
                                    &vfo);   /* passes RIG_VFO_MEM, RIG_VFO_A, RIG_VFO_B */

    if (err < 0)
    {
        return err;
    }

    switch (vfo)
    {
    case RIG_VFO_A:
    case RIG_VFO_B:
    case RIG_VFO_MAIN:
    case RIG_VFO_SUB:
        if (vfo == RIG_VFO_B || vfo == RIG_VFO_SUB)
        {
            c = '1';
        }
        else
        {
            c = '0';
        }

        err = newcat_get_vfo_mode(rig, &vfo_mode);

        if (err != RIG_OK)
        {
            return err;
        }

        if (vfo_mode == RIG_VFO_MEM)
        {
            priv->current_mem = NC_MEM_CHANNEL_NONE;
            state->current_vfo = RIG_VFO_A;
            err = newcat_vfomem_toggle(rig);
            return err;
        }

        break;

    case RIG_VFO_MEM:
        if (priv->current_mem == NC_MEM_CHANNEL_NONE)
        {
            /* Only works correctly for VFO A */
            if (state->current_vfo != RIG_VFO_A && state->current_vfo != RIG_VFO_MAIN)
            {
                return -RIG_ENTARGET;
            }

            /* get current memory channel */
            err = newcat_get_mem(rig, vfo, &mem);

            if (err != RIG_OK)
            {
                return err;
            }

            /* turn on memory channel */
            err = newcat_set_mem(rig, vfo, mem);

            if (err != RIG_OK)
            {
                return err;
            }

            /* Set current_mem now */
            priv->current_mem = mem;
        }

        /* Set current_vfo now */
        state->current_vfo = vfo;
        return RIG_OK;

    default:
        return -RIG_ENIMPL;         /* sorry, VFO not implemented */
    }

    /* Build the command string */
    snprintf(priv->cmd_str, sizeof(priv->cmd_str), "%s%c%c", command, c, cat_term);

    rig_debug(RIG_DEBUG_TRACE, "cmd_str = %s\n", priv->cmd_str);

    err = newcat_set_cmd(rig);

    if (err != RIG_OK)
    {
        return err;
    }

    state->current_vfo = vfo;    /* if set_vfo worked, set current_vfo */

    rig_debug(RIG_DEBUG_TRACE, "%s: rig->state.current_vfo = %s\n", __func__,
              rig_strvfo(vfo));

    return RIG_OK;
}

// Either returns a valid RIG_VFO* or if < 0 an error code
static vfo_t newcat_set_vfo_if_needed(RIG *rig, vfo_t vfo)
{
    vfo_t oldvfo = rig->state.current_vfo;

    rig_debug(RIG_DEBUG_TRACE, "%s: vfo=%s, oldvfo=%s\n", __func__, rig_strvfo(vfo),
              rig_strvfo(oldvfo));

    if (oldvfo != vfo)
    {
        int ret;
        ret = newcat_set_vfo(rig, vfo);

        if (ret != RIG_OK)
        {
            rig_debug(RIG_DEBUG_ERR, "%s: error setting vfo=%s\n", __func__,
                      rig_strvfo(vfo));
            return ret;
        }
    }

    return oldvfo;
}

/*
 * rig_get_vfo
 *
 * get current RX vfo/mem and store requested vfo for
 * later RIG_VFO_CURR requests plus pass the tested vfo/mem
 * back to the frontend.
 *
 */

int newcat_get_vfo(RIG *rig, vfo_t *vfo)
{
    struct rig_state *state = &rig->state;
    struct newcat_priv_data *priv  = (struct newcat_priv_data *)rig->state.priv;
    int err;
    vfo_t vfo_mode;
    char const *command = "VS";

    if (!vfo)
    {
        return -RIG_EINVAL;
    }

    rig_debug(RIG_DEBUG_VERBOSE, "%s called\n", __func__);

    /* Build the command string */
    if (!newcat_valid_command(rig, command))
    {
        return -RIG_ENAVAIL;
    }

    snprintf(priv->cmd_str, sizeof(priv->cmd_str), "%s;", command);
    rig_debug(RIG_DEBUG_TRACE, "%s: cmd_str = %s\n", __func__, priv->cmd_str);

    /* Get VFO */
    if (RIG_OK != (err = newcat_get_cmd(rig)))
    {
        return err;
    }

    /*
     * The current VFO value is a digit ('0' or '1' ('A' or 'B'
     * respectively)) embedded at ret_data[2] in the read string.
     */
    switch (priv->ret_data[2])
    {
    case '0':
        if (rig->state.vfo_list & RIG_VFO_MAIN) { *vfo = RIG_VFO_MAIN; }
        else { *vfo = RIG_VFO_A; }

        break;

    case '1':
        if (rig->state.vfo_list & RIG_VFO_SUB) { *vfo = RIG_VFO_SUB; }
        else { *vfo = RIG_VFO_B; }

        break;

    default:
        return -RIG_EPROTO;         /* sorry, wrong current VFO */
    }

    /* Check to see if RIG is in MEM mode */
    err = newcat_get_vfo_mode(rig, &vfo_mode);

    if (err != RIG_OK)
    {
        return err;
    }

    if (vfo_mode == RIG_VFO_MEM)
    {
        *vfo = RIG_VFO_MEM;
    }

    state->current_vfo = *vfo;       /* set now */

    rig_debug(RIG_DEBUG_TRACE, "%s: rig->state.current_vfo = %s\n", __func__,
              rig_strvfo(state->current_vfo));

    return RIG_OK;
}


int newcat_set_ptt(RIG *rig, vfo_t vfo, ptt_t ptt)
{
    struct newcat_priv_data *priv  = (struct newcat_priv_data *)rig->state.priv;
    int err;
    char txon[] = "TX1;";
    char txoff[] = "TX0;";

    priv->cache_start.tv_sec = 0; // invalidate the cache

    if (!newcat_valid_command(rig, "TX"))
    {
        return -RIG_ENAVAIL;
    }

    switch (ptt)
    {
    case RIG_PTT_ON:
        /* Build the command string */
        snprintf(priv->cmd_str, sizeof(priv->cmd_str), "%s", txon);
        rig_debug(RIG_DEBUG_TRACE, "%s: cmd_str = %s\n", __func__, priv->cmd_str);
        err = newcat_set_cmd(rig);
        break;

    case RIG_PTT_OFF:
        snprintf(priv->cmd_str, sizeof(priv->cmd_str), "%s", txoff);
        rig_debug(RIG_DEBUG_TRACE, "%s: cmd_str = %s\n", __func__, priv->cmd_str);
        err = newcat_set_cmd(rig);

        // some rigs like the FT991 need time before doing anything else like set_freq
        // We won't mess with CW mode -- no freq change expected hopefully
        if (rig->state.current_mode != RIG_MODE_CW)
        {
            hl_usleep(100 * 1000);
        }

        break;

    default:
        return -RIG_EINVAL;
    }

    return err;
}


int newcat_get_ptt(RIG *rig, vfo_t vfo, ptt_t *ptt)
{
    struct newcat_priv_data *priv = (struct newcat_priv_data *)rig->state.priv;
    char c;
    int err;

    if (!newcat_valid_command(rig, "TX"))
    {
        return -RIG_ENAVAIL;
    }

    snprintf(priv->cmd_str, sizeof(priv->cmd_str), "%s%c", "TX", cat_term);

    rig_debug(RIG_DEBUG_TRACE, "%s: cmd_str = %s\n", __func__, priv->cmd_str);

    /* Get PTT */
    if (RIG_OK != (err = newcat_get_cmd(rig)))
    {
        return err;
    }

    c = priv->ret_data[2];

    switch (c)
    {
    case '0':                 /* FT-950 "TX OFF", Original Release Firmware */
        *ptt = RIG_PTT_OFF;
        break;

    case '1' :                /* Just because,    what the CAT Manual Shows */
    case '2' :                /* FT-950 Radio:    Mic, Dataport, CW "TX ON" */
    case '3' :                /* FT-950 CAT port: Radio in "TX ON" mode     [Not what the CAT Manual Shows] */
        *ptt = RIG_PTT_ON;
        break;

    default:
        return -RIG_EPROTO;
    }

    return RIG_OK;
}


int newcat_get_dcd(RIG *rig, vfo_t vfo, dcd_t *dcd)
{
    rig_debug(RIG_DEBUG_VERBOSE, "%s called\n", __func__);

    return -RIG_ENAVAIL;
}


int newcat_set_rptr_shift(RIG *rig, vfo_t vfo, rptr_shift_t rptr_shift)
{
    struct newcat_priv_data *priv = (struct newcat_priv_data *)rig->state.priv;
    int err;
    char c;
    char command[] = "OS";
    char main_sub_vfo = '0';

    if (!newcat_valid_command(rig, command))
    {
        return -RIG_ENAVAIL;
    }

    /* Main or SUB vfo */
    err = newcat_set_vfo_from_alias(rig, &vfo);

    if (err < 0)
    {
        return err;
    }

    if (rig->caps->targetable_vfo & RIG_TARGETABLE_MODE)
    {
        main_sub_vfo = (RIG_VFO_B == vfo || RIG_VFO_SUB == vfo) ? '1' : '0';
    }

    switch (rptr_shift)
    {
    case RIG_RPT_SHIFT_NONE:
        c = '0';
        break;

    case RIG_RPT_SHIFT_PLUS:
        c = '1';
        break;

    case RIG_RPT_SHIFT_MINUS:
        c = '2';
        break;

    default:
        return -RIG_EINVAL;

    }

    snprintf(priv->cmd_str, sizeof(priv->cmd_str), "%s%c%c%c", command,
             main_sub_vfo, c, cat_term);
    return newcat_set_cmd(rig);
}


int newcat_get_rptr_shift(RIG *rig, vfo_t vfo, rptr_shift_t *rptr_shift)
{
    struct newcat_priv_data *priv = (struct newcat_priv_data *)rig->state.priv;
    int err;
    char c;
    char command[] = "OS";
    char main_sub_vfo = '0';

    rig_debug(RIG_DEBUG_VERBOSE, "%s called\n", __func__);

    if (!newcat_valid_command(rig, command))
    {
        return -RIG_ENAVAIL;
    }

    /* Set Main or SUB vfo */
    err = newcat_set_vfo_from_alias(rig, &vfo);

    if (err < 0)
    {
        return err;
    }

    if (rig->caps->targetable_vfo & RIG_TARGETABLE_MODE)
    {
        main_sub_vfo = (RIG_VFO_B == vfo || RIG_VFO_SUB == vfo) ? '1' : '0';
    }

    snprintf(priv->cmd_str, sizeof(priv->cmd_str), "%s%c%c", command, main_sub_vfo,
             cat_term);

    /* Get Rptr Shift */
    if (RIG_OK != (err = newcat_get_cmd(rig)))
    {
        return err;
    }

    c = priv->ret_data[3];

    switch (c)
    {
    case '0':
        *rptr_shift = RIG_RPT_SHIFT_NONE;
        break;

    case '1':
        *rptr_shift = RIG_RPT_SHIFT_PLUS;
        break;

    case '2':
        *rptr_shift = RIG_RPT_SHIFT_MINUS;
        break;

    default:
        return -RIG_EINVAL;
    }

    return RIG_OK;
}


int newcat_set_rptr_offs(RIG *rig, vfo_t vfo, shortfreq_t offs)
{
    struct newcat_priv_data *priv = (struct newcat_priv_data *)rig->state.priv;
    int err;
    char command[32];
    freq_t freq = 0;

    rig_debug(RIG_DEBUG_VERBOSE, "%s called\n", __func__);

    err = newcat_get_freq(rig, vfo, &freq); // Need to get freq to determine band

    if (err < 0)
    {
        return err;
    }

    if (is_ft450)
    {
        strcpy(command, "EX050");

        // Step size is 100 kHz
        offs /= 100000;

        snprintf(priv->cmd_str, sizeof(priv->cmd_str), "%s%03li%c", command, offs,
                 cat_term);
    }
    else if (is_ft2000)
    {
        if (freq >= 28000000 && freq <= 29700000)
        {
            strcpy(command, "EX076");
        }
        else if (freq >= 50000000 && freq <= 54000000)
        {
            strcpy(command, "EX077");
        }
        else
        {
            // only valid on 10m and 6m bands
            return -RIG_EINVAL;
        }

        // Step size is 1 kHz
        offs /= 1000;

        snprintf(priv->cmd_str, sizeof(priv->cmd_str), "%s%04li%c", command, offs,
                 cat_term);
    }
    else if (is_ft950)
    {
        if (freq >= 28000000 && freq <= 29700000)
        {
            strcpy(command, "EX057");
        }
        else if (freq >= 50000000 && freq <= 54000000)
        {
            strcpy(command, "EX058");
        }
        else
        {
            // only valid on 10m and 6m bands
            return -RIG_EINVAL;
        }

        // Step size is 1 kHz
        offs /= 1000;

        snprintf(priv->cmd_str, sizeof(priv->cmd_str), "%s%04li%c", command, offs,
                 cat_term);
    }
    else if (is_ft891)
    {
        if (freq >= 28000000 && freq <= 29700000)
        {
            strcpy(command, "EX0904");
        }
        else if (freq >= 50000000 && freq <= 54000000)
        {
            strcpy(command, "EX0905");
        }
        else
        {
            // only valid on 10m and 6m bands
            return -RIG_EINVAL;
        }

        // Step size is 1 kHz
        offs /= 1000;

        snprintf(priv->cmd_str, sizeof(priv->cmd_str), "%s%04li%c", command, offs,
                 cat_term);
    }
    else if (is_ft991)
    {
        if (freq >= 28000000 && freq <= 29700000)
        {
            strcpy(command, "EX080");
        }
        else if (freq >= 50000000 && freq <= 54000000)
        {
            strcpy(command, "EX081");
        }
        else if (freq >= 144000000 && freq <= 148000000)
        {
            strcpy(command, "EX082");
        }
        else if (freq >= 430000000 && freq <= 450000000)
        {
            strcpy(command, "EX083");
        }
        else
        {
            // only valid on 10m to 70cm bands
            return -RIG_EINVAL;
        }

        // Step size is 1 kHz
        offs /= 1000;

        snprintf(priv->cmd_str, sizeof(priv->cmd_str), "%s%04li%c", command, offs,
                 cat_term);
    }
    else if (is_ftdx1200)
    {
        if (freq >= 28000000 && freq <= 29700000)
        {
            strcpy(command, "EX087");
        }
        else if (freq >= 50000000 && freq <= 54000000)
        {
            strcpy(command, "EX088");
        }
        else
        {
            // only valid on 10m and 6m bands
            return -RIG_EINVAL;
        }

        // Step size is 1 kHz
        offs /= 1000;

        snprintf(priv->cmd_str, sizeof(priv->cmd_str), "%s%04li%c", command, offs,
                 cat_term);
    }
    else if (is_ftdx3000)
    {
        if (freq >= 28000000 && freq <= 29700000)
        {
            strcpy(command, "EX086");
        }
        else if (freq >= 50000000 && freq <= 54000000)
        {
            strcpy(command, "EX087");
        }
        else
        {
            // only valid on 10m and 6m bands
            return -RIG_EINVAL;
        }

        // Step size is 1 kHz
        offs /= 1000;

        snprintf(priv->cmd_str, sizeof(priv->cmd_str), "%s%04li%c", command, offs,
                 cat_term);
    }
    else if (is_ftdx5000)
    {
        if (freq >= 28000000 && freq <= 29700000)
        {
            strcpy(command, "EX081");
        }
        else if (freq >= 50000000 && freq <= 54000000)
        {
            strcpy(command, "EX082");
        }
        else
        {
            // only valid on 10m and 6m bands
            return -RIG_EINVAL;
        }

        // Step size is 1 kHz
        offs /= 1000;

        snprintf(priv->cmd_str, sizeof(priv->cmd_str), "%s%04li%c", command, offs,
                 cat_term);
    }
    else if (is_ftdx101 || is_ftdx10)
    {
        if (freq >= 28000000 && freq <= 29700000)
        {
            strcpy(command, "EX010315");

            if (is_ftdx10) { strcpy(command, "EX010317"); }
        }
        else if (freq >= 50000000 && freq <= 54000000)
        {
            strcpy(command, "EX010316");

            if (is_ftdx10) { strcpy(command, "EX010318"); }
        }
        else
        {
            // only valid on 10m and 6m bands
            return -RIG_EINVAL;
        }

        // Step size is 1 kHz
        offs /= 1000;

        snprintf(priv->cmd_str, sizeof(priv->cmd_str), "%s%04li%c", command, offs,
                 cat_term);
    }
    else
    {
        return -RIG_ENAVAIL;
    }

    return newcat_set_cmd(rig);
}


int newcat_get_rptr_offs(RIG *rig, vfo_t vfo, shortfreq_t *offs)
{
    struct newcat_priv_data *priv = (struct newcat_priv_data *)rig->state.priv;
    int err;
    int ret_data_len;
    char *retoffs;
    freq_t freq = 0;
    int step;

    rig_debug(RIG_DEBUG_VERBOSE, "%s called\n", __func__);

    err = newcat_get_freq(rig, vfo, &freq); // Need to get freq to determine band

    if (err < 0)
    {
        return err;
    }

    if (is_ft450)
    {
        snprintf(priv->cmd_str, sizeof(priv->cmd_str), "EX050%c", cat_term);

        // Step size is 100 kHz
        step = 100000;
    }
    else if (is_ft2000)
    {
        if (freq >= 28000000 && freq <= 29700000)
        {
            snprintf(priv->cmd_str, sizeof(priv->cmd_str), "EX076%c", cat_term);
        }
        else if (freq >= 50000000 && freq <= 54000000)
        {
            snprintf(priv->cmd_str, sizeof(priv->cmd_str), "EX077%c", cat_term);
        }
        else
        {
            // only valid on 10m and 6m bands
            *offs = 0;
            return RIG_OK;
        }

        // Step size is 1 kHz
        step = 1000;
    }
    else if (is_ft950)
    {
        if (freq >= 28000000 && freq <= 29700000)
        {
            snprintf(priv->cmd_str, sizeof(priv->cmd_str), "EX057%c", cat_term);
        }
        else if (freq >= 50000000 && freq <= 54000000)
        {
            snprintf(priv->cmd_str, sizeof(priv->cmd_str), "EX058%c", cat_term);
        }
        else
        {
            // only valid on 10m and 6m bands
            *offs = 0;
            return RIG_OK;
        }

        // Step size is 1 kHz
        step = 1000;
    }
    else if (is_ft891)
    {
        if (freq >= 28000000 && freq <= 29700000)
        {
            snprintf(priv->cmd_str, sizeof(priv->cmd_str), "EX0904%c", cat_term);
        }
        else if (freq >= 50000000 && freq <= 54000000)
        {
            snprintf(priv->cmd_str, sizeof(priv->cmd_str), "EX0905%c", cat_term);
        }
        else
        {
            // only valid on 10m and 6m bands
            *offs = 0;
            return RIG_OK;
        }

        // Step size is 1 kHz
        step = 1000;
    }
    else if (is_ft991)
    {
        if (freq >= 28000000 && freq <= 29700000)
        {
            snprintf(priv->cmd_str, sizeof(priv->cmd_str), "EX080%c", cat_term);
        }
        else if (freq >= 50000000 && freq <= 54000000)
        {
            snprintf(priv->cmd_str, sizeof(priv->cmd_str), "EX081%c", cat_term);
        }
        else if (freq >= 144000000 && freq <= 148000000)
        {
            snprintf(priv->cmd_str, sizeof(priv->cmd_str), "EX082%c", cat_term);
        }
        else if (freq >= 430000000 && freq <= 450000000)
        {
            snprintf(priv->cmd_str, sizeof(priv->cmd_str), "EX083%c", cat_term);
        }
        else
        {
            // only valid on 10m to 70cm bands
            *offs = 0;
            return RIG_OK;
        }

        // Step size is 1 kHz
        step = 1000;
    }
    else if (is_ftdx1200)
    {
        if (freq >= 28000000 && freq <= 29700000)
        {
            snprintf(priv->cmd_str, sizeof(priv->cmd_str), "EX087%c", cat_term);
        }
        else if (freq >= 50000000 && freq <= 54000000)
        {
            snprintf(priv->cmd_str, sizeof(priv->cmd_str), "EX088%c", cat_term);
        }
        else
        {
            // only valid on 10m and 6m bands
            *offs = 0;
            return RIG_OK;
        }

        // Step size is 1 kHz
        step = 1000;
    }
    else if (is_ftdx3000)
    {
        if (freq >= 28000000 && freq <= 29700000)
        {
            snprintf(priv->cmd_str, sizeof(priv->cmd_str), "EX086%c", cat_term);
        }
        else if (freq >= 50000000 && freq <= 54000000)
        {
            snprintf(priv->cmd_str, sizeof(priv->cmd_str), "EX087%c", cat_term);
        }
        else
        {
            // only valid on 10m and 6m bands
            *offs = 0;
            return RIG_OK;
        }

        // Step size is 1 kHz
        step = 1000;
    }
    else if (is_ftdx5000)
    {
        if (freq >= 28000000 && freq <= 29700000)
        {
            snprintf(priv->cmd_str, sizeof(priv->cmd_str), "EX081%c", cat_term);
        }
        else if (freq >= 50000000 && freq <= 54000000)
        {
            snprintf(priv->cmd_str, sizeof(priv->cmd_str), "EX082%c", cat_term);
        }
        else
        {
            // only valid on 10m and 6m bands
            *offs = 0;
            return RIG_OK;
        }

        // Step size is 1 kHz
        step = 1000;
    }
    else if (is_ftdx101 || is_ftdx10)
    {
        if (freq >= 28000000 && freq <= 29700000)
        {
            char *cmd = "EX010315%c";

            if (is_ftdx10) { cmd = "EX010317%c"; }

            snprintf(priv->cmd_str, sizeof(priv->cmd_str), cmd, cat_term);
        }
        else if (freq >= 50000000 && freq <= 54000000)
        {
            char *cmd = "EX010316%c";

            if (is_ftdx10) { cmd = "EX010318%c"; }

            snprintf(priv->cmd_str, sizeof(priv->cmd_str), cmd, cat_term);
        }
        else
        {
            // only valid on 10m and 6m bands
            *offs = 0;
            return RIG_OK;
        }

        // Step size is 1 kHz
        step = 1000;
    }
    else
    {
        return -RIG_ENAVAIL;
    }

    err = newcat_get_cmd(rig);

    if (err != RIG_OK)
    {
        return err;
    }

    ret_data_len = strlen(priv->ret_data);

    /* skip command */
    retoffs = priv->ret_data + strlen(priv->cmd_str) - 1;
    /* chop term */
    priv->ret_data[ret_data_len - 1] = '\0';

    *offs = atoi(retoffs) * step;

    return RIG_OK;
}


int newcat_set_split_freq(RIG *rig, vfo_t vfo, freq_t tx_freq)
{
    rig_debug(RIG_DEBUG_VERBOSE, "%s called\n", __func__);

    return -RIG_ENAVAIL;
}


int newcat_get_split_freq(RIG *rig, vfo_t vfo, freq_t *tx_freq)
{
    rig_debug(RIG_DEBUG_VERBOSE, "%s called\n", __func__);

    return -RIG_ENAVAIL;
}


int newcat_set_split_mode(RIG *rig, vfo_t vfo, rmode_t tx_mode,
                          pbwidth_t tx_width)
{
    rig_debug(RIG_DEBUG_VERBOSE, "%s called\n", __func__);

    return -RIG_ENAVAIL;
}


int newcat_get_split_mode(RIG *rig, vfo_t vfo, rmode_t *tx_mode,
                          pbwidth_t *tx_width)
{
    rig_debug(RIG_DEBUG_VERBOSE, "%s called\n", __func__);

    return -RIG_ENAVAIL;
}


int newcat_set_split_vfo(RIG *rig, vfo_t vfo, split_t split, vfo_t tx_vfo)
{
    int err;
    vfo_t rx_vfo;

    rig_debug(RIG_DEBUG_VERBOSE, "%s called\n", __func__);

    err = newcat_set_vfo_from_alias(rig, &vfo);

    if (err < 0)
    {
        return err;
    }

    if (is_ft991)
    {
        vfo = RIG_VFO_A;
        tx_vfo = RIG_SPLIT_ON == split ? RIG_VFO_B : RIG_VFO_A;
    }
    else if (is_ftdx101)
    {
        vfo = RIG_VFO_MAIN;
        tx_vfo = RIG_SPLIT_ON == split ? RIG_VFO_SUB : RIG_VFO_MAIN;
    }
    else
    {
        err = newcat_get_vfo(rig, &rx_vfo);  /* sync to rig current vfo */

        if (err != RIG_OK)
        {
            return err;
        }
    }

    switch (split)
    {
    case RIG_SPLIT_OFF:
        err = newcat_set_tx_vfo(rig, vfo);

        if (err != RIG_OK)
        {
            return err;
        }

        if (rx_vfo != vfo && newcat_valid_command(rig, "VS"))
        {
            err = newcat_set_vfo(rig, vfo);

            if (err != RIG_OK)
            {
                return err;
            }
        }

        break;

    case RIG_SPLIT_ON:
        err = newcat_set_tx_vfo(rig, tx_vfo);

        if (err != RIG_OK)
        {
            return err;
        }

        if (rx_vfo != vfo)
        {
            err = newcat_set_vfo(rig, vfo);

            if (err != RIG_OK && err != -RIG_ENAVAIL)
            {
                return err;
            }
        }

        break;

    default:
        return -RIG_EINVAL;
    }

    return RIG_OK;
}


int newcat_get_split_vfo(RIG *rig, vfo_t vfo, split_t *split, vfo_t *tx_vfo)
{
    int err;

    rig_debug(RIG_DEBUG_VERBOSE, "%s called\n", __func__);

    err = newcat_set_vfo_from_alias(rig, &vfo);

    if (err != RIG_OK)
    {
        return err;
    }

    err = newcat_get_tx_vfo(rig, tx_vfo);

    if (err != RIG_OK)
    {
        return err;
    }

    // we assume split is always on VFO_B
    if (*tx_vfo == RIG_VFO_B || *tx_vfo == RIG_VFO_SUB)
    {
        *split = RIG_SPLIT_ON;
    }
    else
    {
        *split = RIG_SPLIT_OFF;
    }

    rig_debug(RIG_DEBUG_TRACE, "SPLIT = %d, vfo = %s, TX_vfo = %s\n", *split,
              rig_strvfo(vfo),
              rig_strvfo(*tx_vfo));

    return RIG_OK;
}

int newcat_set_rit(RIG *rig, vfo_t vfo, shortfreq_t rit)
{
    struct newcat_priv_data *priv = (struct newcat_priv_data *)rig->state.priv;
    vfo_t oldvfo;
    int ret;

    if (!newcat_valid_command(rig, "RT"))
    {
        return -RIG_ENAVAIL;
    }

    oldvfo = newcat_set_vfo_if_needed(rig, vfo);

    if (oldvfo < 0) { return oldvfo; }

    if (rit > rig->caps->max_rit)
    {
        rit = rig->caps->max_rit;    /* + */
    }
    else if (labs(rit) > rig->caps->max_rit)
    {
        rit = - rig->caps->max_rit;    /* - */
    }

    if (rit == 0)   // don't turn it off just because it is zero
    {
        snprintf(priv->cmd_str, sizeof(priv->cmd_str), "RC%c",
                 cat_term);
    }
    else if (rit < 0)
    {
        snprintf(priv->cmd_str, sizeof(priv->cmd_str), "RC%cRD%04ld%c", cat_term,
                 labs(rit), cat_term);
    }
    else
    {
        snprintf(priv->cmd_str, sizeof(priv->cmd_str), "RC%cRU%04ld%c", cat_term,
                 labs(rit), cat_term);
    }

    ret = newcat_set_cmd(rig);

    oldvfo = newcat_set_vfo_if_needed(rig, oldvfo);

    if (oldvfo < 0) { return oldvfo; }

    return ret;
}


int newcat_get_rit(RIG *rig, vfo_t vfo, shortfreq_t *rit)
{
    struct newcat_priv_data *priv = (struct newcat_priv_data *)rig->state.priv;
    char *retval;
    int err;
    int offset = 0;
    char *cmd = "IF";

    if (vfo == RIG_VFO_B || vfo == RIG_VFO_SUB)
    {
        cmd = "OI";
    }

    if (!newcat_valid_command(rig, cmd))
    {
        return -RIG_ENAVAIL;
    }

    *rit = 0;

    rig_debug(RIG_DEBUG_VERBOSE, "%s called\n", __func__);

    snprintf(priv->cmd_str, sizeof(priv->cmd_str), "%s%c", cmd, cat_term);

    rig_debug(RIG_DEBUG_TRACE, "%s: cmd_str = %s\n", __func__, priv->cmd_str);

    /* Get RIT */
    if (RIG_OK != (err = newcat_get_cmd(rig)))
    {
        return err;
    }

    // e.g. FT450 has 27 byte IF response, FT991 has 28 byte if response (one more byte for P2 VFO A Freq)
    // so we now check to ensure we know the length of the response

    switch (strlen(priv->ret_data))
    {
    case 27: offset = 13; break;

    case 28: offset = 14; break;

    default: offset = 0;
    }

    if (offset == 0)
    {
        rig_debug(RIG_DEBUG_ERR,
                  "%s: incorrect length of IF response, expected 27 or 28, got %du", __func__,
                  (int)strlen(priv->ret_data));
        return -RIG_EPROTO;
    }

    retval = priv->ret_data + offset;
    retval[5] = '\0';

    // return the current offset even if turned off
    *rit = (shortfreq_t) atoi(retval);

    return RIG_OK;
}


int newcat_set_xit(RIG *rig, vfo_t vfo, shortfreq_t xit)
{
    struct newcat_priv_data *priv = (struct newcat_priv_data *)rig->state.priv;
    vfo_t oldvfo;
    int ret;

    if (!newcat_valid_command(rig, "XT"))
    {
        return -RIG_ENAVAIL;
    }

    oldvfo = newcat_set_vfo_if_needed(rig, vfo);

    if (oldvfo < 0) { return oldvfo; }

    if (xit > rig->caps->max_xit)
    {
        xit = rig->caps->max_xit;    /* + */
    }
    else if (labs(xit) > rig->caps->max_xit)
    {
        xit = - rig->caps->max_xit;    /* - */
    }

    if (xit == 0)
    {
        // don't turn it off just because the offset is zero
        snprintf(priv->cmd_str, sizeof(priv->cmd_str), "RC%c",
                 cat_term);
    }
    else if (xit < 0)
    {
        snprintf(priv->cmd_str, sizeof(priv->cmd_str), "RC%cRD%04ld%c", cat_term,
                 labs(xit), cat_term);
    }
    else
    {
        snprintf(priv->cmd_str, sizeof(priv->cmd_str), "RC%cRU%04ld%c", cat_term,
                 labs(xit), cat_term);
    }

    ret = newcat_set_cmd(rig);

    oldvfo = newcat_set_vfo_if_needed(rig, vfo);

    if (oldvfo < 0) { return oldvfo; }

    return ret;
}


int newcat_get_xit(RIG *rig, vfo_t vfo, shortfreq_t *xit)
{
    struct newcat_priv_data *priv = (struct newcat_priv_data *)rig->state.priv;
    char *retval;
    int err;
    int offset = 0;
    char *cmd = "IF";

    if (vfo == RIG_VFO_B || vfo == RIG_VFO_SUB)
    {
        cmd = "OI";
    }

    if (!newcat_valid_command(rig, cmd))
    {
        return -RIG_ENAVAIL;
    }

    *xit = 0;

    rig_debug(RIG_DEBUG_VERBOSE, "%s called\n", __func__);

    snprintf(priv->cmd_str, sizeof(priv->cmd_str), "%s%c", cmd, cat_term);

    rig_debug(RIG_DEBUG_TRACE, "%s: cmd_str = %s\n", __func__, priv->cmd_str);

    /* Get XIT */
    if (RIG_OK != (err = newcat_get_cmd(rig)))
    {
        return err;
    }

    // e.g. FT450 has 27 byte IF response, FT991 has 28 byte if response (one more byte for P2 VFO A Freq)
    // so we now check to ensure we know the length of the response

    switch (strlen(priv->ret_data))
    {
    case 27: offset = 13; break;

    case 28: offset = 14; break;

    default: offset = 0;
    }

    if (offset == 0)
    {
        rig_debug(RIG_DEBUG_ERR,
                  "%s: incorrect length of IF response, expected 27 or 28, got %du", __func__,
                  (int)strlen(priv->ret_data));
        return -RIG_EPROTO;
    }

    retval = priv->ret_data + offset;
    retval[5] = '\0';

    // return the offset even when turned off
    *xit = (shortfreq_t) atoi(retval);

    return RIG_OK;
}


int newcat_set_ts(RIG *rig, vfo_t vfo, shortfreq_t ts)
{
    int err, i;
    pbwidth_t width;
    rmode_t mode;
    ncboolean ts_match;

    rig_debug(RIG_DEBUG_VERBOSE, "%s called\n", __func__);

    err = newcat_get_mode(rig, vfo, &mode, &width);

    if (err < 0)
    {
        return err;
    }

    /* assume 2 tuning steps per mode */
    for (i = 0, ts_match = FALSE; i < TSLSTSIZ
            && rig->caps->tuning_steps[i].ts; i++)
        if (rig->caps->tuning_steps[i].modes & mode)
        {
            if (ts <= rig->caps->tuning_steps[i].ts)
            {
                err = newcat_set_faststep(rig, FALSE);
            }
            else
            {
                err = newcat_set_faststep(rig,  TRUE);
            }

            if (err != RIG_OK)
            {
                return err;
            }

            ts_match = TRUE;
            break;
        }   /* if mode */

    rig_debug(RIG_DEBUG_TRACE, "ts_match = %d, i = %d, ts = %d\n", ts_match, i,
              (int)ts);

    if (ts_match)
    {
        return RIG_OK;
    }
    else
    {
        return -RIG_ENAVAIL;
    }
}


int newcat_get_ts(RIG *rig, vfo_t vfo, shortfreq_t *ts)
{
    pbwidth_t width;
    rmode_t mode;
    int err, i;
    ncboolean ts_match;
    ncboolean fast_step = FALSE;

    rig_debug(RIG_DEBUG_VERBOSE, "%s called\n", __func__);

    err = newcat_get_mode(rig, vfo, &mode, &width);

    if (err < 0)
    {
        return err;
    }

    err = newcat_get_faststep(rig, &fast_step);

    if (err < 0)
    {
        return err;
    }

    /* assume 2 tuning steps per mode */
    for (i = 0, ts_match = FALSE; i < TSLSTSIZ
            && rig->caps->tuning_steps[i].ts; i++)
        if (rig->caps->tuning_steps[i].modes & mode)
        {
            if (fast_step == FALSE)
            {
                *ts = rig->caps->tuning_steps[i].ts;
            }
            else
            {
                *ts = rig->caps->tuning_steps[i + 1].ts;
            }

            ts_match = TRUE;
            break;
        }

    rig_debug(RIG_DEBUG_TRACE, "ts_match = %d, i = %d, i+1 = %d, *ts = %d\n",
              ts_match, i, i + 1, (int)*ts);

    if (ts_match)
    {
        return RIG_OK;
    }
    else
    {
        return -RIG_ENAVAIL;
    }
}


int newcat_set_dcs_code(RIG *rig, vfo_t vfo, tone_t code)
{
    rig_debug(RIG_DEBUG_VERBOSE, "%s called\n", __func__);

    return -RIG_ENAVAIL;
}


int newcat_get_dcs_code(RIG *rig, vfo_t vfo, tone_t *code)
{
    rig_debug(RIG_DEBUG_VERBOSE, "%s called\n", __func__);

    return -RIG_ENAVAIL;
}


int newcat_set_tone(RIG *rig, vfo_t vfo, tone_t tone)
{
    rig_debug(RIG_DEBUG_VERBOSE, "%s called\n", __func__);

    return -RIG_ENAVAIL;
}


int newcat_get_tone(RIG *rig, vfo_t vfo, tone_t *tone)
{
    rig_debug(RIG_DEBUG_VERBOSE, "%s called\n", __func__);

    return -RIG_ENAVAIL;
}


int newcat_set_ctcss_tone(RIG *rig, vfo_t vfo, tone_t tone)
{
    struct newcat_priv_data *priv = (struct newcat_priv_data *)rig->state.priv;
    int err;
    int i;
    ncboolean tone_match;
    char main_sub_vfo = '0';

    rig_debug(RIG_DEBUG_VERBOSE, "%s called\n", __func__);

    if (!newcat_valid_command(rig, "CN"))
    {
        return -RIG_ENAVAIL;
    }

    if (!newcat_valid_command(rig, "CT"))
    {
        return -RIG_ENAVAIL;
    }

    err = newcat_set_vfo_from_alias(rig, &vfo);

    if (err < 0)
    {
        return err;
    }

    if (rig->caps->targetable_vfo & RIG_TARGETABLE_MODE)
    {
        main_sub_vfo = (RIG_VFO_B == vfo || RIG_VFO_SUB == vfo) ? '1' : '0';
    }

    for (i = 0, tone_match = FALSE; rig->caps->ctcss_list[i] != 0; i++)
        if (tone == rig->caps->ctcss_list[i])
        {
            tone_match = TRUE;
            break;
        }

    rig_debug(RIG_DEBUG_TRACE, "%s: tone = %u, tone_match = %d, i = %d", __func__,
              tone, tone_match, i);

    if (tone_match == FALSE && tone != 0)
    {
        return -RIG_ENAVAIL;
    }

    if (tone == 0) /* turn off ctcss */
    {
        if (is_ft891 || is_ft991 || is_ftdx101)
        {
            // note ftdx101 cat manual says CTP1P2; not CTP1P2P3; so is this correct?
            snprintf(priv->cmd_str, sizeof(priv->cmd_str), "CT%c00%c", main_sub_vfo,
                     cat_term);
        }
        else
        {
            snprintf(priv->cmd_str, sizeof(priv->cmd_str), "CT%c0%c", main_sub_vfo,
                     cat_term);
        }
    }
    else
    {
        if (is_ft891 || is_ft991 || is_ftdx101 || is_ftdx10)
        {
            snprintf(priv->cmd_str, sizeof(priv->cmd_str), "CN%c0%03d%cCT%c2%c",
                     main_sub_vfo, i, cat_term, main_sub_vfo, cat_term);
        }
        else
        {
            snprintf(priv->cmd_str, sizeof(priv->cmd_str), "CN%c%02d%cCT%c2%c",
                     main_sub_vfo, i, cat_term, main_sub_vfo, cat_term);
        }
    }

    return newcat_set_cmd(rig);
}


int newcat_get_ctcss_tone(RIG *rig, vfo_t vfo, tone_t *tone)
{
    struct newcat_priv_data *priv = (struct newcat_priv_data *)rig->state.priv;
    int err;
    int t;
    int ret_data_len;
    char *retlvl;
    char cmd[] = "CN";
    char main_sub_vfo = '0';

    rig_debug(RIG_DEBUG_VERBOSE, "%s called\n", __func__);

    if (!newcat_valid_command(rig, cmd))
    {
        return -RIG_ENAVAIL;
    }

    err = newcat_set_vfo_from_alias(rig, &vfo);

    if (err < 0)
    {
        return err;
    }

    if (rig->caps->targetable_vfo & RIG_TARGETABLE_MODE)
    {
        main_sub_vfo = (RIG_VFO_B == vfo || RIG_VFO_SUB == vfo) ? '1' : '0';
    }

    if (is_ft891 || is_ft991 || is_ftdx101 || is_ftdx10)
    {
        snprintf(priv->cmd_str, sizeof(priv->cmd_str), "%s%c0%c", cmd, main_sub_vfo,
                 cat_term);
    }
    else
    {
        snprintf(priv->cmd_str, sizeof(priv->cmd_str), "%s%c%c", cmd, main_sub_vfo,
                 cat_term);
    }

    /* Get CTCSS TONE */
    if (RIG_OK != (err = newcat_get_cmd(rig)))
    {
        return err;
    }

    ret_data_len = strlen(priv->ret_data);

    /* skip command */
    retlvl = priv->ret_data + strlen(priv->cmd_str) - 1;
    /* chop term */
    priv->ret_data[ret_data_len - 1] = '\0';

    t = atoi(retlvl);   /*  tone index */

    if (t < 0 || t > 49)
    {
        return -RIG_ENAVAIL;
    }

    *tone = rig->caps->ctcss_list[t];

    return RIG_OK;
}


int newcat_set_dcs_sql(RIG *rig, vfo_t vfo, tone_t code)
{
    rig_debug(RIG_DEBUG_VERBOSE, "%s called\n", __func__);

    return -RIG_ENAVAIL;
}


int newcat_get_dcs_sql(RIG *rig, vfo_t vfo, tone_t *code)
{
    rig_debug(RIG_DEBUG_VERBOSE, "%s called\n", __func__);

    return -RIG_ENAVAIL;
}


int newcat_set_tone_sql(RIG *rig, vfo_t vfo, tone_t tone)
{
    rig_debug(RIG_DEBUG_VERBOSE, "%s called\n", __func__);

    return -RIG_ENAVAIL;
}


int newcat_get_tone_sql(RIG *rig, vfo_t vfo, tone_t *tone)
{
    rig_debug(RIG_DEBUG_VERBOSE, "%s called\n", __func__);

    return -RIG_ENAVAIL;
}


int newcat_set_ctcss_sql(RIG *rig, vfo_t vfo, tone_t tone)
{
    int err;

    rig_debug(RIG_DEBUG_VERBOSE, "%s called\n", __func__);

    err = newcat_set_ctcss_tone(rig, vfo, tone);

    if (err != RIG_OK)
    {
        return err;
    }

    /* Change to sql */
    if (tone)
    {
        err = newcat_set_func(rig, vfo, RIG_FUNC_TSQL,  TRUE);

        if (err != RIG_OK)
        {
            return err;
        }
    }

    return RIG_OK;
}


int newcat_get_ctcss_sql(RIG *rig, vfo_t vfo, tone_t *tone)
{
    int err;

    rig_debug(RIG_DEBUG_VERBOSE, "%s called\n", __func__);

    err = newcat_get_ctcss_tone(rig, vfo, tone);

    return err;
}


int newcat_power2mW(RIG *rig, unsigned int *mwpower, float power, freq_t freq,
                    rmode_t mode)
{
    int rig_id;

    rig_id = newcat_get_rigid(rig);

    rig_debug(RIG_DEBUG_VERBOSE, "%s called\n", __func__);

    switch (rig_id)
    {
    case NC_RIGID_FT450:
        /* 100 Watts */
        *mwpower = power * 100000;
        rig_debug(RIG_DEBUG_TRACE, "case FT450 - rig_id = %d, *mwpower = %u\n", rig_id,
                  *mwpower);
        break;

    case NC_RIGID_FT950:
        /* 100 Watts */
        *mwpower = power * 100000;      /* 0..100 Linear scale */
        rig_debug(RIG_DEBUG_TRACE,
                  "case FT950 - rig_id = %d, power = %f, *mwpower = %u\n", rig_id, power,
                  *mwpower);
        break;

    case NC_RIGID_FT2000:
        /* 100 Watts */
        *mwpower = power * 100000;
        rig_debug(RIG_DEBUG_TRACE, "case FT2000 - rig_id = %d, *mwpower = %u\n", rig_id,
                  *mwpower);
        break;

    case NC_RIGID_FT2000D:
        /* 200 Watts */
        *mwpower = power * 200000;
        rig_debug(RIG_DEBUG_TRACE, "case FT2000D - rig_id = %d, *mwpower = %u\n",
                  rig_id, *mwpower);
        break;

    case NC_RIGID_FTDX5000:
        /* 200 Watts */
        *mwpower = power * 200000;
        rig_debug(RIG_DEBUG_TRACE, "case FTDX5000 - rig_id = %d, *mwpower = %u\n",
                  rig_id, *mwpower);
        break;

    case NC_RIGID_FTDX9000D:
        /* 200 Watts */
        *mwpower = power * 200000;
        rig_debug(RIG_DEBUG_TRACE, "case FTDX9000D - rig_id = %d, *mwpower = %u\n",
                  rig_id, *mwpower);
        break;

    case NC_RIGID_FTDX9000Contest:
        /* 200 Watts */
        *mwpower = power * 200000;
        rig_debug(RIG_DEBUG_TRACE,
                  "case FTDX9000Contest - rig_id = %d, *mwpower = %u\n", rig_id, *mwpower);
        break;

    case NC_RIGID_FTDX9000MP:
        /* 400 Watts */
        *mwpower = power * 400000;
        rig_debug(RIG_DEBUG_TRACE, "case FTDX9000MP - rig_id = %d, *mwpower = %u\n",
                  rig_id, *mwpower);
        break;

    case NC_RIGID_FTDX1200:
        /* 100 Watts */
        *mwpower = power * 100000;
        rig_debug(RIG_DEBUG_TRACE, "case FTDX1200 - rig_id = %d, *mwpower = %d\n",
                  rig_id,
                  *mwpower);
        break;

    default:
        /* 100 Watts */
        *mwpower = power * 100000;
        rig_debug(RIG_DEBUG_TRACE, "default - rig_id = %d, *mwpower = %u\n", rig_id,
                  *mwpower);
    }

    return RIG_OK;
}


int newcat_mW2power(RIG *rig, float *power, unsigned int mwpower, freq_t freq,
                    rmode_t mode)
{
    int rig_id;

    rig_id = newcat_get_rigid(rig);

    rig_debug(RIG_DEBUG_VERBOSE, "%s called\n", __func__);

    switch (rig_id)
    {
    case NC_RIGID_FT450:
        /* 100 Watts */
        *power = mwpower / 100000.0;
        rig_debug(RIG_DEBUG_TRACE, "case FT450 - rig_id = %d, *power = %f\n", rig_id,
                  *power);
        break;

    case NC_RIGID_FT950:
        /* 100 Watts */
        *power = mwpower / 100000.0;      /* 0..100 Linear scale */
        rig_debug(RIG_DEBUG_TRACE,
                  "case FT950 - rig_id = %d, mwpower = %u, *power = %f\n", rig_id, mwpower,
                  *power);
        break;

    case NC_RIGID_FT2000:
        /* 100 Watts */
        *power = mwpower / 100000.0;
        rig_debug(RIG_DEBUG_TRACE, "case FT2000 - rig_id = %d, *power = %f\n", rig_id,
                  *power);
        break;

    case NC_RIGID_FT2000D:
        /* 200 Watts */
        *power = mwpower / 200000.0;
        rig_debug(RIG_DEBUG_TRACE, "case FT2000D - rig_id = %d, *power = %f\n", rig_id,
                  *power);
        break;

    case NC_RIGID_FTDX5000:
        /* 200 Watts */
        *power = mwpower / 200000.0;
        rig_debug(RIG_DEBUG_TRACE, "case FTDX5000 - rig_id = %d, *power = %f\n", rig_id,
                  *power);
        break;

    case NC_RIGID_FTDX9000D:
        /* 200 Watts */
        *power = mwpower / 200000.0;
        rig_debug(RIG_DEBUG_TRACE, "case FTDX9000D - rig_id = %d, *power = %f\n",
                  rig_id, *power);
        break;

    case NC_RIGID_FTDX9000Contest:
        /* 200 Watts */
        *power = mwpower / 200000.0;
        rig_debug(RIG_DEBUG_TRACE, "case FTDX9000Contest - rig_id = %d, *power = %f\n",
                  rig_id, *power);
        break;

    case NC_RIGID_FTDX9000MP:
        /* 400 Watts */
        *power = mwpower / 400000.0;
        rig_debug(RIG_DEBUG_TRACE, "case FTDX9000MP - rig_id = %d, *power = %f\n",
                  rig_id, *power);
        break;

    case NC_RIGID_FTDX1200:
        /* 100 Watts */
        *power = mwpower / 100000.0;
        rig_debug(RIG_DEBUG_TRACE, "case FTDX1200 - rig_id = %d, *power = %f\n", rig_id,
                  *power);
        break;

    default:
        /* 100 Watts */
        *power = mwpower / 100000.0;
        rig_debug(RIG_DEBUG_TRACE, "default - rig_id = %d, *power = %f\n", rig_id,
                  *power);
    }

    return RIG_OK;
}


int newcat_set_powerstat(RIG *rig, powerstat_t status)
{
    struct rig_state *state = &rig->state;
    struct newcat_priv_data *priv = (struct newcat_priv_data *)rig->state.priv;
    int retval;
    int i = 0;
    int retry_save;
    char ps;

    rig_debug(RIG_DEBUG_VERBOSE, "%s called\n", __func__);

    if (!newcat_valid_command(rig, "PS"))
    {
        return -RIG_ENAVAIL;
    }

    switch (status)
    {
    case RIG_POWER_ON:
        ps = '1';
        // when powering on need a dummy byte to wake it up
        // then sleep  from 1 to 2 seconds so we'll do 1.5 secs
        write_block(&state->rigport, "\n", 1);
        hl_usleep(1500000);
        break;

    case RIG_POWER_OFF:
    case RIG_POWER_STANDBY:
        ps = '0';
        break;

    default:
        return -RIG_ENAVAIL;
    }

    snprintf(priv->cmd_str, sizeof(priv->cmd_str), "PS%c%c", ps, cat_term);

    retval = write_block(&state->rigport, priv->cmd_str, strlen(priv->cmd_str));

    retry_save = rig->state.rigport.retry;
    rig->state.rigport.retry = 0;

    if (status == RIG_POWER_ON) // wait for wakeup only
    {
        for (i = 0; i < 8; ++i) // up to ~10 seconds including the timeouts
        {
            freq_t freq;
            hl_usleep(1000000);
            retval = rig_get_freq(rig, RIG_VFO_A, &freq);

            if (retval == RIG_OK)
            {
                rig->state.rigport.retry = retry_save;
                return retval;
            }

            rig_debug(RIG_DEBUG_TRACE, "%s: Wait #%d for power up\n", __func__, i + 1);
        }
    }

    rig->state.rigport.retry = retry_save;

    if (i == 9)
    {
        rig_debug(RIG_DEBUG_TRACE, "%s: timeout waiting for powerup, try %d\n",
                  __func__,
                  i + 1);
        retval = -RIG_ETIMEOUT;
    }

    return retval;
}


/*
 *  This functions returns an error if the rig is off,  dah
 */
int newcat_get_powerstat(RIG *rig, powerstat_t *status)
{
    struct newcat_priv_data *priv = (struct newcat_priv_data *)rig->state.priv;
    int err;
    char ps;
    char command[] = "PS";

    rig_debug(RIG_DEBUG_VERBOSE, "%s called\n", __func__);

    *status = RIG_POWER_OFF;

    if (!newcat_valid_command(rig, command))
    {
        return -RIG_ENAVAIL;
    }

    snprintf(priv->cmd_str, sizeof(priv->cmd_str), "%s%c", command, cat_term);

    /* Get Power status */
    if (RIG_OK != (err = newcat_get_cmd(rig)))
    {
        return err;
    }

    ps = priv->ret_data[2];

    switch (ps)
    {
    case '1':
        *status = RIG_POWER_ON;
        break;

    case '0':
        *status = RIG_POWER_OFF;
        break;

    default:
        return -RIG_ENAVAIL;
    }

    return RIG_OK;
}


int newcat_reset(RIG *rig, reset_t reset)
{
    rig_debug(RIG_DEBUG_VERBOSE, "%s called\n", __func__);

    return -RIG_ENAVAIL;
}


int newcat_set_ant(RIG *rig, vfo_t vfo, ant_t ant, value_t option)
{
    struct newcat_priv_data *priv = (struct newcat_priv_data *)rig->state.priv;
    int err;
    char which_ant;
    char command[] = "AN";
    char main_sub_vfo = '0';

    if (!newcat_valid_command(rig, command))
    {
        return -RIG_ENAVAIL;
    }

    /* Main or SUB vfo */
    err = newcat_set_vfo_from_alias(rig, &vfo);

    if (err < 0)
    {
        return err;
    }

    if ((rig->caps->targetable_vfo & RIG_TARGETABLE_ANT))
    {
        main_sub_vfo = (RIG_VFO_B == vfo || RIG_VFO_SUB == vfo) ? '1' : '0';
    }

    switch (ant)
    {
    case RIG_ANT_1:
        which_ant = '1';
        break;

    case RIG_ANT_2:
        which_ant = '2';
        break;

    case RIG_ANT_3:
        if (newcat_is_rig(rig, RIG_MODEL_FT950))
        {
            return -RIG_EINVAL;
        }

        if (newcat_is_rig(rig, RIG_MODEL_FTDX1200))
        {
            return -RIG_EINVAL;
        }

        which_ant = '3';
        break;

    case RIG_ANT_4:
        if (newcat_is_rig(rig, RIG_MODEL_FT950))
        {
            return -RIG_EINVAL;
        }

        if (newcat_is_rig(rig, RIG_MODEL_FTDX1200))
        {
            return -RIG_EINVAL;
        }

        which_ant = '4';
        break;

    case RIG_ANT_5:
        if (newcat_is_rig(rig, RIG_MODEL_FT950))
        {
            return -RIG_EINVAL;
        }

        if (newcat_is_rig(rig, RIG_MODEL_FTDX1200))
        {
            return -RIG_EINVAL;
        }

        /* RX only, on FT-2000/FT-5000/FT-9000 */
        which_ant = '5';
        break;

    default:
        return -RIG_EINVAL;
    }

    snprintf(priv->cmd_str, sizeof(priv->cmd_str), "%s%c%c%c", command,
             main_sub_vfo, which_ant, cat_term);
    return newcat_set_cmd(rig);
}


int newcat_get_ant(RIG *rig, vfo_t vfo, ant_t dummy, value_t *option,
                   ant_t *ant_curr, ant_t *ant_tx, ant_t *ant_rx)
{
    struct newcat_priv_data *priv = (struct newcat_priv_data *)rig->state.priv;
    int err;
    char c;
    char command[] = "AN";
    char main_sub_vfo = '0';

    rig_debug(RIG_DEBUG_VERBOSE, "%s called\n", __func__);

    if (!newcat_valid_command(rig, command))
    {
        return -RIG_ENAVAIL;
    }

    /* Set Main or SUB vfo */
    err = newcat_set_vfo_from_alias(rig, &vfo);

    if (err < 0)
    {
        return err;
    }

    if ((rig->caps->targetable_vfo & RIG_TARGETABLE_MODE) && !is_ft2000)
    {
        main_sub_vfo = (RIG_VFO_B == vfo || RIG_VFO_SUB == vfo) ? '1' : '0';
    }

    snprintf(priv->cmd_str, sizeof(priv->cmd_str), "%s%c%c", command, main_sub_vfo,
             cat_term);

    /* Get ANT */
    if (RIG_OK != (err = newcat_get_cmd(rig)))
    {
        return err;
    }

    c = priv->ret_data[3];

    switch (c)
    {
    case '1':
        *ant_curr = RIG_ANT_1;
        break;

    case '2' :
        *ant_curr = RIG_ANT_2;
        break;

    case '3' :
        *ant_curr = RIG_ANT_3;
        break;

    case '4' :
        *ant_curr = RIG_ANT_4;
        break;

    case '5' :
        *ant_curr = RIG_ANT_5;
        break;

    default:
        *ant_curr = RIG_ANT_UNKNOWN;
        return -RIG_EPROTO;
    }

    return RIG_OK;
}


int newcat_set_level(RIG *rig, vfo_t vfo, setting_t level, value_t val)
{
    struct rig_state *state = &rig->state;
    struct newcat_priv_data *priv = (struct newcat_priv_data *)rig->state.priv;
    int err;
    int i;
    int scale;
    int fpf;
    char main_sub_vfo = '0';
    char *format;

    rig_debug(RIG_DEBUG_VERBOSE, "%s called\n", __func__);

    /* Set Main or SUB vfo */
    err = newcat_set_vfo_from_alias(rig, &vfo);

    if (err < 0)
    {
        return err;
    }

    if (rig->caps->targetable_vfo & RIG_TARGETABLE_LEVEL)
    {
        main_sub_vfo = (RIG_VFO_B == vfo || RIG_VFO_SUB == vfo) ? '1' : '0';
    }

    switch (level)
    {
    case RIG_LEVEL_RFPOWER:
        if (!newcat_valid_command(rig, "PC"))
        {
            return -RIG_ENAVAIL;
        }

        if (is_ft950 || is_ftdx1200 || is_ftdx3000 || is_ft891 || is_ft991
                || is_ftdx101 || is_ftdx10)
        {
            scale = 100.;
        }
        else if (is_ft450 && newcat_get_rigid(rig) == NC_RIGID_FT450D)
        {
            scale = 100.;
        }
        else
        {
            scale = 255.;
        }

        fpf = newcat_scale_float(scale, val.f);

        if (is_ft950 || is_ft891 || is_ft991 || is_ftdx3000 || is_ftdx101 || is_ftdx10)
        {
            // Minimum is 5 watts on these rigs
            if (fpf < 5)
            {
                fpf = 5;
            }
        }

        snprintf(priv->cmd_str, sizeof(priv->cmd_str), "PC%03d%c", fpf, cat_term);
        break;

    case RIG_LEVEL_AF:
        if (!newcat_valid_command(rig, "AG"))
        {
            return -RIG_ENAVAIL;
        }

        fpf = newcat_scale_float(255, val.f);
        snprintf(priv->cmd_str, sizeof(priv->cmd_str), "AG%c%03d%c", main_sub_vfo, fpf,
                 cat_term);
        break;

    case RIG_LEVEL_AGC:
        if (!newcat_valid_command(rig, "GT"))
        {
            return -RIG_ENAVAIL;
        }

        switch (val.i)
        {
        case RIG_AGC_OFF:
            snprintf(priv->cmd_str, sizeof(priv->cmd_str), "GT00;");
            break;

        case RIG_AGC_FAST:
            snprintf(priv->cmd_str, sizeof(priv->cmd_str), "GT01;");
            break;

        case RIG_AGC_MEDIUM:
            snprintf(priv->cmd_str, sizeof(priv->cmd_str), "GT02;");
            break;

        case RIG_AGC_SLOW:
            snprintf(priv->cmd_str, sizeof(priv->cmd_str), "GT03;");
            break;

        case RIG_AGC_AUTO:
            snprintf(priv->cmd_str, sizeof(priv->cmd_str), "GT04;");
            break;

        default:
            return -RIG_EINVAL;
        }

        if (rig->caps->targetable_vfo & RIG_TARGETABLE_MODE)
        {
            priv->cmd_str[2] = main_sub_vfo;
        }

        break;

    case RIG_LEVEL_IF:
        if (!newcat_valid_command(rig, "IS"))
        {
            return -RIG_ENAVAIL;
        }

        rig_debug(RIG_DEBUG_TRACE, "%s: LEVEL_IF val.i=%d\n", __func__, val.i);

        if (abs(val.i) > rig->caps->max_ifshift)
        {
            if (val.i > 0)
            {
                val.i = rig->caps->max_ifshift;
            }
            else
            {
                val.i = rig->caps->max_ifshift * -1;
            }
        }

        if (is_ftdx101 || is_ftdx10)
        {
            snprintf(priv->cmd_str, sizeof(priv->cmd_str), "IS%c0%+.4d%c", main_sub_vfo,
                     val.i, cat_term);
        }
        else if (is_ft891)
        {
            snprintf(priv->cmd_str, sizeof(priv->cmd_str), "IS0%d%+.4d%c",
                     val.i == 0 ? 0 : 1,
                     val.i, cat_term);
        }
        else
        {
            snprintf(priv->cmd_str, sizeof(priv->cmd_str), "IS%c%+.4d%c", main_sub_vfo,
                     val.i, cat_term);
        }

        if (rig->caps->targetable_vfo & RIG_TARGETABLE_MODE && !is_ft2000)
        {
            priv->cmd_str[2] = main_sub_vfo;
        }

        // Some Yaesu rigs reject this command in AM/FM modes
        priv->question_mark_response_means_rejected = 1;
        break;

    case RIG_LEVEL_CWPITCH:
    {
        int kp;

        if (!newcat_valid_command(rig, "KP"))
        {
            return -RIG_ENAVAIL;
        }

        if (val.i < 300)
        {
            i = 300;
        }
        else if (val.i > 1050)
        {
            i = 1050;
        }
        else
        {
            i = val.i;
        }

        if (is_ft950 || is_ft2000)
        {
            kp = (i - 300) / 50;
        }
        else
        {
            // Most Yaesu rigs seem to use range of 0-75 to represent pitch of 300..1050 Hz in 10 Hz steps
            kp = (i - 300) / 10;
        }

        snprintf(priv->cmd_str, sizeof(priv->cmd_str), "KP%02d%c", kp, cat_term);
        break;
    }

    case RIG_LEVEL_KEYSPD:
        if (!newcat_valid_command(rig, "KS"))
        {
            return -RIG_ENAVAIL;
        }

        snprintf(priv->cmd_str, sizeof(priv->cmd_str), "KS%03d%c", val.i, cat_term);
        break;

    case RIG_LEVEL_MICGAIN:
        if (!newcat_valid_command(rig, "MG"))
        {
            return -RIG_ENAVAIL;
        }

        if (is_ftdx1200 || is_ftdx3000 || is_ft891 || is_ft991 || is_ftdx101
                || is_ftdx10)
        {
            fpf = newcat_scale_float(100, val.f);
        }
        else
        {
            fpf = newcat_scale_float(255, val.f);
        }

        snprintf(priv->cmd_str, sizeof(priv->cmd_str), "MG%03d%c", fpf, cat_term);

        // Some Yaesu rigs reject this command in RTTY modes
        priv->question_mark_response_means_rejected = 1;
        break;

    case RIG_LEVEL_METER:
        if (!newcat_valid_command(rig, "MS"))
        {
            return -RIG_ENAVAIL;
        }

        if (is_ftdx101) // new format for the command with VFO selection
        {
            format = "MS0%d;";

            if (vfo == RIG_VFO_SUB)
            {
                format = "MS1%d";
            }
        }
        else
        {
            format = "MS%d";
        }

        rig_debug(RIG_DEBUG_TRACE, "%s: format=%s\n", __func__, format);

        switch (val.i)
        {
        case RIG_METER_ALC: snprintf(priv->cmd_str, sizeof(priv->cmd_str), format, 1);
            break;

        case RIG_METER_PO:
            if (newcat_is_rig(rig, RIG_MODEL_FT950))
            {
                return RIG_OK;
            }
            else
            {
                snprintf(priv->cmd_str, sizeof(priv->cmd_str), format, 2);
            }

            break;

        case RIG_METER_SWR:  snprintf(priv->cmd_str, sizeof(priv->cmd_str), format, 3);
            break;

        case RIG_METER_COMP: snprintf(priv->cmd_str, sizeof(priv->cmd_str), format, 0);
            break;

        case RIG_METER_IC:   snprintf(priv->cmd_str, sizeof(priv->cmd_str), format, 4);
            break;

        case RIG_METER_VDD:  snprintf(priv->cmd_str, sizeof(priv->cmd_str), format, 5);
            break;

            rig_debug(RIG_DEBUG_ERR, "%s: unknown val.i=%d\n", __func__, val.i);

        default: return -RIG_EINVAL;
        }

        break;

    case RIG_LEVEL_PREAMP:
        if (!newcat_valid_command(rig, "PA"))
        {
            return -RIG_ENAVAIL;
        }

        if (val.i == 0)
        {
            snprintf(priv->cmd_str, sizeof(priv->cmd_str), "PA00%c", cat_term);

            if (rig->caps->targetable_vfo & RIG_TARGETABLE_MODE && !is_ft2000)
            {
                priv->cmd_str[2] = main_sub_vfo;
            }

            break;
        }

        priv->cmd_str[0] = '\0';

        for (i = 0; state->preamp[i] != RIG_DBLST_END; i++)
        {
            if (state->preamp[i] == val.i)
            {
                snprintf(priv->cmd_str, sizeof(priv->cmd_str), "PA0%d%c", i + 1, cat_term);
                break;
            }
        }

        if (strlen(priv->cmd_str) == 0)
        {
            return -RIG_EINVAL;
        }

        if (rig->caps->targetable_vfo & RIG_TARGETABLE_MODE)
        {
            priv->cmd_str[2] = main_sub_vfo;
        }

        break;

    case RIG_LEVEL_ATT:
        if (!newcat_valid_command(rig, "RA"))
        {
            return -RIG_ENAVAIL;
        }

        if (val.i == 0)
        {
            snprintf(priv->cmd_str, sizeof(priv->cmd_str), "RA00%c", cat_term);

            if (rig->caps->targetable_vfo & RIG_TARGETABLE_MODE && !is_ft2000)
            {
                priv->cmd_str[2] = main_sub_vfo;
            }

            break;
        }

        priv->cmd_str[0] = '\0';

        for (i = 0; state->attenuator[i] != RIG_DBLST_END; i++)
        {
            if (state->attenuator[i] == val.i)
            {
                snprintf(priv->cmd_str, sizeof(priv->cmd_str), "RA0%d%c", i + 1, cat_term);
                break;
            }
        }

        if (strlen(priv->cmd_str) == 0)
        {
            return -RIG_EINVAL;
        }

        if (rig->caps->targetable_vfo & RIG_TARGETABLE_MODE)
        {
            priv->cmd_str[2] = main_sub_vfo;
        }

        break;

    case RIG_LEVEL_RF:
        if (!newcat_valid_command(rig, "RG"))
        {
            return -RIG_ENAVAIL;
        }

        if (is_ft891)
        {
            scale = 30;
        }
        else
        {
            scale = 255;
        }

        fpf = newcat_scale_float(scale, val.f);
        snprintf(priv->cmd_str, sizeof(priv->cmd_str), "RG%c%03d%c", main_sub_vfo, fpf,
                 cat_term);
        break;

    case RIG_LEVEL_NR:
        if (!newcat_valid_command(rig, "RL"))
        {
            return -RIG_ENAVAIL;
        }

        if (newcat_is_rig(rig, RIG_MODEL_FT450))
        {
            fpf = newcat_scale_float(11, val.f);

            if (fpf < 1)
            {
                fpf = 1;
            }

            if (fpf > 11)
            {
                fpf = 11;
            }

            snprintf(priv->cmd_str, sizeof(priv->cmd_str), "RL0%02d%c", fpf, cat_term);
        }
        else
        {
            fpf = newcat_scale_float(15, val.f);

            if (fpf < 1)
            {
                fpf = 1;
            }

            if (fpf > 15)
            {
                fpf = 15;
            }

            snprintf(priv->cmd_str, sizeof(priv->cmd_str), "RL0%02d%c", fpf, cat_term);

            if (rig->caps->targetable_vfo & RIG_TARGETABLE_MODE && !is_ft2000)
            {
                priv->cmd_str[2] = main_sub_vfo;
            }
        }

        // Some Yaesu rigs reject this command in AM/FM modes
        priv->question_mark_response_means_rejected = 1;
        break;

    case RIG_LEVEL_COMP:
        if (!newcat_valid_command(rig, "PL"))
        {
            return -RIG_ENAVAIL;
        }

        if (is_ft2000 || is_ftdx9000 || is_ftdx5000)
        {
            scale = 255;
        }
        else
        {
            scale = 100;
        }

        fpf = newcat_scale_float(scale, val.f);
        snprintf(priv->cmd_str, sizeof(priv->cmd_str), "PL%03d%c", fpf, cat_term);
        break;

    case RIG_LEVEL_BKINDL:
    {
        int millis;
        value_t keyspd;

        if (!newcat_valid_command(rig, "SD"))
        {
            return -RIG_ENAVAIL;
        }

        // Convert 10/ths of dots to milliseconds using the current key speed
        err = newcat_get_level(rig, vfo, RIG_LEVEL_KEYSPD, &keyspd);

        if (err != RIG_OK)
        {
            return err;
        }

        millis = dot10ths_to_millis(val.i, keyspd.i);

        if (is_ftdx101 || is_ftdx10)
        {
            if (millis <= 30) { snprintf(priv->cmd_str, sizeof(priv->cmd_str), "SD00;"); }
            else if (millis <= 50) { snprintf(priv->cmd_str, sizeof(priv->cmd_str), "SD01;"); }
            else if (millis <= 100) { snprintf(priv->cmd_str, sizeof(priv->cmd_str), "SD02;"); }
            else if (millis <= 150) { snprintf(priv->cmd_str, sizeof(priv->cmd_str), "SD03;"); }
            else if (millis <= 200) { snprintf(priv->cmd_str, sizeof(priv->cmd_str), "SD04;"); }
            else if (millis <= 250) { snprintf(priv->cmd_str, sizeof(priv->cmd_str), "SD05;"); }
            else if (millis > 2900) { snprintf(priv->cmd_str, sizeof(priv->cmd_str), "SD33;"); }
            else
            {
                // This covers 300-2900 06-32
                snprintf(priv->cmd_str, sizeof(priv->cmd_str), "SD%02d;",
                         6 + ((millis - 300) / 100));
            }
        }
        else if (is_ftdx5000)
        {
            if (millis < 20)
            {
                millis = 20;
            }

            if (millis > 5000)
            {
                millis = 5000;
            }

            snprintf(priv->cmd_str, sizeof(priv->cmd_str), "SD%04d%c", millis, cat_term);
        }
        else if (is_ft950 || is_ft450 || is_ft891 || is_ft991 || is_ftdx1200
                 || is_ftdx3000)
        {
            if (millis < 30)
            {
                millis = 30;
            }

            if (millis > 3000)
            {
                millis = 3000;
            }

            snprintf(priv->cmd_str, sizeof(priv->cmd_str), "SD%04d%c", millis, cat_term);
        }
        else if (is_ft2000 || is_ftdx9000)
        {
            if (millis < 0)
            {
                millis = 0;
            }

            if (millis > 5000)
            {
                millis = 5000;
            }

            snprintf(priv->cmd_str, sizeof(priv->cmd_str), "SD%04d%c", millis, cat_term);
        }
        else // default
        {
            if (millis < 1)
            {
                millis = 1;
            }

            if (millis > 5000)
            {
                millis = 5000;
            }

            snprintf(priv->cmd_str, sizeof(priv->cmd_str), "SD%04d%c", millis, cat_term);
        }

        break;
    }

    case RIG_LEVEL_SQL:
        if (!newcat_valid_command(rig, "SQ"))
        {
            return -RIG_ENAVAIL;
        }

        if (is_ft891 || is_ft991 || is_ftdx101 || is_ftdx10)
        {
            scale = 100;
        }
        else
        {
            scale = 255;
        }

        fpf = newcat_scale_float(scale, val.f);
        snprintf(priv->cmd_str, sizeof(priv->cmd_str), "SQ%c%03d%c", main_sub_vfo, fpf,
                 cat_term);
        break;

    case RIG_LEVEL_VOXDELAY:
        if (!newcat_valid_command(rig, "VD"))
        {
            return -RIG_ENAVAIL;
        }

        /* VOX delay, api int (tenth of seconds), ms for rig */
        val.i = val.i * 100;
        rig_debug(RIG_DEBUG_TRACE, "%s: vali=%d\n", __func__, val.i);

        if (is_ft950 || is_ft450 || is_ftdx1200)
        {
            if (val.i < 100)         /* min is 30ms but spec is 100ms Unit Intervals */
            {
                val.i = 30;
            }

            if (val.i > 3000)
            {
                val.i = 3000;
            }

            snprintf(priv->cmd_str, sizeof(priv->cmd_str), "VD%04d%c", val.i, cat_term);
        }
        else if (is_ftdx101 || is_ftdx10) // new lookup table argument
        {
            rig_debug(RIG_DEBUG_TRACE, "%s: ft101 #1 val.i=%d\n", __func__, val.i);

            if (val.i == 0) { val.i = 0; }
            else if (val.i <= 100) { val.i = 2; }
            else if (val.i <= 200) { val.i = 4; }
            else if (val.i > 3000) { val.i = 33; }
            else { val.i = (val.i - 300) / 100 + 6; }

            rig_debug(RIG_DEBUG_TRACE, "%s: ftdx101/ftdx10 #1 val.i=%d\n", __func__, val.i);

            snprintf(priv->cmd_str, sizeof(priv->cmd_str), "VD%02d%c", val.i, cat_term);
        }
        else if (rig->caps->targetable_vfo & RIG_TARGETABLE_MODE)
        {
            if (val.i < 0)
            {
                val.i = 0;
            }

            if (val.i > 5000)
            {
                val.i = 5000;
            }

            snprintf(priv->cmd_str, sizeof(priv->cmd_str), "VD%04d%c", val.i, cat_term);
        }

        else
        {
            snprintf(priv->cmd_str, sizeof(priv->cmd_str), "VD%04d%c", val.i, cat_term);
        }

        break;

    case RIG_LEVEL_VOXGAIN:
        if (!newcat_valid_command(rig, "VG"))
        {
            return -RIG_ENAVAIL;
        }

        if (is_ft2000 || is_ftdx9000 || is_ftdx5000)
        {
            scale = 255;
        }
        else
        {
            scale = 100;
        }

        fpf = newcat_scale_float(scale, val.f);
        snprintf(priv->cmd_str, sizeof(priv->cmd_str), "VG%03d%c", fpf, cat_term);
        break;

    case RIG_LEVEL_ANTIVOX:
        if (is_ftdx101 || is_ftdx10)
        {
            fpf = newcat_scale_float(100, val.f);
            snprintf(priv->cmd_str, sizeof(priv->cmd_str), "AV%03d%c", fpf, cat_term);
        }
        else if (is_ftdx5000)
        {
            fpf = newcat_scale_float(100, val.f);
            snprintf(priv->cmd_str, sizeof(priv->cmd_str), "EX176%03d%c", fpf, cat_term);
        }
        else if (is_ftdx3000 || is_ftdx1200)
        {
            fpf = newcat_scale_float(100, val.f);
            snprintf(priv->cmd_str, sizeof(priv->cmd_str), "EX183%03d%c", fpf, cat_term);
        }
        else if (is_ft991)
        {
            fpf = newcat_scale_float(100, val.f);
            snprintf(priv->cmd_str, sizeof(priv->cmd_str), "EX147%03d%c", fpf, cat_term);
        }
        else if (is_ft891)
        {
            fpf = newcat_scale_float(100, val.f);
            snprintf(priv->cmd_str, sizeof(priv->cmd_str), "EX1619%03d%c", fpf, cat_term);
        }
        else if (is_ft950)
        {
            fpf = newcat_scale_float(100, val.f);
            snprintf(priv->cmd_str, sizeof(priv->cmd_str), "EX117%03d%c", fpf, cat_term);
        }
        else if (is_ft2000)
        {
            fpf = newcat_scale_float(100, val.f);
            snprintf(priv->cmd_str, sizeof(priv->cmd_str), "EX042%03d%c", fpf, cat_term);
        }
        else
        {
            return -RIG_EINVAL;
        }

        break;

    case RIG_LEVEL_NOTCHF:
        if (!newcat_valid_command(rig, "BP"))
        {
            return -RIG_ENAVAIL;
        }

        val.i = val.i / 10;

        if (is_ftdx9000)
        {
            if (val.i < 0)
            {
                val.i = 0;
            }
        }
        else
        {
            if (val.i < 1)
            {
                val.i = 1;
            }
        }

        if (is_ft891 || is_ft991 || is_ftdx101 || is_ftdx10)
        {
            if (val.i > 320)
            {
                val.i = 320;
            }
        }

        if (is_ft950 || is_ftdx9000)
        {
            if (val.i > 300)
            {
                val.i = 300;
            }
        }
        else
        {
            if (val.i > 400)
            {
                val.i = 400;
            }
        }

        snprintf(priv->cmd_str, sizeof(priv->cmd_str), "BP01%03d%c", val.i, cat_term);

        if (is_ftdx9000)
        {
            snprintf(priv->cmd_str, sizeof(priv->cmd_str), "BP%03d%c", val.i, cat_term);
        }
        else if (rig->caps->targetable_vfo & RIG_TARGETABLE_MODE)
        {
            priv->cmd_str[2] = main_sub_vfo;
        }

        break;

    case RIG_LEVEL_MONITOR_GAIN:
        if (!newcat_valid_command(rig, "ML"))
        {
            return -RIG_ENAVAIL;
        }

        if (is_ftdx1200 || is_ftdx3000 || is_ft891 || is_ft991 || is_ftdx101
                || is_ftdx10)
        {
            fpf = newcat_scale_float(100, val.f);
        }
        else
        {
            fpf = newcat_scale_float(255, val.f);
        }

        if (is_ftdx9000)
        {
            snprintf(priv->cmd_str, sizeof(priv->cmd_str), "ML%03d%c", fpf, cat_term);
        }
        else
        {
            snprintf(priv->cmd_str, sizeof(priv->cmd_str), "ML1%03d%c", fpf, cat_term);
        }

        break;

    default:
        return -RIG_EINVAL;
    }

    err = newcat_set_cmd(rig);

    // Clear flag after executing command
    priv->question_mark_response_means_rejected = 0;

    return err;
}


int newcat_get_level(RIG *rig, vfo_t vfo, setting_t level, value_t *val)
{
    struct rig_state *state = &rig->state;
    struct newcat_priv_data *priv = (struct newcat_priv_data *)rig->state.priv;
    int err;
    int ret_data_len;
    char *retlvl;
    int retlvl_len;
    float scale;
    char main_sub_vfo = '0';
    int i;

    rig_debug(RIG_DEBUG_VERBOSE, "%s called\n", __func__);

    /* Set Main or SUB vfo */
    err = newcat_set_vfo_from_alias(rig, &vfo);

    if (err < 0)
    {
        return err;
    }

    if (rig->caps->targetable_vfo & RIG_TARGETABLE_LEVEL)
    {
        main_sub_vfo = (RIG_VFO_B == vfo || RIG_VFO_SUB == vfo) ? '1' : '0';
    }

    switch (level)
    {
    case RIG_LEVEL_RFPOWER:
        if (!newcat_valid_command(rig, "PC"))
        {
            return -RIG_ENAVAIL;
        }

        snprintf(priv->cmd_str, sizeof(priv->cmd_str), "PC%c", cat_term);
        break;

    case RIG_LEVEL_PREAMP:
        if (!newcat_valid_command(rig, "PA"))
        {
            return -RIG_ENAVAIL;
        }

        snprintf(priv->cmd_str, sizeof(priv->cmd_str), "PA0%c", cat_term);

        if (rig->caps->targetable_vfo & RIG_TARGETABLE_MODE)
        {
            priv->cmd_str[2] = main_sub_vfo;
        }

        break;

    case RIG_LEVEL_AF:
        if (!newcat_valid_command(rig, "AG"))
        {
            return -RIG_ENAVAIL;
        }

        snprintf(priv->cmd_str, sizeof(priv->cmd_str), "AG%c%c", main_sub_vfo,
                 cat_term);
        break;

    case RIG_LEVEL_AGC:
        if (!newcat_valid_command(rig, "GT"))
        {
            return -RIG_ENAVAIL;
        }

        snprintf(priv->cmd_str, sizeof(priv->cmd_str), "GT%c%c", main_sub_vfo,
                 cat_term);
        break;

    case RIG_LEVEL_IF:
        if (!newcat_valid_command(rig, "IS"))
        {
            return -RIG_ENAVAIL;
        }

        snprintf(priv->cmd_str, sizeof(priv->cmd_str), "IS%c%c", main_sub_vfo,
                 cat_term);

        if (rig->caps->targetable_vfo & RIG_TARGETABLE_MODE)
        {
            priv->cmd_str[2] = main_sub_vfo;
        }

        break;

    case RIG_LEVEL_CWPITCH:
        if (!newcat_valid_command(rig, "KP"))
        {
            return -RIG_ENAVAIL;
        }

        snprintf(priv->cmd_str, sizeof(priv->cmd_str), "KP%c", cat_term);
        break;

    case RIG_LEVEL_KEYSPD:
        if (!newcat_valid_command(rig, "KS"))
        {
            return -RIG_ENAVAIL;
        }

        snprintf(priv->cmd_str, sizeof(priv->cmd_str), "KS%c", cat_term);
        break;

    case RIG_LEVEL_MICGAIN:
        if (!newcat_valid_command(rig, "MG"))
        {
            return -RIG_ENAVAIL;
        }

        snprintf(priv->cmd_str, sizeof(priv->cmd_str), "MG%c", cat_term);
        break;

    case RIG_LEVEL_METER:
        if (!newcat_valid_command(rig, "MS"))
        {
            return -RIG_ENAVAIL;
        }

        snprintf(priv->cmd_str, sizeof(priv->cmd_str), "MS%c", cat_term);
        break;

    case RIG_LEVEL_ATT:
        if (!newcat_valid_command(rig, "RA"))
        {
            return -RIG_ENAVAIL;
        }

        snprintf(priv->cmd_str, sizeof(priv->cmd_str), "RA0%c", cat_term);

        if (rig->caps->targetable_vfo & RIG_TARGETABLE_MODE)
        {
            priv->cmd_str[2] = main_sub_vfo;
        }

        break;

    case RIG_LEVEL_RF:
        if (!newcat_valid_command(rig, "RG"))
        {
            return -RIG_ENAVAIL;
        }

        snprintf(priv->cmd_str, sizeof(priv->cmd_str), "RG%c%c", main_sub_vfo,
                 cat_term);
        break;

    case RIG_LEVEL_COMP:
        if (!newcat_valid_command(rig, "PL"))
        {
            return -RIG_ENAVAIL;
        }

        snprintf(priv->cmd_str, sizeof(priv->cmd_str), "PL%c", cat_term);
        break;

    case RIG_LEVEL_NR:
        if (!newcat_valid_command(rig, "RL"))
        {
            return -RIG_ENAVAIL;
        }

        snprintf(priv->cmd_str, sizeof(priv->cmd_str), "RL0%c", cat_term);

        if (rig->caps->targetable_vfo & RIG_TARGETABLE_MODE)
        {
            priv->cmd_str[2] = main_sub_vfo;
        }

        break;

    case RIG_LEVEL_BKINDL:
        if (!newcat_valid_command(rig, "SD"))
        {
            return -RIG_ENAVAIL;
        }

        snprintf(priv->cmd_str, sizeof(priv->cmd_str), "SD%c", cat_term);
        break;

    case RIG_LEVEL_SQL:
        if (!newcat_valid_command(rig, "SQ"))
        {
            return -RIG_ENAVAIL;
        }

        snprintf(priv->cmd_str, sizeof(priv->cmd_str), "SQ%c%c", main_sub_vfo,
                 cat_term);
        break;

    case RIG_LEVEL_VOXDELAY:

        /* VOX delay, arg int (tenth of seconds) */
        if (!newcat_valid_command(rig, "VD"))
        {
            return -RIG_ENAVAIL;
        }

        snprintf(priv->cmd_str, sizeof(priv->cmd_str), "VD%c", cat_term);
        break;

    case RIG_LEVEL_VOXGAIN:
        if (!newcat_valid_command(rig, "VG"))
        {
            return -RIG_ENAVAIL;
        }

        snprintf(priv->cmd_str, sizeof(priv->cmd_str), "VG%c", cat_term);
        break;

    /*
     * Read only levels
     */
    case RIG_LEVEL_STRENGTH:
    case RIG_LEVEL_RAWSTR:
        if (!newcat_valid_command(rig, "SM"))
        {
            return -RIG_ENAVAIL;
        }

        snprintf(priv->cmd_str, sizeof(priv->cmd_str), "SM%c%c", main_sub_vfo,
                 cat_term);
        break;

    case RIG_LEVEL_SWR:
        if (!newcat_valid_command(rig, "RM"))
        {
            return -RIG_ENAVAIL;
        }

        snprintf(priv->cmd_str, sizeof(priv->cmd_str), "RM6%c", cat_term);
        break;

    case RIG_LEVEL_ALC:
        if (!newcat_valid_command(rig, "RM"))
        {
            return -RIG_ENAVAIL;
        }

        snprintf(priv->cmd_str, sizeof(priv->cmd_str), "RM4%c", cat_term);
        break;

    case RIG_LEVEL_RFPOWER_METER:
    case RIG_LEVEL_RFPOWER_METER_WATTS:
        if (!newcat_valid_command(rig, "RM"))
        {
            return -RIG_ENAVAIL;
        }

        if (is_ftdx9000)
        {
            snprintf(priv->cmd_str, sizeof(priv->cmd_str), "RM08%c", cat_term);
        }
        else
        {
            snprintf(priv->cmd_str, sizeof(priv->cmd_str), "RM5%c", cat_term);
        }

        break;

    case RIG_LEVEL_COMP_METER:
        if (!newcat_valid_command(rig, "RM"))
        {
            return -RIG_ENAVAIL;
        }

        snprintf(priv->cmd_str, sizeof(priv->cmd_str), "RM3%c", cat_term);
        break;

    case RIG_LEVEL_VD_METER:
        if (!newcat_valid_command(rig, "RM"))
        {
            return -RIG_ENAVAIL;
        }

        snprintf(priv->cmd_str, sizeof(priv->cmd_str), "RM8%c", cat_term);
        break;

    case RIG_LEVEL_ID_METER:
        if (!newcat_valid_command(rig, "RM"))
        {
            return -RIG_ENAVAIL;
        }

        snprintf(priv->cmd_str, sizeof(priv->cmd_str), "RM7%c", cat_term);
        break;

    case RIG_LEVEL_ANTIVOX:
        if (is_ftdx101 || is_ftdx10)
        {
            snprintf(priv->cmd_str, sizeof(priv->cmd_str), "AV%c", cat_term);
        }
        else if (is_ftdx5000)
        {
            snprintf(priv->cmd_str, sizeof(priv->cmd_str), "EX176%c", cat_term);
        }
        else if (is_ftdx3000 || is_ftdx1200)
        {
            snprintf(priv->cmd_str, sizeof(priv->cmd_str), "EX183%c", cat_term);
        }
        else if (is_ftdx1200)
        {
            snprintf(priv->cmd_str, sizeof(priv->cmd_str), "EX183%c", cat_term);
        }
        else if (is_ft991)
        {
            snprintf(priv->cmd_str, sizeof(priv->cmd_str), "EX147%c", cat_term);
        }
        else if (is_ft891)
        {
            snprintf(priv->cmd_str, sizeof(priv->cmd_str), "EX1619%c", cat_term);
        }
        else if (is_ft950)
        {
            snprintf(priv->cmd_str, sizeof(priv->cmd_str), "EX117%c", cat_term);
        }
        else if (is_ft2000)
        {
            snprintf(priv->cmd_str, sizeof(priv->cmd_str), "EX042%c", cat_term);
        }
        else
        {
            return -RIG_EINVAL;
        }

        break;

    case RIG_LEVEL_NOTCHF:
        if (!newcat_valid_command(rig, "BP"))
        {
            return -RIG_ENAVAIL;
        }

        snprintf(priv->cmd_str, sizeof(priv->cmd_str), "BP01%c", cat_term);

        if (is_ftdx9000)
        {
            snprintf(priv->cmd_str, sizeof(priv->cmd_str), "BP%c", cat_term);
        }
        else if (rig->caps->targetable_vfo & RIG_TARGETABLE_MODE)
        {
            priv->cmd_str[2] = main_sub_vfo;
        }

        break;

    case RIG_LEVEL_MONITOR_GAIN:
        if (!newcat_valid_command(rig, "ML"))
        {
            return -RIG_ENAVAIL;
        }

        if (is_ftdx9000)
        {
            snprintf(priv->cmd_str, sizeof(priv->cmd_str), "ML%c", cat_term);
        }
        else
        {
            snprintf(priv->cmd_str, sizeof(priv->cmd_str), "ML1%c", cat_term);
        }

        break;

    default:
        return -RIG_EINVAL;
    }

    err = newcat_get_cmd(rig);

    if (err != RIG_OK)
    {
        return err;
    }

    ret_data_len = strlen(priv->ret_data);

    /* skip command */
    retlvl = priv->ret_data + strlen(priv->cmd_str) - 1;
    retlvl_len = strlen(retlvl);
    /* chop term */
    priv->ret_data[ret_data_len - 1] = '\0';

    switch (level)
    {
    case RIG_LEVEL_RFPOWER:
        if (is_ft950 || is_ftdx1200 || is_ftdx3000 || is_ft891 || is_ft991
                || is_ftdx101 || is_ftdx10)
        {
            scale = 100.;
        }
        else if (is_ft450 && newcat_get_rigid(rig) == NC_RIGID_FT450D)
        {
            scale = 100.;
        }
        else
        {
            scale = 255.;
        }

        val->f = (float)atoi(retlvl) / scale;
        break;

    case RIG_LEVEL_VOXGAIN:
    case RIG_LEVEL_COMP:
        if (is_ft2000 || is_ftdx9000 || is_ftdx5000)
        {
            scale = 255;
        }
        else
        {
            scale = 100;
        }

        val->f = (float) atoi(retlvl) / scale;
        break;

    case RIG_LEVEL_ANTIVOX:
        val->f = (float) atoi(retlvl) / 100.;
        break;

    case RIG_LEVEL_SWR:
        if (retlvl_len > 3)
        {
            // Some rigs like FTDX101 have 6-byte return so we just truncate
            retlvl[3] = 0;
        }

        if (rig->caps->swr_cal.size == 0)
        {
            val->f = rig_raw2val_float(atoi(retlvl), &yaesu_default_swr_cal);
        }
        else
        {
            val->f = rig_raw2val_float(atoi(retlvl), &rig->caps->swr_cal);
        }

        break;

    case RIG_LEVEL_ALC:
        if (retlvl_len > 3)
        {
            // Some rigs like FTDX101 have 6-byte return so we just truncate
            retlvl[3] = 0;
        }

        if (rig->caps->alc_cal.size == 0)
        {
            val->f = rig_raw2val_float(atoi(retlvl), &yaesu_default_alc_cal);
        }
        else
        {
            val->f = rig_raw2val_float(atoi(retlvl), &rig->caps->alc_cal);
        }

        break;

    case RIG_LEVEL_RFPOWER_METER:
    case RIG_LEVEL_RFPOWER_METER_WATTS:
        rig_debug(RIG_DEBUG_VERBOSE, "%s: RFPOWER_METER retlvl=%s\n", __func__, retlvl);

        if (retlvl_len > 3)
        {
            // Some rigs like FTDX101 have 6-byte return so we just truncate
            rig_debug(RIG_DEBUG_VERBOSE, "%s: retlvl of %s getting truncated\n", __func__,
                      retlvl);
            retlvl[3] = 0;
            rig_debug(RIG_DEBUG_VERBOSE, "%s: retlvl truncated to %s\n", __func__, retlvl);
        }

        if (rig->caps->rfpower_meter_cal.size == 0)
        {
            val->f = rig_raw2val_float(atoi(retlvl),
                                       &yaesu_default_rfpower_meter_cal) / (level == RIG_LEVEL_RFPOWER_METER_WATTS ?
                                               1.0 : 100.0);
        }
        else
        {
            val->f = rig_raw2val_float(atoi(retlvl),
                                       &rig->caps->rfpower_meter_cal) / (level == RIG_LEVEL_RFPOWER_METER_WATTS ? 1.0 :
                                               100.0);

            if (priv->rig_id == NC_RIGID_FT2000)
            {
                // we reuse the FT2000D table for the FT2000 so need to divide by 2
                // hopefully this works well otherwise we need a separate table
                val->f /= 2;
            }
        }

        rig_debug(RIG_DEBUG_VERBOSE, "%s: RFPOWER_METER=%s, converted to %f\n",
                  __func__, retlvl, val->f);

        if (level == RIG_LEVEL_RFPOWER_METER && val->f > 1.0)
        {
            rig_debug(RIG_DEBUG_VERBOSE, "%s: val->f(%f) clipped at 1.0\n", __func__,
                      val->f);
            val->f = 1.0;
        }

        break;

    case RIG_LEVEL_COMP_METER:
        if (retlvl_len > 3)
        {
            // Some rigs like FTDX101 have 6-byte return so we just truncate
            retlvl[3] = 0;
        }

        if (rig->caps->comp_meter_cal.size == 0)
        {
            val->f = rig_raw2val_float(atoi(retlvl), &yaesu_default_comp_meter_cal) / 100;
        }
        else
        {
            val->f = rig_raw2val_float(atoi(retlvl), &rig->caps->comp_meter_cal) / 100;
        }

        break;

    case RIG_LEVEL_VD_METER:
        if (retlvl_len > 3)
        {
            // Some rigs like FTDX101 have 6-byte return so we just truncate
            retlvl[3] = 0;
        }

        if (rig->caps->vd_meter_cal.size == 0)
        {
            val->f = rig_raw2val_float(atoi(retlvl), &yaesu_default_vd_meter_cal);
        }
        else
        {
            val->f = rig_raw2val_float(atoi(retlvl), &rig->caps->vd_meter_cal);
        }

        break;

    case RIG_LEVEL_ID_METER:
        if (retlvl_len > 3)
        {
            // Some rigs like FTDX101 have 6-byte return so we just truncate
            retlvl[3] = 0;
        }

        if (rig->caps->id_meter_cal.size == 0)
        {
            val->f = rig_raw2val_float(atoi(retlvl), &yaesu_default_id_meter_cal);
        }
        else
        {
            val->f = rig_raw2val_float(atoi(retlvl), &rig->caps->id_meter_cal);
        }

        break;

    case RIG_LEVEL_MICGAIN:
        if (is_ftdx1200 || is_ftdx3000 || is_ft891 || is_ft991 || is_ftdx101
                || is_ftdx10)
        {
            scale = 100.;
        }
        else
        {
            scale = 255.;
        }

        val->f = (float)atoi(retlvl) / scale;
        break;

    case RIG_LEVEL_AF:
        val->f = (float)atoi(retlvl) / 255;
        break;

    case RIG_LEVEL_RF:
        if (is_ft891)
        {
            scale = 30.;
        }
        else
        {
            scale = 255.;
        }

        val->f = (float)atoi(retlvl) / scale;
        break;

    case RIG_LEVEL_SQL:
        if (is_ft891 || is_ft991 || is_ftdx101 || is_ftdx10)
        {
            scale = 100.;
        }
        else
        {
            scale = 255.;
        }

        val->f = (float)atoi(retlvl) / scale;
        break;

    case RIG_LEVEL_BKINDL:
    {
        int raw_value = atoi(retlvl);
        int millis;
        value_t keyspd;

        if (is_ftdx101 || is_ftdx10)
        {
            switch (raw_value)
            {
            case 0: millis = 30; break;

            case 1: millis = 50; break;

            case 2: millis = 100; break;

            case 3: millis = 150; break;

            case 4: millis = 200; break;

            case 5: millis = 250; break;

            case 6: millis = 300; break;

            default:
                millis = (raw_value - 6) * 100 + 300;
            }
        }
        else
        {
            // The rest of Yaesu rigs indicate break-in delay directly as milliseconds
            millis = raw_value;
        }

        // Convert milliseconds to 10/ths of dots using the current key speed
        err = newcat_get_level(rig, vfo, RIG_LEVEL_KEYSPD, &keyspd);

        if (err != RIG_OK)
        {
            return err;
        }

        val->i = millis_to_dot10ths(millis, keyspd.i);
        break;
    }

    case RIG_LEVEL_STRENGTH:
        if (rig->caps->str_cal.size > 0)
        {
            val->i = round(rig_raw2val(atoi(retlvl), &rig->caps->str_cal));
            break;
        }

        if (is_ftdx1200 || is_ftdx3000 || is_ftdx5000 || is_ft891 || is_ft991
                || is_ftdx101 || is_ftdx10)
        {
            val->i = round(rig_raw2val(atoi(retlvl), &yaesu_default_str_cal));
        }
        else
        {
            // Some Yaesu rigs return straight S-meter answers
            // Return dbS9 -- does >S9 mean 10dB increments? If not, add to rig driver
            if (val->i > 0)
            {
                val->i = (atoi(retlvl) - 9) * 10;
            }
            else
            {
                val->i = (atoi(retlvl) - 9) * 6;
            }
        }

        break;

    case RIG_LEVEL_RAWSTR:
    case RIG_LEVEL_KEYSPD:
        val->i = atoi(retlvl);
        break;

    case RIG_LEVEL_IF:
        // IS00+0400
        rig_debug(RIG_DEBUG_TRACE, "%s: ret_data=%s(%d), retlvl=%s\n", __func__,
                  priv->ret_data, (int)strlen(priv->ret_data), retlvl);

        if (strlen(priv->ret_data) == 9)
        {
            int n = sscanf(priv->ret_data, "IS%*c0%d\n", &val->i);

            if (n != 1)
            {
                rig_debug(RIG_DEBUG_ERR, "%s: unable to parse level from  %s\n", __func__,
                          priv->ret_data);
            }
        }
        else
        {
            val->i = atoi(retlvl);
        }

        break;

    case RIG_LEVEL_NR:
        if (is_ft450)
        {
            val->f = (float)(atoi(retlvl) / 11.);
        }
        else
        {
            val->f = (float)(atoi(retlvl) / 15.);
        }

        break;

    case RIG_LEVEL_VOXDELAY:
        val->i = atoi(retlvl);

        if (is_ftdx101)
        {
            switch (val->i)
            {
            case 0:  val->i = 0; break; // 30ms=0 we only do tenths

            case 1:  val->i = 0; break; // 50ms=0

            case 2:  val->i = 1; break; // 100ms=1

            case 3:  val->i = 1; break; // 150ms=1

            case 4:  val->i = 2; break; // 200ms=2

            case 5:  val->i = 2; break; // 250ms=2

            default:
                val->i = (val->i - 6) + 3;
                break;
            }
        }
        else
        {
            /* VOX delay, arg int (tenth of seconds), rig in ms */
            val->i /= 10;  // Convert from ms to tenths
        }

        break;

    case RIG_LEVEL_PREAMP:
    {
        int preamp;

        if (retlvl[0] < '0' || retlvl[0] > '9')
        {
            return -RIG_EPROTO;
        }

        preamp = retlvl[0] - '0';

        val->i = 0;

        if (preamp > 0)
        {
            for (i = 0; state->preamp[i] != RIG_DBLST_END; i++)
            {
                if (i == preamp - 1)
                {
                    val->i = state->preamp[i];
                    break;
                }
            }
        }

        break;
    }

    case RIG_LEVEL_ATT:
    {
        int att;

        if (retlvl[0] < '0' || retlvl[0] > '9')
        {
            return -RIG_EPROTO;
        }

        att = retlvl[0] - '0';

        val->i = 0;

        if (att > 0)
        {
            for (i = 0; state->attenuator[i] != RIG_DBLST_END; i++)
            {
                if (i == att - 1)
                {
                    val->i = state->attenuator[i];
                    break;
                }
            }
        }

        break;
    }

    case RIG_LEVEL_AGC:
        switch (retlvl[0])
        {
        case '0':
            val->i = RIG_AGC_OFF;
            break;

        case '1':
            val->i = RIG_AGC_FAST;
            break;

        case '2':
            val->i = RIG_AGC_MEDIUM;
            break;

        case '3':
            val->i = RIG_AGC_SLOW;
            break;

        case '4':
        case '5':
        case '6':
            val->i = RIG_AGC_AUTO; break;

        default:
            return -RIG_EPROTO;
        }

        break;

    case RIG_LEVEL_CWPITCH:
        if (is_ft950 || is_ft2000)
        {
            val->i = (atoi(retlvl) * 50) + 300;
        }
        else
        {
            // Most Yaesu rigs seem to use range of 0-75 to represent pitch of 300..1050 Hz in 10 Hz steps
            val->i = (atoi(retlvl) * 10) + 300;
        }

        break;

    case RIG_LEVEL_METER:
        switch (retlvl[0])
        {
        case '0': val->i = RIG_METER_COMP; break;

        case '1': val->i = RIG_METER_ALC; break;

        case '2': val->i = RIG_METER_PO; break;

        case '3': val->i = RIG_METER_SWR; break;

        case '4': val->i = RIG_METER_IC; break;     /* ID CURRENT */

        case '5': val->i = RIG_METER_VDD; break;    /* Final Amp Voltage */

        default: return -RIG_EPROTO;
        }

        break;

    case RIG_LEVEL_NOTCHF:
        val->i = atoi(retlvl) * 10;
        break;

    case RIG_LEVEL_MONITOR_GAIN:
        if (is_ftdx1200 || is_ftdx3000 || is_ft891 || is_ft991 || is_ftdx101)
        {
            scale = 100.;
        }
        else
        {
            scale = 255.;
        }

        val->f = (float)atoi(retlvl) / scale;
        break;

    default:
        return -RIG_EINVAL;
    }

    return RIG_OK;
}


int newcat_set_func(RIG *rig, vfo_t vfo, setting_t func, int status)
{
    struct newcat_priv_data *priv = (struct newcat_priv_data *)rig->state.priv;
    int err;
    char main_sub_vfo = '0';

    rig_debug(RIG_DEBUG_VERBOSE, "%s called\n", __func__);

    /* Set Main or SUB vfo */
    err = newcat_set_vfo_from_alias(rig, &vfo);

    if (err < 0)
    {
        return err;
    }

    if (rig->caps->targetable_vfo & (RIG_TARGETABLE_MODE | RIG_TARGETABLE_TONE))
    {
        main_sub_vfo = (RIG_VFO_B == vfo || RIG_VFO_SUB == vfo) ? '1' : '0';
    }

    switch (func)
    {
    case RIG_FUNC_ANF:
        if (!newcat_valid_command(rig, "BC"))
        {
            return -RIG_ENAVAIL;
        }

        snprintf(priv->cmd_str, sizeof(priv->cmd_str), "BC0%d%c", status ? 1 : 0,
                 cat_term);

        if (rig->caps->targetable_vfo & RIG_TARGETABLE_MODE && !is_ft2000)
        {
            priv->cmd_str[2] = main_sub_vfo;
        }

        // Some Yaesu rigs reject this command in AM/FM modes
        priv->question_mark_response_means_rejected = 1;
        break;

    case RIG_FUNC_MN:
        if (!newcat_valid_command(rig, "BP"))
        {
            return -RIG_ENAVAIL;
        }

        snprintf(priv->cmd_str, sizeof(priv->cmd_str), "BP00%03d%c", status ? 1 : 0,
                 cat_term);

        if (rig->caps->targetable_vfo & RIG_TARGETABLE_MODE && !is_ft2000)
        {
            priv->cmd_str[2] = main_sub_vfo;
        }

        // Some Yaesu rigs reject this command in AM/FM modes
        priv->question_mark_response_means_rejected = 1;
        break;

    case RIG_FUNC_FBKIN:
        if (!newcat_valid_command(rig, "BI"))
        {
            return -RIG_ENAVAIL;
        }

        snprintf(priv->cmd_str, sizeof(priv->cmd_str), "BI%d%c", status ? 1 : 0,
                 cat_term);
        break;

    case RIG_FUNC_TONE:
        if (!newcat_valid_command(rig, "CT"))
        {
            return -RIG_ENAVAIL;
        }

        snprintf(priv->cmd_str, sizeof(priv->cmd_str), "CT0%d%c", status ? 2 : 0,
                 cat_term);

        if (rig->caps->targetable_vfo & RIG_TARGETABLE_TONE)
        {
            priv->cmd_str[2] = main_sub_vfo;
        }

        break;

    case RIG_FUNC_TSQL:
        if (!newcat_valid_command(rig, "CT"))
        {
            return -RIG_ENAVAIL;
        }

        snprintf(priv->cmd_str, sizeof(priv->cmd_str), "CT0%d%c", status ? 1 : 0,
                 cat_term);

        if (rig->caps->targetable_vfo & RIG_TARGETABLE_TONE)
        {
            priv->cmd_str[2] = main_sub_vfo;
        }

        break;

    case RIG_FUNC_LOCK:
        if (!newcat_valid_command(rig, "LK"))
        {
            return -RIG_ENAVAIL;
        }

        if (is_ftdx1200 || is_ftdx3000 || is_ftdx5000 || is_ftdx101)
        {
            // These rigs can lock Main/Sub VFO dials individually
            snprintf(priv->cmd_str, sizeof(priv->cmd_str), "LK%d%c", status ? 7 : 4,
                     cat_term);
        }
        else
        {
            snprintf(priv->cmd_str, sizeof(priv->cmd_str), "LK%d%c", status ? 1 : 0,
                     cat_term);
        }

        break;

    case RIG_FUNC_MON:
        if (!newcat_valid_command(rig, "ML"))
        {
            return -RIG_ENAVAIL;
        }

        snprintf(priv->cmd_str, sizeof(priv->cmd_str), "ML0%03d%c", status ? 1 : 0,
                 cat_term);
        break;

    case RIG_FUNC_NB:
        if (!newcat_valid_command(rig, "NB"))
        {
            return -RIG_ENAVAIL;
        }

        snprintf(priv->cmd_str, sizeof(priv->cmd_str), "NB0%d%c", status ? 1 : 0,
                 cat_term);

        if (rig->caps->targetable_vfo & RIG_TARGETABLE_MODE)
        {
            priv->cmd_str[2] = main_sub_vfo;
        }

        break;

    case RIG_FUNC_NR:
        if (!newcat_valid_command(rig, "NR"))
        {
            return -RIG_ENAVAIL;
        }

        snprintf(priv->cmd_str, sizeof(priv->cmd_str), "NR0%d%c", status ? 1 : 0,
                 cat_term);

        if (rig->caps->targetable_vfo & RIG_TARGETABLE_MODE)
        {
            priv->cmd_str[2] = main_sub_vfo;
        }

        // Some Yaesu rigs reject this command in AM/FM modes
        priv->question_mark_response_means_rejected = 1;
        break;

    case RIG_FUNC_COMP:
        if (!newcat_valid_command(rig, "PR"))
        {
            return -RIG_ENAVAIL;
        }

        if (is_ft891 || is_ft991 || is_ftdx1200 || is_ftdx3000 || is_ftdx101)
        {
            // There seems to be an error in the manuals for some of these rigs stating that values should be 1 = OFF and 2 = ON, but they are 0 = OFF and 1 = ON instead
            snprintf(priv->cmd_str, sizeof(priv->cmd_str), "PR0%d%c", status ? 1 : 0,
                     cat_term);
        }
        else
        {
            snprintf(priv->cmd_str, sizeof(priv->cmd_str), "PR%d%c", status ? 1 : 0,
                     cat_term);
        }

        break;

    case RIG_FUNC_VOX:
        if (!newcat_valid_command(rig, "VX"))
        {
            return -RIG_ENAVAIL;
        }

        snprintf(priv->cmd_str, sizeof(priv->cmd_str), "VX%d%c", status ? 1 : 0,
                 cat_term);
        break;

    case RIG_FUNC_TUNER:
        if (!newcat_valid_command(rig, "AC"))
        {
            return -RIG_ENAVAIL;
        }

        snprintf(priv->cmd_str, sizeof(priv->cmd_str), "AC00%d%c",
                 status == 0 ? 0 : status,
                 cat_term);
        break;

    case RIG_FUNC_RIT:
        if (!newcat_valid_command(rig, "RT"))
        {
            return -RIG_ENAVAIL;
        }

        snprintf(priv->cmd_str, sizeof(priv->cmd_str), "RT%d%c", status ? 1 : 0,
                 cat_term);
        break;

    case RIG_FUNC_XIT:
        if (!newcat_valid_command(rig, "XT"))
        {
            return -RIG_ENAVAIL;
        }

        snprintf(priv->cmd_str, sizeof(priv->cmd_str), "XT%d%c", status ? 1 : 0,
                 cat_term);
        break;

    default:
        return -RIG_EINVAL;
    }

    err = newcat_set_cmd(rig);

    // Clear flag after executing command
    priv->question_mark_response_means_rejected = 0;

    return err;
}


int newcat_get_func(RIG *rig, vfo_t vfo, setting_t func, int *status)
{
    struct newcat_priv_data *priv = (struct newcat_priv_data *)rig->state.priv;
    int err;
    int ret_data_len;
    int last_char_index;
    char *retfunc;
    char main_sub_vfo = '0';

    rig_debug(RIG_DEBUG_VERBOSE, "%s called\n", __func__);

    if (rig->caps->targetable_vfo & (RIG_TARGETABLE_MODE | RIG_TARGETABLE_TONE))
    {
        main_sub_vfo = (RIG_VFO_B == vfo || RIG_VFO_SUB == vfo) ? '1' : '0';
    }

    switch (func)
    {
    case RIG_FUNC_ANF:
        if (!newcat_valid_command(rig, "BC"))
        {
            return -RIG_ENAVAIL;
        }

        snprintf(priv->cmd_str, sizeof(priv->cmd_str), "BC0%c", cat_term);

        if (rig->caps->targetable_vfo & RIG_TARGETABLE_MODE)
        {
            priv->cmd_str[2] = main_sub_vfo;
        }

        break;

    case RIG_FUNC_MN:
        if (!newcat_valid_command(rig, "BP"))
        {
            return -RIG_ENAVAIL;
        }

        snprintf(priv->cmd_str, sizeof(priv->cmd_str), "BP00%c", cat_term);

        if (rig->caps->targetable_vfo & RIG_TARGETABLE_MODE)
        {
            priv->cmd_str[2] = main_sub_vfo;
        }

        break;

    case RIG_FUNC_FBKIN:
        if (!newcat_valid_command(rig, "BI"))
        {
            return -RIG_ENAVAIL;
        }

        snprintf(priv->cmd_str, sizeof(priv->cmd_str), "BI%c", cat_term);
        break;

    case RIG_FUNC_TONE:
        if (!newcat_valid_command(rig, "CT"))
        {
            return -RIG_ENAVAIL;
        }

        snprintf(priv->cmd_str, sizeof(priv->cmd_str), "CT0%c", cat_term);

        if (rig->caps->targetable_vfo & RIG_TARGETABLE_TONE)
        {
            priv->cmd_str[2] = main_sub_vfo;
        }

        break;

    case RIG_FUNC_TSQL:
        if (!newcat_valid_command(rig, "CT"))
        {
            return -RIG_ENAVAIL;
        }

        snprintf(priv->cmd_str, sizeof(priv->cmd_str), "CT0%c", cat_term);

        if (rig->caps->targetable_vfo & RIG_TARGETABLE_TONE)
        {
            priv->cmd_str[2] = main_sub_vfo;
        }

        break;

    case RIG_FUNC_LOCK:
        if (!newcat_valid_command(rig, "LK"))
        {
            return -RIG_ENAVAIL;
        }

        snprintf(priv->cmd_str, sizeof(priv->cmd_str), "LK%c", cat_term);
        break;

    case RIG_FUNC_MON:
        if (!newcat_valid_command(rig, "ML"))
        {
            return -RIG_ENAVAIL;
        }

        snprintf(priv->cmd_str, sizeof(priv->cmd_str), "ML0%c", cat_term);
        break;

    case RIG_FUNC_NB:
        if (!newcat_valid_command(rig, "NB"))
        {
            return -RIG_ENAVAIL;
        }

        snprintf(priv->cmd_str, sizeof(priv->cmd_str), "NB0%c", cat_term);

        if (rig->caps->targetable_vfo & RIG_TARGETABLE_MODE)
        {
            priv->cmd_str[2] = main_sub_vfo;
        }

        break;

    case RIG_FUNC_NR:
        if (!newcat_valid_command(rig, "NR"))
        {
            return -RIG_ENAVAIL;
        }

        snprintf(priv->cmd_str, sizeof(priv->cmd_str), "NR0%c", cat_term);

        if (rig->caps->targetable_vfo & RIG_TARGETABLE_MODE)
        {
            priv->cmd_str[2] = main_sub_vfo;
        }

        break;

    case RIG_FUNC_COMP:
        if (!newcat_valid_command(rig, "PR"))
        {
            return -RIG_ENAVAIL;
        }

        if (is_ftdx1200 || is_ftdx3000 || is_ft891 || is_ft991 || is_ftdx101)
        {
            snprintf(priv->cmd_str, sizeof(priv->cmd_str), "PR0%c", cat_term);
        }
        else
        {
            snprintf(priv->cmd_str, sizeof(priv->cmd_str), "PR%c", cat_term);
        }

        break;

    case RIG_FUNC_VOX:
        if (!newcat_valid_command(rig, "VX"))
        {
            return -RIG_ENAVAIL;
        }

        snprintf(priv->cmd_str, sizeof(priv->cmd_str), "VX%c", cat_term);
        break;

    case RIG_FUNC_TUNER:
        if (!newcat_valid_command(rig, "AC"))
        {
            return -RIG_ENAVAIL;
        }

        snprintf(priv->cmd_str, sizeof(priv->cmd_str), "AC%c", cat_term);
        break;

    case RIG_FUNC_RIT:
        if (!newcat_valid_command(rig, "RT"))
        {
            return -RIG_ENAVAIL;
        }

        snprintf(priv->cmd_str, sizeof(priv->cmd_str), "RT%c", cat_term);
        break;

    case RIG_FUNC_XIT:
        if (!newcat_valid_command(rig, "XT"))
        {
            return -RIG_ENAVAIL;
        }

        snprintf(priv->cmd_str, sizeof(priv->cmd_str), "XT%c", cat_term);
        break;

    default:
        return -RIG_EINVAL;
    }

    if (RIG_OK != (err = newcat_get_cmd(rig)))
    {
        return err;
    }

    ret_data_len = strlen(priv->ret_data);

    /* skip command */
    retfunc = priv->ret_data + strlen(priv->cmd_str) - 1;
    /* chop term */
    priv->ret_data[ret_data_len - 1] = '\0';

    last_char_index = strlen(retfunc) - 1;

    rig_debug(RIG_DEBUG_TRACE, "%s: retfunc='%s'\n", __func__, retfunc);

    switch (func)
    {
    case RIG_FUNC_MN:
        *status = (retfunc[2] == '0') ? 0 : 1;
        break;

    case RIG_FUNC_COMP:
        *status = (retfunc[0] == '0') ? 0 : 1;
        break;

    case RIG_FUNC_MON:
        // The number of digits varies by rig, but the last digit indicates the status always
        *status = (retfunc[last_char_index] == '0') ? 0 : 1;
        break;

    case RIG_FUNC_LOCK:
        if (is_ftdx1200 || is_ftdx3000 || is_ftdx5000 || is_ftdx101)
        {
            // These rigs can lock Main/Sub VFO dials individually
            *status = (retfunc[0] == '0' || retfunc[0] == '4') ? 0 : 1;
        }
        else
        {
            *status = (retfunc[0] == '0') ? 0 : 1;
        }

        break;

    case RIG_FUNC_ANF:
    case RIG_FUNC_FBKIN:
    case RIG_FUNC_NB:
    case RIG_FUNC_NR:
    case RIG_FUNC_VOX:
        *status = (retfunc[0] == '0') ? 0 : 1;
        break;

    case RIG_FUNC_TONE:
        *status = (retfunc[0] == '2') ? 1 : 0;
        break;

    case RIG_FUNC_TSQL:
        *status = (retfunc[0] == '1') ? 1 : 0;
        break;

    case RIG_FUNC_TUNER:
        *status = (retfunc[2] == '1') ? 1 : 0;
        break;

    case RIG_FUNC_RIT:
        *status = (retfunc[0] == '1') ? 1 : 0;
        break;

    case RIG_FUNC_XIT:
        *status = (retfunc[0] == '1') ? 1 : 0;
        break;

    default:
        return -RIG_EINVAL;
    }

    return RIG_OK;
}


int newcat_set_parm(RIG *rig, setting_t parm, value_t val)
{
    rig_debug(RIG_DEBUG_VERBOSE, "%s called\n", __func__);

    return -RIG_ENAVAIL;
}


int newcat_get_parm(RIG *rig, setting_t parm, value_t *val)
{
    rig_debug(RIG_DEBUG_VERBOSE, "%s called\n", __func__);

    return -RIG_ENAVAIL;
}


int newcat_set_ext_level(RIG *rig, vfo_t vfo, token_t token, value_t val)
{
    rig_debug(RIG_DEBUG_VERBOSE, "%s called\n", __func__);

    switch (token)
    {
    case TOK_ROOFING_FILTER:
        return set_roofing_filter(rig, vfo, val.i);

    default:
        rig_debug(RIG_DEBUG_ERR, "%s: Unsupported ext level %s\n", __func__,
                  rig_strlevel(token));
        return -RIG_EINVAL;
    }
}

int newcat_get_ext_level(RIG *rig, vfo_t vfo, token_t token, value_t *val)
{
    int retval;

    rig_debug(RIG_DEBUG_VERBOSE, "%s called\n", __func__);

    switch (token)
    {
    case TOK_ROOFING_FILTER:
    {
        struct newcat_roofing_filter *roofing_filter;
        retval = get_roofing_filter(rig, vfo, &roofing_filter);

        if (retval != RIG_OK)
        {
            return retval;
        }

        val->i = roofing_filter->index;
        break;
    }

    default:
        rig_debug(RIG_DEBUG_ERR, "%s: Unsupported ext level %s\n", __func__,
                  rig_strlevel(token));
        return -RIG_EINVAL;
    }

    return RIG_OK;
}

int newcat_set_ext_parm(RIG *rig, token_t token, value_t val)
{
    rig_debug(RIG_DEBUG_VERBOSE, "%s called\n", __func__);

    return -RIG_ENAVAIL;
}


int newcat_get_ext_parm(RIG *rig, token_t token, value_t *val)
{
    rig_debug(RIG_DEBUG_VERBOSE, "%s called\n", __func__);

    return -RIG_ENAVAIL;
}


int newcat_send_dtmf(RIG *rig, vfo_t vfo, const char *digits)
{
    rig_debug(RIG_DEBUG_VERBOSE, "%s called\n", __func__);

    return -RIG_ENAVAIL;
}


int newcat_recv_dtmf(RIG *rig, vfo_t vfo, char *digits, int *length)
{
    rig_debug(RIG_DEBUG_VERBOSE, "%s called\n", __func__);

    return -RIG_ENAVAIL;
}


int newcat_send_morse(RIG *rig, vfo_t vfo, const char *msg)
{
    rig_debug(RIG_DEBUG_VERBOSE, "%s called\n", __func__);

    return -RIG_ENAVAIL;
}


int newcat_set_bank(RIG *rig, vfo_t vfo, int bank)
{
    rig_debug(RIG_DEBUG_VERBOSE, "%s called\n", __func__);

    return -RIG_ENAVAIL;
}


int newcat_set_mem(RIG *rig, vfo_t vfo, int ch)
{
    struct newcat_priv_data *priv = (struct newcat_priv_data *)rig->state.priv;
    int err, i;
    ncboolean restore_vfo;
    chan_t *chan_list;
    channel_t valid_chan;
    channel_cap_t *mem_caps = NULL;

    rig_debug(RIG_DEBUG_VERBOSE, "%s called\n", __func__);

    if (!newcat_valid_command(rig, "MC"))
    {
        return -RIG_ENAVAIL;
    }

    chan_list = rig->caps->chan_list;

    for (i = 0; i < CHANLSTSIZ && !RIG_IS_CHAN_END(chan_list[i]); i++)
    {
        if (ch >= chan_list[i].startc &&
                ch <= chan_list[i].endc)
        {
            mem_caps = &chan_list[i].mem_caps;
            break;
        }
    }

    /* Test for valid usable channel, skip if empty */
    memset(&valid_chan, 0, sizeof(channel_t));
    valid_chan.channel_num = ch;
    err = newcat_get_channel(rig, vfo, &valid_chan, 1);

    if (err < 0)
    {
        return err;
    }

    if (valid_chan.freq <= 1.0)
    {
        mem_caps = NULL;
    }

    rig_debug(RIG_DEBUG_TRACE, "%s: valChan Freq = %f\n", __func__,
              valid_chan.freq);

    /* Out of Range, or empty */
    if (!mem_caps)
    {
        return -RIG_EINVAL;
    }

    /* set to usable vfo if needed */
    err = newcat_set_vfo_from_alias(rig, &vfo);

    if (err < 0)
    {
        return err;
    }

    /* Restore to VFO mode or leave in Memory Mode */
    switch (vfo)
    {
    case RIG_VFO_A:
    case RIG_VFO_MAIN:
        /* Jump back from memory channel */
        restore_vfo = TRUE;
        break;

    case RIG_VFO_MEM:
        /* Jump from channel to channel in memory mode */
        restore_vfo = FALSE;
        break;

    case RIG_VFO_B:
    case RIG_VFO_SUB:
    default:
        /* Only works with VFO A */
        return -RIG_ENTARGET;
    }

    /* Set Memory Channel Number ************** */
    rig_debug(RIG_DEBUG_TRACE, "channel_num = %d, vfo = %s\n", ch, rig_strvfo(vfo));

    snprintf(priv->cmd_str, sizeof(priv->cmd_str), "MC%03d%c", ch, cat_term);

    rig_debug(RIG_DEBUG_TRACE, "%s: cmd_str = %s\n", __func__, priv->cmd_str);

    priv->question_mark_response_means_rejected = 1;
    err = newcat_set_cmd(rig);
    priv->question_mark_response_means_rejected = 0;

    if (err != RIG_OK)
    {
        return err;
    }

    /* Restore VFO even if setting to blank memory channel */
    if (restore_vfo)
    {
        err = newcat_vfomem_toggle(rig);

        if (err != RIG_OK)
        {
            return err;
        }
    }

    return RIG_OK;
}


int newcat_get_mem(RIG *rig, vfo_t vfo, int *ch)
{
    struct newcat_priv_data *priv = (struct newcat_priv_data *)rig->state.priv;
    int err;

    rig_debug(RIG_DEBUG_VERBOSE, "%s called\n", __func__);

    if (!newcat_valid_command(rig, "MC"))
    {
        return -RIG_ENAVAIL;
    }

    snprintf(priv->cmd_str, sizeof(priv->cmd_str), "MC%c", cat_term);

    rig_debug(RIG_DEBUG_TRACE, "%s: cmd_str = %s\n", __func__, priv->cmd_str);

    /* Get Memory Channel Number */
    if (RIG_OK != (err = newcat_get_cmd(rig)))
    {
        return err;
    }

    *ch = atoi(priv->ret_data + 2);

    return RIG_OK;
}

int newcat_vfo_op(RIG *rig, vfo_t vfo, vfo_op_t op)
{
    struct newcat_priv_data *priv = (struct newcat_priv_data *)rig->state.priv;
    int err;
    char main_sub_vfo = '0';

    rig_debug(RIG_DEBUG_VERBOSE, "%s called\n", __func__);

    /* Set Main or SUB vfo */
    err = newcat_set_vfo_from_alias(rig, &vfo);

    if (err < 0)
    {
        return err;
    }

    if (rig->caps->targetable_vfo & RIG_TARGETABLE_MODE)
    {
        main_sub_vfo = (RIG_VFO_B == vfo || RIG_VFO_SUB == vfo) ? '1' : '0';
    }

    switch (op)
    {
    case RIG_OP_TUNE:
        snprintf(priv->cmd_str, sizeof(priv->cmd_str), "AC002%c", cat_term);
        break;

    case RIG_OP_CPY:
        if (newcat_is_rig(rig, RIG_MODEL_FT450))
        {
            snprintf(priv->cmd_str, sizeof(priv->cmd_str), "VV%c", cat_term);
        }
        else
        {
            snprintf(priv->cmd_str, sizeof(priv->cmd_str), "AB%c", cat_term);
        }

        break;

    case RIG_OP_XCHG:
    case RIG_OP_TOGGLE:
        snprintf(priv->cmd_str, sizeof(priv->cmd_str), "SV%c", cat_term);
        break;

    case RIG_OP_UP:
        snprintf(priv->cmd_str, sizeof(priv->cmd_str), "UP%c", cat_term);
        break;

    case RIG_OP_DOWN:
        snprintf(priv->cmd_str, sizeof(priv->cmd_str), "DN%c", cat_term);
        break;

    case RIG_OP_BAND_UP:
        if (main_sub_vfo == 1)
        {
            snprintf(priv->cmd_str, sizeof(priv->cmd_str), "BU1%c", cat_term);
        }
        else
        {
            snprintf(priv->cmd_str, sizeof(priv->cmd_str), "BU0%c", cat_term);
        }

        break;

    case RIG_OP_BAND_DOWN:
        if (main_sub_vfo == 1)
        {
            snprintf(priv->cmd_str, sizeof(priv->cmd_str), "BD1%c", cat_term);
        }
        else
        {
            snprintf(priv->cmd_str, sizeof(priv->cmd_str), "BD0%c", cat_term);
        }

        break;

    case RIG_OP_FROM_VFO:
        /* VFOA ! */
        snprintf(priv->cmd_str, sizeof(priv->cmd_str), "AM%c", cat_term);
        break;

    case RIG_OP_TO_VFO:
        /* VFOA ! */
        snprintf(priv->cmd_str, sizeof(priv->cmd_str), "MA%c", cat_term);
        break;

    default:
        return -RIG_EINVAL;
    }

    return newcat_set_cmd(rig);
}


int newcat_scan(RIG *rig, vfo_t vfo, scan_t scan, int ch)
{
    rig_debug(RIG_DEBUG_VERBOSE, "%s called\n", __func__);

    return -RIG_ENAVAIL;
}


int newcat_set_trn(RIG *rig, int trn)
{
    struct newcat_priv_data *priv = (struct newcat_priv_data *)rig->state.priv;
    char c;

    rig_debug(RIG_DEBUG_VERBOSE, "%s called\n", __func__);

    if (!newcat_valid_command(rig, "AI"))
    {
        return -RIG_ENAVAIL;
    }

    if (trn  == RIG_TRN_OFF)
    {
        c = '0';
    }
    else
    {
        c = '1';
    }

    snprintf(priv->cmd_str, sizeof(priv->cmd_str), "AI%c%c", c, cat_term);

    rig_debug(RIG_DEBUG_TRACE, "cmd_str = %s\n", priv->cmd_str);

    return newcat_set_cmd(rig);
}


int newcat_get_trn(RIG *rig, int *trn)
{
    struct newcat_priv_data *priv = (struct newcat_priv_data *)rig->state.priv;
    int err;
    char c;
    char command[] = "AI";

    rig_debug(RIG_DEBUG_VERBOSE, "%s called\n", __func__);

    if (!newcat_valid_command(rig, command))
    {
        return -RIG_ENAVAIL;
    }

    snprintf(priv->cmd_str, sizeof(priv->cmd_str), "%s%c", command, cat_term);

    /* Get Auto Information */
    if (RIG_OK != (err = newcat_get_cmd(rig)))
    {
        return err;
    }

    c = priv->ret_data[2];

    if (c == '0')
    {
        *trn = RIG_TRN_OFF;
    }
    else
    {
        *trn = RIG_TRN_RIG;
    }

    return RIG_OK;
}


int newcat_decode_event(RIG *rig)
{
    rig_debug(RIG_DEBUG_VERBOSE, "%s called\n", __func__);

    return -RIG_ENAVAIL;
}


int newcat_set_channel(RIG *rig, vfo_t vfo, const channel_t *chan)
{
    struct rig_state *state = &rig->state;
    struct newcat_priv_data *priv = (struct newcat_priv_data *)rig->state.priv;
    int err, i;
    int rxit;
    char c_rit, c_xit, c_mode, c_vfo, c_tone, c_rptr_shift;
    tone_t tone;
    ncboolean restore_vfo;
    chan_t *chan_list;
    channel_cap_t *mem_caps = NULL;

    rig_debug(RIG_DEBUG_VERBOSE, "%s called\n", __func__);


    if (!newcat_valid_command(rig, "MW"))
    {
        return -RIG_ENAVAIL;
    }

    chan_list = rig->caps->chan_list;

    for (i = 0; i < CHANLSTSIZ && !RIG_IS_CHAN_END(chan_list[i]); i++)
    {
        if (chan->channel_num >= chan_list[i].startc &&
                chan->channel_num <= chan_list[i].endc &&
                // writable memory types... NOT 60-METERS or READ-ONLY channels
                (chan_list[i].type == RIG_MTYPE_MEM ||
                 chan_list[i].type == RIG_MTYPE_EDGE))
        {
            mem_caps = &chan_list[i].mem_caps;
            break;
        }
    }

    /* Out of Range */
    if (!mem_caps)
    {
        return -RIG_ENAVAIL;
    }

    /* Set Restore to VFO or leave in memory mode */
    switch (state->current_vfo)
    {
    case RIG_VFO_A:
    case RIG_VFO_B:
        /* Jump back from memory channel */
        restore_vfo = TRUE;
        break;

    case RIG_VFO_MEM:
        /* Jump from channel to channel in memory mode */
        restore_vfo = FALSE;
        break;

    case RIG_VFO_SUB:
    default:
        /* Only works with VFO Main */
        return -RIG_ENTARGET;
    }

    /* Write Memory Channel ************************* */
    /*  Clarifier TX, RX */
    if (chan->rit)
    {
        rxit = chan->rit;
        c_rit = '1';
        c_xit = '0';
    }
    else if (chan->xit)
    {
        rxit = chan->xit;
        c_rit = '0';
        c_xit = '1';
    }
    else
    {
        rxit  =  0;
        c_rit = '0';
        c_xit = '0';
    }

    /* MODE */
    c_mode = newcat_modechar(chan->mode);

    /* VFO Fixed */
    c_vfo = '0';

    /* CTCSS Tone / Sql */
    if (chan->ctcss_tone)
    {
        c_tone = '2';
        tone = chan->ctcss_tone;
    }
    else if (chan->ctcss_sql)
    {
        c_tone = '1';
        tone = chan->ctcss_sql;
    }
    else
    {
        c_tone = '0';
        tone = 0;
    }

    for (i = 0; rig->caps->ctcss_list[i] != 0; i++)
        if (tone == rig->caps->ctcss_list[i])
        {
            tone = i;

            if (tone > 49)
            {
                tone = 0;
            }

            break;
        }

    /* Repeater Shift */
    switch (chan->rptr_shift)
    {
    case RIG_RPT_SHIFT_NONE:  c_rptr_shift = '0'; break;

    case RIG_RPT_SHIFT_PLUS:  c_rptr_shift = '1'; break;

    case RIG_RPT_SHIFT_MINUS: c_rptr_shift = '2'; break;

    default: c_rptr_shift = '0';
    }

    snprintf(priv->cmd_str, sizeof(priv->cmd_str),
             "MW%03d%08d%+.4d%c%c%c%c%c%02u%c%c",
             chan->channel_num, (int)chan->freq, rxit, c_rit, c_xit, c_mode, c_vfo,
             c_tone, tone, c_rptr_shift, cat_term);

    rig_debug(RIG_DEBUG_TRACE, "%s: cmd_str = %s\n", __func__, priv->cmd_str);

    /* Set Memory Channel */
    priv->question_mark_response_means_rejected = 1;
    err = newcat_set_cmd(rig);
    priv->question_mark_response_means_rejected = 0;

    if (err != RIG_OK)
    {
        return err;
    }

    /* Restore VFO ********************************** */
    if (restore_vfo)
    {
        err = newcat_vfomem_toggle(rig);
        return err;
    }

    return RIG_OK;
}


int newcat_get_channel(RIG *rig, vfo_t vfo, channel_t *chan, int read_only)
{
    struct newcat_priv_data *priv = (struct newcat_priv_data *)rig->state.priv;
    char *retval;
    char c, c2;
    int err, i;
    chan_t *chan_list;
    channel_cap_t *mem_caps = NULL;

    rig_debug(RIG_DEBUG_VERBOSE, "%s called\n", __func__);

    if (!newcat_valid_command(rig, "MR"))
    {
        return -RIG_ENAVAIL;
    }

    chan_list = rig->caps->chan_list;

    for (i = 0; i < CHANLSTSIZ && !RIG_IS_CHAN_END(chan_list[i]); i++)
    {
        if (chan->channel_num >= chan_list[i].startc &&
                chan->channel_num <= chan_list[i].endc)
        {
            mem_caps = &chan_list[i].mem_caps;
            break;
        }
    }

    /* Out of Range */
    if (!mem_caps)
    {
        return -RIG_ENAVAIL;
    }

    rig_debug(RIG_DEBUG_TRACE, "sizeof(channel_t) = %d\n", (int)sizeof(channel_t));
    rig_debug(RIG_DEBUG_TRACE, "sizeof(priv->cmd_str) = %d\n",
              (int)sizeof(priv->cmd_str));

    snprintf(priv->cmd_str, sizeof(priv->cmd_str), "MR%03d%c", chan->channel_num,
             cat_term);

    rig_debug(RIG_DEBUG_TRACE, "%s: cmd_str = %s\n", __func__, priv->cmd_str);


    /* Get Memory Channel */
    priv->question_mark_response_means_rejected = 1;
    err = newcat_get_cmd(rig);
    priv->question_mark_response_means_rejected = 0;

    if (RIG_OK != err)
    {
        if (-RIG_ERJCTED == err)
        {
            /* Invalid channel, has not been set up, make sure freq is
               0 to indicate empty channel */
            chan->freq = 0.;
            return RIG_OK;
        }

        return err;
    }

    /* ret_data string to channel_t struct :: this will destroy ret_data */

    /* rptr_shift P10 ************************ */
    retval = priv->ret_data + 25;

    switch (*retval)
    {
    case '0': chan->rptr_shift = RIG_RPT_SHIFT_NONE;  break;

    case '1': chan->rptr_shift = RIG_RPT_SHIFT_PLUS;  break;

    case '2': chan->rptr_shift = RIG_RPT_SHIFT_MINUS; break;

    default:  chan->rptr_shift = RIG_RPT_SHIFT_NONE;
    }

    *retval = '\0';

    /* CTCSS Encoding P8 ********************* */
    retval = priv->ret_data + 22;
    c = *retval;

    /* CTCSS Tone P9 ************************* */
    chan->ctcss_tone = 0;
    chan->ctcss_sql  = 0;
    retval = priv->ret_data + 23;
    i = atoi(retval);

    if (c == '1')
    {
        chan->ctcss_sql = rig->caps->ctcss_list[i];
    }
    else if (c == '2')
    {
        chan->ctcss_tone = rig->caps->ctcss_list[i];
    }

    /* vfo, mem, P7 ************************** */
    retval = priv->ret_data + 21;

    if (*retval == '1')
    {
        chan->vfo = RIG_VFO_MEM;
    }
    else
    {
        chan->vfo = RIG_VFO_CURR;
    }

    /* MODE P6 ******************************* */
    chan->width = 0;

    retval = priv->ret_data + 20;
    chan->mode = newcat_rmode(*retval);

    if (chan->mode == RIG_MODE_NONE)
    {
        rig_debug(RIG_DEBUG_ERR, "%s: unknown mode=%c\n", __func__, *retval);
        chan->mode = RIG_MODE_LSB;
    }

    /* Clarifier TX P5 *********************** */
    retval = priv->ret_data + 19;
    c2 = *retval;

    /* Clarifier RX P4 *********************** */
    retval = priv->ret_data + 18;
    c = *retval;
    *retval = '\0';

    /* Clarifier Offset P3 ******************* */
    chan->rit = 0;
    chan->xit = 0;
    retval = priv->ret_data + 13;

    if (c == '1')
    {
        chan->rit = atoi(retval);
    }
    else if (c2 == '1')
    {
        chan->xit = atoi(retval);
    }

    *retval = '\0';

    /* Frequency P2 ************************** */
    retval = priv->ret_data + 5;
    chan->freq = atof(retval);

    if (!read_only)
    {
        // Set rig to channel values
        rig_debug(RIG_DEBUG_ERR,
                  "%s: please contact hamlib mailing list to implement this\n", __func__);
        rig_debug(RIG_DEBUG_ERR,
                  "%s: need to know if rig updates when channel read or not\n", __func__);
        return -RIG_ENIMPL;
    }

    return RIG_OK;
}


const char *newcat_get_info(RIG *rig)
{
    struct newcat_priv_data *priv = (struct newcat_priv_data *)rig->state.priv;
    static char idbuf[129]; /* extra large static string array */

    rig_debug(RIG_DEBUG_VERBOSE, "%s called\n", __func__);

    /* Build the command string */
    snprintf(priv->cmd_str, sizeof(priv->cmd_str), "ID;");

    rig_debug(RIG_DEBUG_TRACE, "%s: cmd_str = %s\n", __func__, priv->cmd_str);

    /* Get Identification Channel */
    if (RIG_OK != newcat_get_cmd(rig))
    {
        return NULL;
    }

    priv->ret_data[6] = '\0';
    snprintf(idbuf, sizeof(idbuf), "%s", priv->ret_data);

    return idbuf;
}


/*
 * newcat_valid_command
 *
 * Determine whether or not the command is valid for the specified
 * rig.  This function should be called before sending the command
 * to the rig to make it easier to differentiate invalid and illegal
 * commands (for a rig).
 */

ncboolean newcat_valid_command(RIG *rig, char const *const command)
{
    const struct rig_caps *caps;
    int search_high;
    int search_low;

    rig_debug(RIG_DEBUG_VERBOSE, "%s called\n", __func__);
    rig_debug(RIG_DEBUG_TRACE, "%s %s\n", __func__, command);

    caps = rig->caps;

    if (!caps)
    {
        rig_debug(RIG_DEBUG_ERR, "%s: Rig capabilities not valid\n", __func__);
        return FALSE;
    }

    /*
     * Determine the type of rig from the model number.  Note it is
     * possible for several model variants to exist; i.e., all the
     * FT-9000 variants.
     */

    is_ft450 = newcat_is_rig(rig, RIG_MODEL_FT450);
    is_ft891 = newcat_is_rig(rig, RIG_MODEL_FT891);
    is_ft950 = newcat_is_rig(rig, RIG_MODEL_FT950);
    is_ft991 = newcat_is_rig(rig, RIG_MODEL_FT991);
    is_ft2000 = newcat_is_rig(rig, RIG_MODEL_FT2000);
    is_ftdx9000 = newcat_is_rig(rig, RIG_MODEL_FT9000);
    is_ftdx5000 = newcat_is_rig(rig, RIG_MODEL_FTDX5000);
    is_ftdx1200 = newcat_is_rig(rig, RIG_MODEL_FTDX1200);
    is_ftdx3000 = newcat_is_rig(rig, RIG_MODEL_FTDX3000);
    is_ftdx101 = newcat_is_rig(rig, RIG_MODEL_FTDX101D);
    is_ftdx10 = newcat_is_rig(rig, RIG_MODEL_FTDX10);

    if (!is_ft450 && !is_ft950 && !is_ft891 && !is_ft991 && !is_ft2000
            && !is_ftdx5000 && !is_ftdx9000 && !is_ftdx1200 && !is_ftdx3000 && !is_ftdx101
            && !is_ftdx10)
    {
        rig_debug(RIG_DEBUG_ERR, "%s: '%s' is unknown\n", __func__, caps->model_name);
        return FALSE;
    }

    /*
     * Make sure the command is known, and then check to make sure
     * is it valid for the rig.
     */

    search_low = 0;
    search_high = valid_commands_count;

    while (search_low <= search_high)
    {
        int search_test;
        int search_index;

        search_index = (search_low + search_high) / 2;
        search_test = strcmp(valid_commands[search_index].command, command);

        if (search_test > 0)
        {
            search_high = search_index - 1;
        }
        else if (search_test < 0)
        {
            search_low = search_index + 1;
        }
        else
        {
            /*
             * The command is valid.  Now make sure it is supported by the rig.
             */
            if (is_ft450 && valid_commands[search_index].ft450)
            {
                return TRUE;
            }
            else if (is_ft891 && valid_commands[search_index].ft891)
            {
                return TRUE;
            }
            else if (is_ft950 && valid_commands[search_index].ft950)
            {
                return TRUE;
            }
            else if (is_ft991 && valid_commands[search_index].ft991)
            {
                return TRUE;
            }
            else if (is_ft2000 && valid_commands[search_index].ft2000)
            {
                return TRUE;
            }
            else if (is_ftdx5000 && valid_commands[search_index].ft5000)
            {
                return TRUE;
            }
            else if (is_ftdx9000 && valid_commands[search_index].ft9000)
            {
                return TRUE;
            }
            else if (is_ftdx1200 && valid_commands[search_index].ft1200)
            {
                return TRUE;
            }
            else if (is_ftdx3000 && valid_commands[search_index].ft3000)
            {
                return TRUE;
            }
            else if (is_ftdx101 && valid_commands[search_index].ft101)
            {
                return TRUE;
            }
            else if (is_ftdx10 && valid_commands[search_index].ft10)
            {
                return TRUE;
            }
            else
            {
                rig_debug(RIG_DEBUG_TRACE, "%s: '%s' command '%s' not supported\n",
                          __func__, caps->model_name, command);
                return FALSE;
            }
        }
    }

    rig_debug(RIG_DEBUG_TRACE, "%s: '%s' command '%s' not valid\n",
              __func__, caps->model_name, command);
    return FALSE;
}


ncboolean newcat_is_rig(RIG *rig, rig_model_t model)
{
    ncboolean is_rig;

    is_rig = (model == rig->caps->rig_model) ? TRUE : FALSE;

    return is_rig;
}


/*
 * newcat_set_tx_vfo does not set priv->curr_vfo
 */
int newcat_set_tx_vfo(RIG *rig, vfo_t tx_vfo)
{
    struct newcat_priv_data *priv = (struct newcat_priv_data *)rig->state.priv;
    int err;
    char p1;
    char *command = "FT";

    rig_debug(RIG_DEBUG_VERBOSE, "%s called\n", __func__);

    if (!newcat_valid_command(rig, "FT"))
    {
        return -RIG_ENAVAIL;
    }

    err = newcat_set_vfo_from_alias(rig, &tx_vfo);

    if (err < 0)
    {
        return err;
    }

    switch (tx_vfo)
    {
    case RIG_VFO_A:
    case RIG_VFO_MAIN:
        p1 = '0';
        break;

    case RIG_VFO_B:
    case RIG_VFO_SUB:
        p1 = '1';
        break;

    case RIG_VFO_MEM:

        /* VFO A */
        if (priv->current_mem == NC_MEM_CHANNEL_NONE)
        {
            return RIG_OK;
        }
        else    /* Memory Channel mode */
        {
            p1 = '0';
        }

        break;

    default:
        return -RIG_EINVAL;
    }

    /* TODO: G4WJS - FT-450 only has toggle command so not sure how to
       definitively set the TX VFO (VS; doesn't seem to help
       either) */
    if (newcat_is_rig(rig, RIG_MODEL_FT950) ||
            newcat_is_rig(rig, RIG_MODEL_FT2000) ||
            newcat_is_rig(rig, RIG_MODEL_FTDX5000) ||
            newcat_is_rig(rig, RIG_MODEL_FTDX1200) ||
            newcat_is_rig(rig, RIG_MODEL_FT991) ||
            newcat_is_rig(rig, RIG_MODEL_FTDX3000))
    {
        p1 = p1 + 2;    /* use non-Toggle commands */
    }

    if (is_ftdx101)
    {
        // what other Yaeus rigs should be using this?
        // The DX101D returns FT0 when in split and not transmitting
        command = "ST";
    }

    snprintf(priv->cmd_str, sizeof(priv->cmd_str), "%s%c%c", command, p1, cat_term);

    rig_debug(RIG_DEBUG_TRACE, "cmd_str = %s\n", priv->cmd_str);

    /* Set TX VFO */
    return newcat_set_cmd(rig);
}


/*
 * newcat_get_tx_vfo does not set priv->curr_vfo
 */
int newcat_get_tx_vfo(RIG *rig, vfo_t *tx_vfo)
{
    struct newcat_priv_data *priv = (struct newcat_priv_data *)rig->state.priv;
    int err;
    char c;
    vfo_t vfo_mode;
    char const *command = "FT";

    if (is_ftdx101)
    {
        // what other Yaeus rigs should be using this?
        // The DX101D returns FT0 when in split and not transmitting
        command = "ST";
    }

    rig_debug(RIG_DEBUG_VERBOSE, "%s called\n", __func__);

    if (!newcat_valid_command(rig, command))
    {
        return -RIG_ENAVAIL;
    }

    snprintf(priv->cmd_str, sizeof(priv->cmd_str), "%s%c", command, cat_term);

    /* Get TX VFO */
    if (RIG_OK != (err = newcat_get_cmd(rig)))
    {
        return err;
    }

    c = priv->ret_data[2];

    switch (c)
    {
    case '0':
        if (rig->state.vfo_list & RIG_VFO_MAIN) { *tx_vfo = RIG_VFO_MAIN; }
        else { *tx_vfo = RIG_VFO_A; }

        rig->state.cache.split = 0;
        break;

    case '1' :
        if (rig->state.vfo_list & RIG_VFO_SUB) { *tx_vfo = RIG_VFO_SUB; }
        else { *tx_vfo = RIG_VFO_B; }

        rig->state.cache.split = 1;
        break;

    default:
        rig_debug(RIG_DEBUG_ERR, "%s: Unknown tx_vfo=%c from index 2 of %s\n", __func__,
                  c, priv->ret_data);
        return -RIG_EPROTO;
    }

    /* Check to see if RIG is in MEM mode */
    err = newcat_get_vfo_mode(rig, &vfo_mode);

    if (err != RIG_OK)
    {
        return err;
    }

    if (vfo_mode == RIG_VFO_MEM && *tx_vfo == RIG_VFO_A)
    {
        *tx_vfo = RIG_VFO_MEM;
    }

    rig_debug(RIG_DEBUG_TRACE, "%s: tx_vfo = %s\n", __func__, rig_strvfo(*tx_vfo));

    return RIG_OK;
}


int newcat_set_vfo_from_alias(RIG *rig, vfo_t *vfo)
{

    rig_debug(RIG_DEBUG_TRACE, "%s: alias vfo = %s\n", __func__, rig_strvfo(*vfo));

    switch (*vfo)
    {
    case RIG_VFO_A:
    case RIG_VFO_B:
    case RIG_VFO_MEM:
        /* passes through */
        break;

    case RIG_VFO_CURR:  /* RIG_VFO_RX == RIG_VFO_CURR */
    case RIG_VFO_VFO:
        *vfo = rig->state.current_vfo;
        break;

    case RIG_VFO_TX:

        /* set to another vfo for split or uplink */
        if (rig->state.vfo_list & RIG_VFO_MAIN)
        {
            *vfo = (rig->state.current_vfo == RIG_VFO_SUB) ? RIG_VFO_MAIN : RIG_VFO_SUB;
        }
        else
        {
            *vfo = (rig->state.current_vfo == RIG_VFO_B) ? RIG_VFO_A : RIG_VFO_B;
        }

        break;

    case RIG_VFO_MAIN:
        *vfo = RIG_VFO_MAIN;
        break;

    case RIG_VFO_SUB:
        *vfo = RIG_VFO_SUB;
        break;

    default:
        rig_debug(RIG_DEBUG_TRACE, "Unrecognized.  vfo= %s\n", rig_strvfo(*vfo));
        return -RIG_EINVAL;
    }

    return RIG_OK;
}

/*
 *  Found newcat_set_level() floating point math problem
 *  Using rigctl on FT950 I was trying to set RIG_LEVEL_COMP to 12
 *  I kept setting it to 11.  I wrote some test software and
 *  found out that 0.12 * 100 = 11 with my setup.
 *  Compiler is gcc 4.2.4, CPU is AMD X2
 *  This works somewhat but Find a better way.
 *  The newcat_get_level() seems to work correctly.
 *  Terry KJ4EED
 *
 */
int newcat_scale_float(int scale, float fval)
{
    float f;
    float fudge = 0.003;

    if ((fval + fudge) > 1.0)
    {
        f = scale * fval;
    }
    else
    {
        f = scale * (fval + fudge);
    }

    return (int) f;
}


int newcat_set_narrow(RIG *rig, vfo_t vfo, ncboolean narrow)
{
    struct newcat_priv_data *priv = (struct newcat_priv_data *)rig->state.priv;
    int err;
    char c;
    char main_sub_vfo = '0';

    rig_debug(RIG_DEBUG_VERBOSE, "%s called\n", __func__);

    if (!newcat_valid_command(rig, "NA"))
    {
        return -RIG_ENAVAIL;
    }

    err = newcat_set_vfo_from_alias(rig, &vfo);

    if (err < 0)
    {
        return err;
    }

    if (rig->caps->targetable_vfo & RIG_TARGETABLE_MODE)
    {
        main_sub_vfo = (RIG_VFO_B == vfo || RIG_VFO_SUB == vfo) ? '1' : '0';
    }

    if (narrow == TRUE)
    {
        c = '1';
    }
    else
    {
        c = '0';
    }

    snprintf(priv->cmd_str, sizeof(priv->cmd_str), "NA%c%c%c", main_sub_vfo, c,
             cat_term);

    rig_debug(RIG_DEBUG_TRACE, "cmd_str = %s\n", priv->cmd_str);

    return newcat_set_cmd(rig);
}


int newcat_get_narrow(RIG *rig, vfo_t vfo, ncboolean *narrow)
{
    struct newcat_priv_data *priv = (struct newcat_priv_data *)rig->state.priv;
    int err;
    char c;
    char command[] = "NA";
    char main_sub_vfo = '0';

    rig_debug(RIG_DEBUG_VERBOSE, "%s called\n", __func__);

    if (!newcat_valid_command(rig, command))
    {
        return -RIG_ENAVAIL;
    }

    err = newcat_set_vfo_from_alias(rig, &vfo);

    if (err < 0)
    {
        return err;
    }

    if (rig->caps->targetable_vfo & RIG_TARGETABLE_MODE)
    {
        main_sub_vfo = (RIG_VFO_B == vfo || RIG_VFO_SUB == vfo) ? '1' : '0';
    }

    snprintf(priv->cmd_str, sizeof(priv->cmd_str), "%s%c%c", command, main_sub_vfo,
             cat_term);

    /* Get NAR */
    if (RIG_OK != (err = newcat_get_cmd(rig)))
    {
        return err;
    }

    c = priv->ret_data[3];

    if (c == '1')
    {
        *narrow = TRUE;
    }
    else
    {
        *narrow = FALSE;
    }

    return RIG_OK;
}

// returns 1 if in narrow mode 0 if not, < 0 if error
// if vfo != RIG_VFO_NONE then will use NA0 or NA1 depending on vfo Main or Sub
static int get_narrow(RIG *rig, vfo_t vfo)
{
    struct newcat_priv_data *priv = (struct newcat_priv_data *)rig->state.priv;
    int narrow = 0;
    int err;

    // find out if we're in narrow or wide mode

    snprintf(priv->cmd_str, sizeof(priv->cmd_str), "NA%c%c",
             vfo == RIG_VFO_SUB ? '1' : '0', cat_term);

    if (RIG_OK != (err = newcat_get_cmd(rig)))
    {
        return err;
    }

    if (sscanf(priv->ret_data, "NA%*1d%3d", &narrow) != 1)
    {
        rig_debug(RIG_DEBUG_ERR, "%s: unable to parse width from '%s'\n", __func__,
                  priv->ret_data);
        return -RIG_EPROTO;
    }

    return narrow;
}

int newcat_set_rx_bandwidth(RIG *rig, vfo_t vfo, rmode_t mode, pbwidth_t width)
{
    struct newcat_priv_data *priv = (struct newcat_priv_data *)rig->state.priv;
    int err;
    int w;
    char main_sub_vfo = '0';

    rig_debug(RIG_DEBUG_VERBOSE, "%s called\n", __func__);
    rig_debug(RIG_DEBUG_TRACE, "%s vfo=%s, mode=%s, width=%d\n", __func__,
              rig_strvfo(vfo), rig_strrmode(mode), (int)width);

    if (!newcat_valid_command(rig, "SH"))
    {
        return -RIG_ENAVAIL;
    }

    err = newcat_set_vfo_from_alias(rig, &vfo);

    if (err < 0)
    {
        return err;
    }

    if (rig->caps->targetable_vfo & RIG_TARGETABLE_MODE)
    {
        main_sub_vfo = (RIG_VFO_SUB == vfo) ? '1' : '0';
    }

    // NOTE: RIG_PASSBAND_NORMAL (0) should select the default filter width (SH00)

    if (is_ft950)
    {
        switch (mode)
        {
        case RIG_MODE_PKTUSB:
        case RIG_MODE_PKTLSB:
        case RIG_MODE_RTTY:
        case RIG_MODE_RTTYR:
        case RIG_MODE_CW:
        case RIG_MODE_CWR:
            // Narrow mode must be chosen correctly before filter width
            err = newcat_set_narrow(rig, vfo, width <= 500 ? TRUE : FALSE);

            if (err != RIG_OK)
            {
                return err;
            }

            if (width == RIG_PASSBAND_NORMAL) { w = 0; }
            else if (width <= 100) { w = 3; }
            else if (width <= 200) { w = 4; }
            else if (width <= 300) { w = 5; }
            else if (width <= 400) { w = 6; }
            else if (width <= 500) { w = 7; }
            else if (width <= 800) { w = 8; }
            else if (width <= 1200) { w = 9; }
            else if (width <= 1400) { w = 10; }
            else if (width <= 1700) { w = 11; }
            else if (width <= 2000) { w = 12; }
            else { w = 13; } // 2400 Hz

            break;

        case RIG_MODE_LSB:
        case RIG_MODE_USB:
            // Narrow mode must be chosen correctly before filter width
            err = newcat_set_narrow(rig, vfo, width <= 1800 ? TRUE : FALSE);

            if (err != RIG_OK)
            {
                return err;
            }

            if (width == RIG_PASSBAND_NORMAL) { w = 0; }
            else if (width <= 200) { w = 1; }
            else if (width <= 400) { w = 2; }
            else if (width <= 600) { w = 3; }
            else if (width <= 850) { w = 4; }
            else if (width <= 1100) { w = 5; }
            else if (width <= 1350) { w = 6; }
            else if (width <= 1500) { w = 7; }
            else if (width <= 1650) { w = 8; }
            else if (width <= 1800) { w = 9; }
            else if (width <= 1950) { w = 10; }
            else if (width <= 2100) { w = 11; }
            else if (width <= 2250) { w = 12; }
            else if (width <= 2400) { w = 13; }
            else if (width <= 2450) { w = 14; }
            else if (width <= 2500) { w = 15; }
            else if (width <= 2600) { w = 16; }
            else if (width <= 2700) { w = 17; }
            else if (width <= 2800) { w = 18; }
            else if (width <= 2900) { w = 19; }
            else { w = 20; } // 3000 Hz

            break;

        case RIG_MODE_AM:
        case RIG_MODE_FM:
        case RIG_MODE_PKTFM:
        case RIG_MODE_FMN:
            // Set roofing filter and narrow mode
            break;

        default:
            return -RIG_EINVAL;
        } // end switch(mode)

        if ((err = set_roofing_filter_for_width(rig, vfo, width)) != RIG_OK)
        {
            return err;
        }

        switch (mode)
        {
        case RIG_MODE_AM:
        case RIG_MODE_FM:
        case RIG_MODE_PKTFM:
            if (width > 0 && width < rig_passband_normal(rig, mode))
            {
                err = newcat_set_narrow(rig, vfo,  TRUE);
            }
            else
            {
                err = newcat_set_narrow(rig, vfo, FALSE);
            }

            return err;

        case RIG_MODE_FMN:
            return RIG_OK;
        }
    } // end is_ft950 */
    else if (is_ft891)
    {
        switch (mode)
        {
        case RIG_MODE_PKTUSB:
        case RIG_MODE_PKTLSB:
        case RIG_MODE_RTTY:
        case RIG_MODE_RTTYR:
        case RIG_MODE_CW:
        case RIG_MODE_CWR:
            // Narrow mode must be chosen correctly before filter width
            err = newcat_set_narrow(rig, vfo, width <= 500 ? TRUE : FALSE);

            if (err != RIG_OK)
            {
                return err;
            }

            if (width == RIG_PASSBAND_NORMAL) { w = 0; }
            else if (width <= 50) { w = 1; }
            else if (width <= 100) { w = 2; }
            else if (width <= 150) { w = 3; }
            else if (width <= 200) { w = 4; }
            else if (width <= 250) { w = 5; }
            else if (width <= 300) { w = 6; }
            else if (width <= 350) { w = 7; }
            else if (width <= 400) { w = 8; }
            else if (width <= 450) { w = 9; }
            else if (width <= 500) { w = 10; }
            else if (width <= 800) { w = 11; }
            else if (width <= 1200) { w = 12; }
            else if (width <= 1400) { w = 13; }
            else if (width <= 1700) { w = 14; }
            else if (width <= 2000) { w = 15; }
            else if (width <= 2400) { w = 16; }
            else { w = 17; } // 3000 Hz

            break;

        case RIG_MODE_LSB:
        case RIG_MODE_USB:
            // Narrow mode must be chosen correctly before filter width
            err = newcat_set_narrow(rig, vfo, width <= 1800 ? TRUE : FALSE);

            if (err != RIG_OK)
            {
                return err;
            }

            if (width == RIG_PASSBAND_NORMAL) { w = 0; }
            else if (width <= 200) { w = 1; }
            else if (width <= 400) { w = 2; }
            else if (width <= 600) { w = 3; }
            else if (width <= 850) { w = 4; }
            else if (width <= 1100) { w = 5; }
            else if (width <= 1350) { w = 6; }
            else if (width <= 1500) { w = 7; }
            else if (width <= 1650) { w = 8; }
            else if (width <= 1800) { w = 9; }
            else if (width <= 1950) { w = 10; }
            else if (width <= 2100) { w = 11; }
            else if (width <= 2200) { w = 12; }
            else if (width <= 2300) { w = 13; }
            else if (width <= 2400) { w = 14; }
            else if (width <= 2500) { w = 15; }
            else if (width <= 2600) { w = 16; }
            else if (width <= 2700) { w = 17; }
            else if (width <= 2800) { w = 18; }
            else if (width <= 2900) { w = 19; }
            else if (width <= 3000) { w = 20; }
            else { w = 21; } // 3000 Hz

            break;

        case RIG_MODE_AM:
        case RIG_MODE_FM:
        case RIG_MODE_PKTFM:
            if (width > 0 && width < rig_passband_normal(rig, mode))
            {
                err = newcat_set_narrow(rig, vfo,  TRUE);
            }
            else
            {
                err = newcat_set_narrow(rig, vfo, FALSE);
            }

            return err;

        case RIG_MODE_FMN:
            break;

        default:
            return -RIG_EINVAL;
        } // end switch(mode)
    } // end is_ft891
    else if (is_ft991)
    {
        switch (mode)
        {
        case RIG_MODE_PKTUSB:
        case RIG_MODE_PKTLSB:
        case RIG_MODE_RTTY:
        case RIG_MODE_RTTYR:
        case RIG_MODE_CW:
        case RIG_MODE_CWR:
            // Narrow mode must be chosen correctly before filter width
            err = newcat_set_narrow(rig, vfo, width <= 500 ? TRUE : FALSE);

            if (err != RIG_OK)
            {
                return err;
            }

            if (width == RIG_PASSBAND_NORMAL) { w = 0; }
            else if (width <= 50) { w = 1; }
            else if (width <= 100) { w = 2; }
            else if (width <= 150) { w = 3; }
            else if (width <= 200) { w = 4; }
            else if (width <= 250) { w = 5; }
            else if (width <= 305) { w = 6; }
            else if (width <= 350) { w = 7; }
            else if (width <= 400) { w = 8; }
            else if (width <= 450) { w = 9; }
            else if (width <= 500) { w = 10; }
            else if (width <= 800) { w = 11; }
            else if (width <= 1200) { w = 12; }
            else if (width <= 1400) { w = 13; }
            else if (width <= 1700) { w = 14; }
            else if (width <= 2000) { w = 15; }
            else if (width <= 2400) { w = 16; }
            else { w = 17; } // 3000 Hz

            break;

        case RIG_MODE_LSB:
        case RIG_MODE_USB:
            // Narrow mode must be chosen correctly before filter width
            err = newcat_set_narrow(rig, vfo, width <= 1800 ? TRUE : FALSE);

            if (err != RIG_OK)
            {
                return err;
            }

            if (width == RIG_PASSBAND_NORMAL) { w = 0; }
            else if (width <= 200) { w = 1; }
            else if (width <= 400) { w = 2; }
            else if (width <= 600) { w = 3; }
            else if (width <= 850) { w = 4; }
            else if (width <= 1100) { w = 5; }
            else if (width <= 1350) { w = 6; }
            else if (width <= 1500) { w = 7; }
            else if (width <= 1650) { w = 8; }
            else if (width <= 1800) { w = 9; }
            else if (width <= 1950) { w = 10; }
            else if (width <= 2100) { w = 11; }
            else if (width <= 2200) { w = 12; }
            else if (width <= 2300) { w = 13; }
            else if (width <= 2400) { w = 14; }
            else if (width <= 2500) { w = 15; }
            else if (width <= 2600) { w = 16; }
            else if (width <= 2700) { w = 17; }
            else if (width <= 2800) { w = 18; }
            else if (width <= 2900) { w = 19; }
            else if (width <= 3000) { w = 20; }
            else { w = 21; } // 3200 Hz

            break;

        case RIG_MODE_AM: // Only 1 passband each for AM or AMN
            if (width == RIG_PASSBAND_NORMAL || width == 9000)
            {
                err = newcat_set_narrow(rig, vfo, FALSE);
            }

            return err;

        case RIG_MODE_AMN:
            if (width == RIG_PASSBAND_NORMAL || width == 6000)
            {
                err = newcat_set_narrow(rig, vfo,  TRUE);
            }

            return err;

        case RIG_MODE_FM: // Only 1 passband each for FM or FMN
            if (width == RIG_PASSBAND_NORMAL || width == 16000)
            {
                err = newcat_set_narrow(rig, vfo, FALSE);
            }

            return err;

        case RIG_MODE_FMN:
            if (width == RIG_PASSBAND_NORMAL || width == 9000)
            {
                err = newcat_set_narrow(rig, vfo,  TRUE);
            }

            return err;

        case RIG_MODE_C4FM:
            if (width == RIG_PASSBAND_NORMAL || width == 16000)
            {
                err = newcat_set_narrow(rig, vfo,  TRUE);
            }
            else if (width == 9000)
            {
                err = newcat_set_narrow(rig, vfo, FALSE);
            }
            else
            {
                return -RIG_EINVAL;
            }

            return err;

        case RIG_MODE_PKTFM:
            if (width > 0 && width < rig_passband_normal(rig, mode))
            {
                err = newcat_set_narrow(rig, vfo,  TRUE);
            }
            else
            {
                err = newcat_set_narrow(rig, vfo, FALSE);
            }

            return err;

        default:
            return -RIG_EINVAL;
        } // end switch(mode)
    } // end is_ft991
    else if (is_ftdx1200 || is_ftdx3000)
    {
        // FTDX 1200 and FTDX 3000 have the same set of filter choices
        switch (mode)
        {
        case RIG_MODE_PKTUSB:
        case RIG_MODE_PKTLSB:
        case RIG_MODE_RTTY:
        case RIG_MODE_RTTYR:
        case RIG_MODE_CW:
        case RIG_MODE_CWR:
            // Narrow mode must be chosen correctly before filter width
            err = newcat_set_narrow(rig, vfo, width <= 500 ? TRUE : FALSE);

            if (err != RIG_OK)
            {
                return err;
            }

            if (width == RIG_PASSBAND_NORMAL) { w = 0; }
            else if (width <= 50) { w = 1; }
            else if (width <= 100) { w = 2; }
            else if (width <= 150) { w = 3; }
            else if (width <= 200) { w = 4; }
            else if (width <= 250) { w = 5; }
            else if (width <= 300) { w = 6; }
            else if (width <= 350) { w = 7; }
            else if (width <= 400) { w = 8; }
            else if (width <= 450) { w = 9; }
            else if (width <= 500) { w = 10; }
            else if (width <= 800) { w = 11; }
            else if (width <= 1200) { w = 12; }
            else if (width <= 1400) { w = 13; }
            else if (width <= 1700) { w = 14; }
            else if (width <= 2000) { w = 15; }
            else { w = 16; } // 2400 Hz

            break;

        case RIG_MODE_LSB:
        case RIG_MODE_USB:
            // Narrow mode must be chosen correctly before filter width
            err = newcat_set_narrow(rig, vfo, width <= 1800 ? TRUE : FALSE);

            if (err != RIG_OK)
            {
                return err;
            }

            if (width == RIG_PASSBAND_NORMAL) { w = 0; }
            else if (width <= 200) {  w = 1; }
            else if (width <= 400) {  w = 2; }
            else if (width <= 600) {  w = 3; }
            else if (width <= 850) {  w = 4; }
            else if (width <= 1100) {  w = 5; }
            else if (width <= 1350) {  w = 6; }
            else if (width <= 1500) {  w = 7; }
            else if (width <= 1650) {  w = 8; }
            else if (width <= 1800) {  w = 9; }
            else if (width <= 1950) {  w = 10; }
            else if (width <= 2100) {  w = 11; }
            else if (width <= 2200) {  w = 12; }
            else if (width <= 2300) {  w = 13; }
            else if (width <= 2400) {  w = 14; }
            else if (width <= 2500) {  w = 15; }
            else if (width <= 2600) {  w = 16; }
            else if (width <= 2700) {  w = 17; }
            else if (width <= 2800) {  w = 18; }
            else if (width <= 2900) {  w = 19; }
            else if (width <= 3000) {  w = 20; }
            else if (width <= 3200) {  w = 21; }
            else if (width <= 3400) {  w = 22; }
            else if (width <= 3600) {  w = 23; }
            else if (width <= 3800) {  w = 24; }
            else { w = 25; } // 4000 Hz

            break;

        case RIG_MODE_AM:
        case RIG_MODE_AMN:
        case RIG_MODE_FM:
        case RIG_MODE_PKTFM:
        case RIG_MODE_FMN:
            // Set roofing filter and narrow mode
            break;

        default:
            return -RIG_EINVAL;
        } // end switch(mode)

        if ((err = set_roofing_filter_for_width(rig, vfo, width)) != RIG_OK)
        {
            return err;
        }

        switch (mode)
        {
        case RIG_MODE_AM:
        case RIG_MODE_AMN:
        case RIG_MODE_FM:
        case RIG_MODE_PKTFM:
        case RIG_MODE_FMN:
            if (width > 0 && width < rig_passband_normal(rig, mode))
            {
                err = newcat_set_narrow(rig, vfo,  TRUE);
            }
            else
            {
                err = newcat_set_narrow(rig, vfo, FALSE);
            }

            return err;
        }
    } // end is_ftdx1200 and is_ftdx3000
    else if (is_ftdx5000)
    {
        switch (mode)
        {
        case RIG_MODE_PKTUSB:
        case RIG_MODE_PKTLSB:
        case RIG_MODE_RTTY:
        case RIG_MODE_RTTYR:
        case RIG_MODE_CW:
        case RIG_MODE_CWR:
            // Narrow mode must be chosen correctly before filter width
            err = newcat_set_narrow(rig, vfo, width <= 500 ? TRUE : FALSE);

            if (err != RIG_OK)
            {
                return err;
            }

            if (width == RIG_PASSBAND_NORMAL) { w = 0; }
            else if (width <= 50) { w = 1; }
            else if (width <= 100) { w = 2; }
            else if (width <= 150) { w = 3; }
            else if (width <= 200) { w = 4; }
            else if (width <= 250) { w = 5; }
            else if (width <= 300) { w = 6; }
            else if (width <= 350) { w = 7; }
            else if (width <= 400) { w = 8; }
            else if (width <= 450) { w = 9; }
            else if (width <= 500) { w = 10; }
            else if (width <= 800) { w = 11; }
            else if (width <= 1200) { w = 12; }
            else if (width <= 1400) { w = 13; }
            else if (width <= 1700) { w = 14; }
            else if (width <= 2000) { w = 15; }
            else { w = 16; } // 2400 Hz

            break;

        case RIG_MODE_LSB:
        case RIG_MODE_USB:
            // Narrow mode must be chosen correctly before filter width
            err = newcat_set_narrow(rig, vfo, width <= 1800 ? TRUE : FALSE);

            if (err != RIG_OK)
            {
                return err;
            }

            if (width == RIG_PASSBAND_NORMAL) { w = 0; }
            else if (width <= 200) {  w = 1; }
            else if (width <= 400) {  w = 2; }
            else if (width <= 600) {  w = 3; }
            else if (width <= 850) {  w = 4; }
            else if (width <= 1100) {  w = 5; }
            else if (width <= 1350) {  w = 6; }
            else if (width <= 1500) {  w = 7; }
            else if (width <= 1650) {  w = 8; }
            else if (width <= 1800) {  w = 9; }
            else if (width <= 1950) {  w = 10; }
            else if (width <= 2100) {  w = 11; }
            else if (width <= 2250) {  w = 12; }
            else if (width <= 2400) {  w = 13; }
            else if (width <= 2500) {  w = 15; }
            else if (width <= 2600) {  w = 16; }
            else if (width <= 2700) {  w = 17; }
            else if (width <= 2800) {  w = 18; }
            else if (width <= 2900) {  w = 19; }
            else if (width <= 3000) {  w = 20; }
            else if (width <= 3200) {  w = 21; }
            else if (width <= 3400) {  w = 22; }
            else if (width <= 3600) {  w = 23; }
            else if (width <= 3800) {  w = 24; }
            else { w = 25; } // 4000 Hz

            break;

        case RIG_MODE_AM:
        case RIG_MODE_AMN:
        case RIG_MODE_FM:
        case RIG_MODE_PKTFM:
        case RIG_MODE_FMN:
            // Set roofing filter and narrow mode
            break;

        default:
            return -RIG_EINVAL;
        } // end switch(mode)

        if ((err = set_roofing_filter_for_width(rig, vfo, width)) != RIG_OK)
        {
            return err;
        }

        switch (mode)
        {
        case RIG_MODE_AM:
        case RIG_MODE_AMN:
        case RIG_MODE_FM:
        case RIG_MODE_PKTFM:
        case RIG_MODE_FMN:
            if (width > 0 && width < rig_passband_normal(rig, mode))
            {
                err = newcat_set_narrow(rig, vfo,  TRUE);
            }
            else
            {
                err = newcat_set_narrow(rig, vfo, FALSE);
            }

            return err;
        }
    } // end is_ftdx5000
    else if (is_ftdx101 || is_ftdx10)
    {
        switch (mode)
        {
        case RIG_MODE_PKTUSB:
        case RIG_MODE_PKTLSB:
        case RIG_MODE_RTTY:
        case RIG_MODE_RTTYR:
        case RIG_MODE_CW:
        case RIG_MODE_CWR:
            if (width == RIG_PASSBAND_NORMAL) { w = 0; }
            else if (width <= 50) { w = 1; }
            else if (width <= 100) { w = 2; }
            else if (width <= 150) { w = 3; }
            else if (width <= 200) { w = 4; }
            else if (width <= 250) { w = 5; }
            else if (width <= 300) { w = 6; }
            else if (width <= 350) { w = 7; }
            else if (width <= 400) { w = 8; }
            else if (width <= 450) { w = 9; }
            else if (width <= 500) { w = 10; }
            else if (width <= 600) { w = 11; }
            else if (width <= 800) { w = 12; }
            else if (width <= 1200) { w = 13; }
            else if (width <= 1400) { w = 14; }
            else if (width <= 1700) { w = 15; }
            else if (width <= 2000) { w = 16; }
            else if (width <= 2400) { w = 17; }
            else { w = 18; }

            break;

        case RIG_MODE_LSB:
        case RIG_MODE_USB:
            if (width == RIG_PASSBAND_NORMAL) { w = 0; }
            else if (width <= 300) {  w = 1; }
            else if (width <= 400) {  w = 2; }
            else if (width <= 600) {  w = 3; }
            else if (width <= 850) {  w = 4; }
            else if (width <= 1100) {  w = 5; }
            else if (width <= 1200) {  w = 6; }
            else if (width <= 1500) {  w = 7; }
            else if (width <= 1650) {  w = 8; }
            else if (width <= 1800) {  w = 9; }
            else if (width <= 1950) {  w = 10; }
            else if (width <= 2100) {  w = 11; }
            else if (width <= 2200) {  w = 12; }
            else if (width <= 2300) {  w = 13; }
            else if (width <= 2400) {  w = 14; }
            else if (width <= 2500) {  w = 15; }
            else if (width <= 2600) {  w = 16; }
            else if (width <= 2700) {  w = 17; }
            else if (width <= 2800) {  w = 18; }
            else if (width <= 2900) {  w = 19; }
            else if (width <= 3000) {  w = 20; }
            else if (width <= 3200) {  w = 21; }
            else if (width <= 3500) {  w = 22; }
            else { w = 23; } // 4000Hz

            break;

        case RIG_MODE_AM:
        case RIG_MODE_AMN:
        case RIG_MODE_FM:
        case RIG_MODE_PKTFM:
        case RIG_MODE_FMN:
            // Set roofing filter and narrow mode
            break;

        default:
            return -RIG_EINVAL;
        } // end switch(mode)

        if ((err = set_roofing_filter_for_width(rig, vfo, width)) != RIG_OK)
        {
            return err;
        }

        switch (mode)
        {
        case RIG_MODE_AM:
        case RIG_MODE_FM:
        case RIG_MODE_PKTFM:
            if (width > 0 && width < rig_passband_normal(rig, mode))
            {
                err = newcat_set_narrow(rig, vfo,  TRUE);
            }
            else
            {
                err = newcat_set_narrow(rig, vfo, FALSE);
            }

            return err;

        case RIG_MODE_AMN:
        case RIG_MODE_FMN:
            return RIG_OK;
        }
    } // end is_ftdx101
    else if (is_ft2000)
    {
        // We need details on the widths here, manuals lack information.
        switch (mode)
        {
        case RIG_MODE_CW:
        case RIG_MODE_CWR:
            // Narrow mode overrides DSP filter width on FT-2000
            newcat_set_narrow(rig, vfo, FALSE);

            // CW bandwidth is 2400 Hz at value 16
            if (width == RIG_PASSBAND_NORMAL) { w = 16; }
            else if (width <= 200) { w = 4; }
            else if (width <= 500) { w = 6; }
            else if (width <= 2400) { w = 16; }
            else { w = 31; } // No effect?

            break;

        case RIG_MODE_PKTUSB:
        case RIG_MODE_PKTLSB:
            // Narrow mode overrides DSP filter width on FT-2000
            newcat_set_narrow(rig, vfo, FALSE);

            // Packet SSB bandwidth is 2400 Hz at value 31
            if (width == RIG_PASSBAND_NORMAL) { w = 31; }
            else if (width <= 200) { w = 8; }
            else if (width <= 500) { w = 16; }
            else { w = 31; } // 2400

            break;

        case RIG_MODE_RTTY:
        case RIG_MODE_RTTYR:
            // Narrow mode overrides DSP filter width on FT-2000
            newcat_set_narrow(rig, vfo, FALSE);

            if (width == RIG_PASSBAND_NORMAL) { w = 16; }
            else if (width <= 300) { w = 8; }
            else if (width <= 500) { w = 16; }
            else { w = 31; } // 2400

            break;

        case RIG_MODE_LSB:
        case RIG_MODE_USB:
            // Narrow mode overrides DSP filter width on FT-2000
            newcat_set_narrow(rig, vfo, FALSE);

            if (width == RIG_PASSBAND_NORMAL) { w = 16; }
            else if (width <= 1800) { w = 8; }
            else if (width <= 2400) { w = 16; }
            else if (width <= 3000) { w = 25; }
            else { w = 31; } // 4000

            break;

        case RIG_MODE_AM:
        case RIG_MODE_FM:
        case RIG_MODE_PKTFM:
        case RIG_MODE_AMN:
        case RIG_MODE_FMN:
            return RIG_OK;

        default:
            return -RIG_EINVAL;
        }

        if ((err = set_roofing_filter_for_width(rig, vfo, width)) != RIG_OK)
        {
            return err;
        }

        switch (mode)
        {
        case RIG_MODE_AM:
        case RIG_MODE_AMN:
        case RIG_MODE_FM:
        case RIG_MODE_PKTFM:
        case RIG_MODE_FMN:
            if (width > 0 && width < rig_passband_normal(rig, mode))
            {
                err = newcat_set_narrow(rig, vfo,  TRUE);
            }
            else
            {
                err = newcat_set_narrow(rig, vfo, FALSE);
            }

            return err;
        }
    }
    else
    {
        // FT-450, FTDX 9000
        // We need details on the widths here, manuals lack information.
        switch (mode)
        {
        case RIG_MODE_PKTUSB:
        case RIG_MODE_PKTLSB:
        case RIG_MODE_RTTY:
        case RIG_MODE_RTTYR:
        case RIG_MODE_CW:
        case RIG_MODE_CWR:
            if (width == RIG_PASSBAND_NORMAL) { w = 16; }
            else if (width <= 500) { w = 6; }
            else if (width <= 1800) { w = 16; }
            else { w = 24; }

            break;

        case RIG_MODE_LSB:
        case RIG_MODE_USB:
            if (width == RIG_PASSBAND_NORMAL) { w = 16; }
            else if (width <= 1800) { w = 8; }
            else if (width <= 2400) { w = 16; }
            else { w = 25; } // 3000

            break;

        case RIG_MODE_AM:
        case RIG_MODE_FM:
        case RIG_MODE_PKTFM:
            if (width > 0 && width < rig_passband_normal(rig, mode))
            {
                err = newcat_set_narrow(rig, vfo,  TRUE);
            }
            else
            {
                err = newcat_set_narrow(rig, vfo, FALSE);
            }

            return err;

        case RIG_MODE_FMN:
            return RIG_OK;

        default:
            return -RIG_EINVAL;
        } /* end switch(mode) */

    } /* end else */

    if (is_ftdx101 || is_ft891 || is_ftdx10)
    {
        // some rigs now require the bandwidth be turned "on"
        int on = is_ft891;
        snprintf(priv->cmd_str, sizeof(priv->cmd_str), "SH%c%d%02d;", main_sub_vfo, on,
                 w);
    }
    else if (is_ft2000)
    {
        snprintf(priv->cmd_str, sizeof(priv->cmd_str), "SH0%02d;", w);
    }
    else
    {
        snprintf(priv->cmd_str, sizeof(priv->cmd_str), "SH%c%02d;", main_sub_vfo, w);
    }

    rig_debug(RIG_DEBUG_TRACE, "%s: cmd_str = %s\n", __func__, priv->cmd_str);

    /* Set RX Bandwidth */
    return newcat_set_cmd(rig);
}

static int set_roofing_filter(RIG *rig, vfo_t vfo, int index)
{
    struct newcat_priv_data *priv = (struct newcat_priv_data *)rig->state.priv;
    struct newcat_priv_caps *priv_caps = (struct newcat_priv_caps *)rig->caps->priv;
    struct newcat_roofing_filter *roofing_filters;
    char main_sub_vfo = '0';
    char roofing_filter_choice = 0;
    int err;
    int i;

    rig_debug(RIG_DEBUG_TRACE, "%s: called\n", __func__);

    if (priv_caps == NULL)
    {
        return -RIG_ENAVAIL;
    }

    roofing_filters = priv_caps->roofing_filters;

    if (rig->caps->targetable_vfo & RIG_TARGETABLE_MODE)
    {
        main_sub_vfo = (RIG_VFO_B == vfo || RIG_VFO_SUB == vfo) ? '1' : '0';
    }

    if (!newcat_valid_command(rig, "RF"))
    {
        return -RIG_ENAVAIL;
    }

    for (i = 0; roofing_filters[i].index >= 0; i++)
    {
        struct newcat_roofing_filter *current_filter = &roofing_filters[i];
        char set_value = current_filter->set_value;

        if (set_value == 0)
        {
            continue;
        }

        roofing_filter_choice = set_value;

        if (current_filter->index == index)
        {
            break;
        }
    }

    if (roofing_filter_choice == 0)
    {
        return -RIG_EINVAL;
    }

    snprintf(priv->cmd_str, sizeof(priv->cmd_str), "RF%c%c%c", main_sub_vfo,
             roofing_filter_choice, cat_term);

    priv->question_mark_response_means_rejected = 1;
    err = newcat_set_cmd(rig);
    priv->question_mark_response_means_rejected = 0;

    if (RIG_OK != err)
    {
        return err;
    }

    return RIG_OK;
}

static int set_roofing_filter_for_width(RIG *rig, vfo_t vfo, int width)
{
    struct newcat_priv_caps *priv_caps = (struct newcat_priv_caps *)rig->caps->priv;
    int index = 0;
    int i;

    rig_debug(RIG_DEBUG_TRACE, "%s: called\n", __func__);

    if (priv_caps == NULL)
    {
        return -RIG_ENAVAIL;
    }

    for (i = 0; i < priv_caps->roofing_filter_count; i++)
    {
        struct newcat_roofing_filter *current_filter = &priv_caps->roofing_filters[i];
        char set_value = current_filter->set_value;

        // Skip get-only values and optional filters
        if (set_value == 0 || current_filter->optional)
        {
            continue;
        }

        // The last filter is always the narrowest
        if (current_filter->width < width)
        {
            break;
        }

        index = current_filter->index;
    }

    return set_roofing_filter(rig, vfo, index);
}

static int get_roofing_filter(RIG *rig, vfo_t vfo,
                              struct newcat_roofing_filter **roofing_filter)
{
    struct newcat_priv_data *priv = (struct newcat_priv_data *)rig->state.priv;
    struct newcat_priv_caps *priv_caps = (struct newcat_priv_caps *)rig->caps->priv;
    struct newcat_roofing_filter *roofing_filters;
    char roofing_filter_choice;
    char main_sub_vfo = '0';
    char rf_vfo = 'X';
    int err;
    int n;
    int i;

    rig_debug(RIG_DEBUG_TRACE, "%s: called\n", __func__);

    if (priv_caps == NULL)
    {
        return -RIG_ENAVAIL;
    }

    roofing_filters = priv_caps->roofing_filters;

    if (rig->caps->targetable_vfo & RIG_TARGETABLE_MODE)
    {
        main_sub_vfo = (RIG_VFO_B == vfo || RIG_VFO_SUB == vfo) ? '1' : '0';
    }

    snprintf(priv->cmd_str, sizeof(priv->cmd_str), "RF%c%c", main_sub_vfo,
             cat_term);

    if (RIG_OK != (err = newcat_get_cmd(rig)))
    {
        return err;
    }

    n = sscanf(priv->ret_data, "RF%c%c", &rf_vfo, &roofing_filter_choice);

    if (n != 2)
    {
        rig_debug(RIG_DEBUG_ERR,
                  "%s: error parsing '%s' for vfo and roofing filter, got %d parsed\n", __func__,
                  priv->ret_data, n);
        return -RIG_EPROTO;
    }

    for (i = 0; i < priv_caps->roofing_filter_count; i++)
    {
        struct newcat_roofing_filter *current_filter = &roofing_filters[i];

        if (current_filter->get_value == roofing_filter_choice)
        {
            *roofing_filter = current_filter;
            return RIG_OK;
        }
    }

    rig_debug(RIG_DEBUG_ERR,
              "%s: Expected a valid roofing filter but got %c from '%s'\n", __func__,
              roofing_filter_choice, priv->ret_data);

    return RIG_EPROTO;
}

int newcat_get_rx_bandwidth(RIG *rig, vfo_t vfo, rmode_t mode, pbwidth_t *width)
{
    struct newcat_priv_data *priv = (struct newcat_priv_data *)rig->state.priv;
    int err;
    int w;
    int sh_command_valid = 1;
    int narrow = 0;
    char cmd[] = "SH";
    char main_sub_vfo = '0';

    rig_debug(RIG_DEBUG_VERBOSE, "%s called, vfo=%s, mode=%s\n", __func__,
              rig_strvfo(vfo), rig_strrmode(mode));

    if (!newcat_valid_command(rig, cmd))
    {
        return -RIG_ENAVAIL;
    }

    err = newcat_set_vfo_from_alias(rig, &vfo);

    if (err < 0)
    {
        return err;
    }

    if (is_ft950 || is_ftdx5000)
    {
        // Some Yaesu rigs cannot query SH in modes such as AM/FM
        switch (mode)
        {
        case RIG_MODE_FM:
        case RIG_MODE_FMN:
        case RIG_MODE_PKTFM:
        case RIG_MODE_AM:
        case RIG_MODE_AMN:
        case RIG_MODE_PKTAM:
            sh_command_valid = 0;
            break;
        }
    }

    if (rig->caps->targetable_vfo & RIG_TARGETABLE_MODE)
    {
        main_sub_vfo = (RIG_VFO_B == vfo || RIG_VFO_SUB == vfo) ? '1' : '0';
    }

    if (sh_command_valid)
    {
        if (is_ft2000)
        {
            snprintf(priv->cmd_str, sizeof(priv->cmd_str), "%s0%c", cmd, cat_term);
        }
        else
        {
            snprintf(priv->cmd_str, sizeof(priv->cmd_str), "%s%c%c", cmd, main_sub_vfo,
                     cat_term);
        }

        err = newcat_get_cmd(rig);

        if (err != RIG_OK)
        {
            return err;
        }


        w = 0; // use default in case of error

        if (strlen(priv->ret_data) == 7)
        {
            int on;
            // do we need to pay attention to the Main/Sub here?
            int n = sscanf(priv->ret_data, "SH%*1d%1d%3d", &on, &w);

            if (n != 2)
            {
                err = -RIG_EPROTO;
            }

#if 0 // this may apply to another Yaesu rig

            if (n == 2)
            {
                if (!on) { w = 0; }
            }
            else
            {
                err = -RIG_EPROTO;
            }

#endif
        }
        else if (strlen(priv->ret_data) == 6)
        {
            int n = sscanf(priv->ret_data, "SH%3d", &w);

            if (n != 1) { err = -RIG_EPROTO; }
        }
        else
        {
            err = -RIG_EPROTO;
        }

        rig_debug(RIG_DEBUG_TRACE, "%s: w=%d\n", __func__, w);

        if (err != RIG_OK)
        {
            rig_debug(RIG_DEBUG_ERR, "%s: unable to parse width from '%s'\n", __func__,
                      priv->ret_data);
            return -RIG_EPROTO;
        }
    }
    else
    {
        // Some Yaesu rigs cannot query filter width using SH command in modes such as AM/FM
        w = 0;
    }

    if (is_ft950)
    {
        if ((narrow = get_narrow(rig, RIG_VFO_MAIN)) < 0)
        {
            return -RIG_EPROTO;
        }

        switch (mode)
        {
        case RIG_MODE_PKTUSB:
        case RIG_MODE_PKTLSB:
        case RIG_MODE_RTTY:
        case RIG_MODE_RTTYR:
        case RIG_MODE_CW:
        case RIG_MODE_CWR:
            switch (w)
            {
            case 0:
                *width = narrow ? 300 : 500;
                break;

            case 3: *width = 100; break;

            case 4: *width = 200; break;

            case 5: *width = 300; break;

            case 6: *width = 400; break;

            case 7: *width = 5000; break;

            case 8: *width = 800; break;

            case 9: *width = 1200; break;

            case 10: *width = 1400; break;

            case 11: *width = 1700; break;

            case 12: *width = 2000; break;

            case 13: *width = 2400; break;

            default: return -RIG_EINVAL;
            }

            break;

        case RIG_MODE_LSB:
        case RIG_MODE_USB:
            switch (w)
            {
            case 0:
                *width = narrow ? 1800 : 2400;
                break;

            case  1: *width =  200; break;

            case  2: *width =  400; break;

            case  3: *width =  600; break;

            case  4: *width =  850; break;

            case  5: *width = 1100; break;

            case  6: *width = 1350; break;

            case  7: *width = 1500; break;

            case  8: *width = 1650; break;

            case  9: *width = 1800; break;

            case 10: *width = 1950; break;

            case 11: *width = 2100; break;

            case 12: *width = 2250; break;

            case 13: *width = 2400; break;

            case 14: *width = 2450; break;

            case 15: *width = 2500; break;

            case 16: *width = 2600; break;

            case 17: *width = 2700; break;

            case 18: *width = 2800; break;

            case 19: *width = 2900; break;

            case 20: *width = 3000; break;

            default:
                return -RIG_EINVAL;
            }

            break;

        case RIG_MODE_AM:
            *width = narrow ? 6000 : 9000;
            break;

        case RIG_MODE_PKTFM:
        case RIG_MODE_FM:
            *width = narrow ? 9000 : 16000;
            break;

        case RIG_MODE_FMN:
            *width = 9000;
            break;

        default:
            rig_debug(RIG_DEBUG_ERR, "%s: unknown mode=%s\n", __func__, rig_strrmode(mode));
            return -RIG_EINVAL;
        }   /* end switch(mode) */

    } /* end if is_ft950 */
    else if (is_ft891)
    {
        if ((narrow = get_narrow(rig, vfo)) < 0)
        {
            rig_debug(RIG_DEBUG_ERR, "%s: error narrow < 0, narrow=%d\n", __func__, narrow);
            return -RIG_EPROTO;
        }

        switch (mode)
        {
        case RIG_MODE_PKTUSB:
        case RIG_MODE_PKTLSB:
        case RIG_MODE_RTTY:
        case RIG_MODE_RTTYR:
        case RIG_MODE_CW:
        case RIG_MODE_CWR:
            switch (w)
            {
            case 0:
                if (mode == RIG_MODE_CW || mode == RIG_MODE_CWR)
                {
                    *width = narrow ? 500 : 2400;
                }
                else
                {
                    *width = narrow ? 300 : 500;
                }

                break;

            case 1: *width = 50; break;

            case 2: *width = 100; break;

            case 3: *width = 150; break;

            case 4: *width = 200; break;

            case 5: *width = 250; break;

            case 6: *width = 300; break;

            case 7: *width = 350; break;

            case 8: *width = 400; break;

            case 9: *width = 450; break;

            case 10: *width = 500; break;

            case 11: *width = 800; break;

            case 12: *width = 1200; break;

            case 13: *width = 1400; break;

            case 14: *width = 1700; break;

            case 15: *width = 2000; break;

            case 16: *width = 2400; break;

            case 17: *width = 3000; break;

            default:
                rig_debug(RIG_DEBUG_ERR, "%s: unknown w=%d\n", __func__, w);
                return -RIG_EINVAL;
            }

            break;

        case RIG_MODE_LSB:
        case RIG_MODE_USB:
            switch (w)
            {
            case 0: *width = narrow ? 1500 : 2400; break;

            case  1: *width =  200; break;

            case  2: *width =  400; break;

            case  3: *width =  600; break;

            case  4: *width =  850; break;

            case  5: *width = 1100; break;

            case  6: *width = 1350; break;

            case  7: *width = 1500; break;

            case  8: *width = 1650; break;

            case  9: *width = 1800; break;

            case 10: *width = 1950; break;

            case 11: *width = 2100; break;

            case 12: *width = 2200; break;

            case 13: *width = 2300; break;

            case 14: *width = 2400; break;

            case 15: *width = 2500; break;

            case 16: *width = 2600; break;

            case 17: *width = 2700; break;

            case 18: *width = 2800; break;

            case 19: *width = 2900; break;

            case 20: *width = 3000; break;

            case 21: *width = 3200; break;

            default:
                rig_debug(RIG_DEBUG_ERR, "%s: unknown mode=%s\n", __func__, rig_strrmode(mode));
                return -RIG_EINVAL;
            }

            break;

        case RIG_MODE_AM:
        case RIG_MODE_FMN:
            *width =  9000;
            break;

        case RIG_MODE_AMN:
            *width =  6000;
            break;

        case RIG_MODE_FM:
        case RIG_MODE_PKTFM:
            *width = 16000;
            break;

        default:
            rig_debug(RIG_DEBUG_ERR, "%s: unknown mode=%s\n", __func__, rig_strrmode(mode));
            return -RIG_EINVAL;
        }   /* end switch(mode) */

    } /* end if is_ft891 */
    else if (is_ft991)
    {
        if ((narrow = get_narrow(rig, vfo)) < 0)
        {
            return -RIG_EPROTO;
        }

        switch (mode)
        {
        case RIG_MODE_PKTUSB:
        case RIG_MODE_PKTLSB:
        case RIG_MODE_RTTY:
        case RIG_MODE_RTTYR:
        case RIG_MODE_CW:
        case RIG_MODE_CWR:
            switch (w)
            {
            case 0:
                if (mode == RIG_MODE_CW || mode == RIG_MODE_CWR)
                {
                    *width = narrow ? 500 : 2400;
                }
                else
                {
                    *width = narrow ? 300 : 500;
                }

                break;

            case 1: *width = 50; break;

            case 2: *width = 100; break;

            case 3: *width = 150; break;

            case 4: *width = 200; break;

            case 5: *width = 250; break;

            case 6: *width = 300; break;

            case 7: *width = 350; break;

            case 8: *width = 400; break;

            case 9: *width = 450; break;

            case 10: *width = 500; break;

            case 11: *width = 800; break;

            case 12: *width = 1200; break;

            case 13: *width = 1400; break;

            case 14: *width = 1700; break;

            case 15: *width = 2000; break;

            case 16: *width = 2400; break;

            case 17: *width = 3000; break;

            default: return -RIG_EINVAL;
            }

            break;

        case RIG_MODE_LSB:
        case RIG_MODE_USB:
            switch (w)
            {
            case 0: *width = narrow ? 1500 : 2400; break;

            case  1: *width =  200; break;

            case  2: *width =  400; break;

            case  3: *width =  600; break;

            case  4: *width =  850; break;

            case  5: *width = 1100; break;

            case  6: *width = 1350; break;

            case  7: *width = 1500; break;

            case  8: *width = 1650; break;

            case  9: *width = 1800; break;

            case 10: *width = 1950; break;

            case 11: *width = 2100; break;

            case 12: *width = 2200; break;

            case 13: *width = 2300; break;

            case 14: *width = 2400; break;

            case 15: *width = 2500; break;

            case 16: *width = 2600; break;

            case 17: *width = 2700; break;

            case 18: *width = 2800; break;

            case 19: *width = 2900; break;

            case 20: *width = 3000; break;

            case 21: *width = 3200; break;

            default: return -RIG_EINVAL;
            }

            break;

        case RIG_MODE_AM:
        case RIG_MODE_FMN:
            *width =  9000;
            break;

        case RIG_MODE_AMN:
            *width =  6000;
            break;

        case RIG_MODE_FM:
        case RIG_MODE_C4FM:
        case RIG_MODE_PKTFM:
            *width = 16000;
            break;

        default:
            return -RIG_EINVAL;
        }   /* end switch(mode) */

    } /* end if is_ft991 */
    else if (is_ftdx1200 || is_ftdx3000)
    {
        if ((narrow = get_narrow(rig, RIG_VFO_MAIN)) < 0)
        {
            return -RIG_EPROTO;
        }

        switch (mode)
        {
        case RIG_MODE_PKTUSB:
        case RIG_MODE_PKTLSB:
        case RIG_MODE_RTTY:
        case RIG_MODE_RTTYR:
        case RIG_MODE_CW:
        case RIG_MODE_CWR:
            switch (w)
            {
            case 0:
                *width = narrow ? 500 : 2400;
                break;

            case 1: *width = 50; break;

            case 2: *width = 100; break;

            case 3: *width = 150; break;

            case 4: *width = 200; break;

            case 5: *width = 250; break;

            case 6: *width = 300; break;

            case 7: *width = 350; break;

            case 8: *width = 400; break;

            case 9: *width = 450; break;

            case 10: *width = 500; break;

            case 11: *width = 800; break;

            case 12: *width = 1200; break;

            case 13: *width = 1400; break;

            case 14: *width = 1700; break;

            case 15: *width = 2000; break;

            case 16: *width = 2400; break;

            default: return -RIG_EINVAL;
            }

            break;

        case RIG_MODE_LSB:
        case RIG_MODE_USB:
            switch (w)
            {
            case 0:
                *width = narrow ? 1500 : 2400;
                break;

            case  1: *width =  200; break;

            case  2: *width =  400; break;

            case  3: *width =  600; break;

            case  4: *width =  850; break;

            case  5: *width = 1100; break;

            case  6: *width = 1350; break;

            case  7: *width = 1500; break;

            case  8: *width = 1650; break;

            case  9: *width = 1800; break;

            case 10: *width = 1950; break;

            case 11: *width = 2100; break;

            case 12: *width = 2250; break;

            case 13: *width = 2400; break;

            case 14: *width = 2450; break;

            case 15: *width = 2500; break;

            case 16: *width = 2600; break;

            case 17: *width = 2700; break;

            case 18: *width = 2800; break;

            case 19: *width = 2900; break;

            case 20: *width = 3000; break;

            case 21: *width = 3200; break;

            case 22: *width = 3400; break;

            case 23: *width = 3600; break;

            case 24: *width = 3800; break;

            case 25: *width = 4000; break;

            default: return -RIG_EINVAL;
            }

            break;

        case RIG_MODE_AM:
            *width = narrow ? 6000 : 9000;
            break;

        case RIG_MODE_PKTFM:
        case RIG_MODE_FM:
            *width = narrow ? 9000 : 16000;
            break;

        case RIG_MODE_FMN:
            *width = 9000;
            break;

        case RIG_MODE_AMN:
            *width = 6000;
            break;

        default:
            return -RIG_EINVAL;
        }   /* end switch(mode) */

    } /* end if is_ftdx1200 or is_ftdx3000 */
    else if (is_ftdx5000)
    {
        if ((narrow = get_narrow(rig, RIG_VFO_MAIN)) < 0)
        {
            return -RIG_EPROTO;
        }

        switch (mode)
        {
        case RIG_MODE_PKTUSB:
        case RIG_MODE_PKTLSB:
        case RIG_MODE_RTTY:
        case RIG_MODE_RTTYR:
        case RIG_MODE_CW:
        case RIG_MODE_CWR:
            switch (w)
            {
            case 0:
                *width = narrow ? 500 : 2400;
                break;

            case 1: *width = 50; break;

            case 2: *width = 100; break;

            case 3: *width = 150; break;

            case 4: *width = 200; break;

            case 5: *width = 250; break;

            case 6: *width = 300; break;

            case 7: *width = 350; break;

            case 8: *width = 400; break;

            case 9: *width = 450; break;

            case 10: *width = 500; break;

            case 11: *width = 800; break;

            case 12: *width = 1200; break;

            case 13: *width = 1400; break;

            case 14: *width = 1700; break;

            case 15: *width = 2000; break;

            case 16: *width = 2400; break;

            default: return -RIG_EINVAL;
            }

            break;

        case RIG_MODE_LSB:
        case RIG_MODE_USB:
            switch (w)
            {
            case 0:
                *width = narrow ? 1500 : 2400;
                break;

            case  1: *width =  200; break;

            case  2: *width =  400; break;

            case  3: *width =  600; break;

            case  4: *width =  850; break;

            case  5: *width = 1100; break;

            case  6: *width = 1350; break;

            case  7: *width = 1500; break;

            case  8: *width = 1650; break;

            case  9: *width = 1800; break;

            case 10: *width = 1950; break;

            case 11: *width = 2100; break;

            case 12: *width = 2250; break;

            case 13: *width = 2400; break;

            // 14 is not defined for FTDX 5000, but leaving here for completeness
            case 14: *width = 2400; break;

            case 15: *width = 2500; break;

            case 16: *width = 2600; break;

            case 17: *width = 2700; break;

            case 18: *width = 2800; break;

            case 19: *width = 2900; break;

            case 20: *width = 3000; break;

            case 21: *width = 3200; break;

            case 22: *width = 3400; break;

            case 23: *width = 3600; break;

            case 24: *width = 3800; break;

            case 25: *width = 4000; break;

            default: return -RIG_EINVAL;
            }

            break;

        case RIG_MODE_AM:
            *width = narrow ? 6000 : 9000;
            break;

        case RIG_MODE_PKTFM:
        case RIG_MODE_FM:
            *width = narrow ? 9000 : 16000;
            break;

        case RIG_MODE_FMN:
            *width = 9000;
            break;

        case RIG_MODE_AMN:
            *width = 6000;
            break;

        default:
            return -RIG_EINVAL;
        }   /* end switch(mode) */

    } /* end if is_ftdx5000 */
    else if (is_ftdx101 || is_ftdx10)
    {
        rig_debug(RIG_DEBUG_TRACE, "%s: is_ftdx101 w=%d, mode=%s\n", __func__, w,
                  rig_strrmode(mode));

        if (w == 0) // then we need to know the roofing filter
        {
            struct newcat_roofing_filter *roofing_filter;
            int err = get_roofing_filter(rig, vfo, &roofing_filter);

            if (err == RIG_OK)
            {
                *width = roofing_filter->width;
            }
        }

        switch (mode)
        {
        case RIG_MODE_PKTUSB:
        case RIG_MODE_PKTLSB:
        case RIG_MODE_RTTY:
        case RIG_MODE_RTTYR:
        case RIG_MODE_CW:
        case RIG_MODE_CWR:
            switch (w)
            {
            case 0: break; /* use roofing filter width */

            case 1: *width = 50; break;

            case 2: *width = 100; break;

            case 3: *width = 150; break;

            case 4: *width = 200; break;

            case 5: *width = 250; break;

            case 6: *width = 300; break;

            case 7: *width = 350; break;

            case 8: *width = 400; break;

            case 9: *width = 450;  break;

            case 10: *width = 500;  break;

            case 11: *width = 600;  break;

            case 12: *width = 800;  break;

            case 13: *width = 1200;  break;

            case 14: *width = 1400;  break;

            case 15: *width = 1700;  break;

            case 16: *width = 2000;  break;

            case 17: *width = 2400;  break;

            case 18: *width = 3000;  break;

            default: return -RIG_EINVAL;
            }

            break;

        case RIG_MODE_LSB:
        case RIG_MODE_USB:
            switch (w)
            {
            case 0: break; /* use roofing filter width */

            case 1: *width = 300; break;

            case 2: *width = 400; break;

            case 3: *width = 600; break;

            case 4: *width = 850; break;

            case 5: *width = 1100; break;

            case 6: *width = 1200; break;

            case 7: *width = 1500; break;

            case 8: *width = 1650; break;

            case 9: *width = 1800; break;

            case 10: *width = 1950;  break;

            case 11: *width = 2100;  break;

            case 12: *width = 2200;  break;

            case 13: *width = 2300;  break;

            case 14: *width = 2400;  break;

            case 15: *width = 2500;  break;

            case 16: *width = 2600;  break;

            case 17: *width = 2700;  break;

            case 18: *width = 2800;  break;

            case 19: *width = 2900;  break;

            case 20: *width = 3000;  break;

            case 21: *width = 3200;  break;

            case 22: *width = 3500;  break;

            case 23: *width = 4000;  break;

            default:
                rig_debug(RIG_DEBUG_ERR, "%s: unknown width=%d\n", __func__, w);
                return -RIG_EINVAL;
            }

            break;

        case RIG_MODE_AM:
        case RIG_MODE_FMN:
        case RIG_MODE_PKTFMN:
            *width = 9000;
            break;

        case RIG_MODE_AMN:
            *width = 6000;
            break;

        case RIG_MODE_FM:
        case RIG_MODE_PKTFM:
            *width = 16000;
            break;

        default:
            rig_debug(RIG_DEBUG_TRACE, "%s: bad mode\n", __func__);
            return -RIG_EINVAL;
        }   /* end switch(mode) */

        rig_debug(RIG_DEBUG_TRACE, "%s: end if FTDX101D\n", __func__);
    } /* end if is_ftdx101 */
    else if (is_ft2000)
    {
        if ((narrow = get_narrow(rig, RIG_VFO_MAIN)) < 0)
        {
            return -RIG_EPROTO;
        }

        switch (mode)
        {
        case RIG_MODE_CW:
        case RIG_MODE_CWR:
            if (w <= 4)
            {
                *width = 200;
            }
            else if (w <= 6)
            {
                *width = 500;
            }
            else if (w <= 16)
            {
                *width = 2400;
            }
            else
            {
                *width = 3000;
            }

            break;

        case RIG_MODE_PKTUSB:
        case RIG_MODE_PKTLSB:
            if (w <= 8)
            {
                *width = 200;
            }
            else if (w <= 16)
            {
                *width = 500;
            }
            else
            {
                *width = 2400;
            }

            break;

        case RIG_MODE_RTTY:
        case RIG_MODE_RTTYR:
            if (w <= 8)
            {
                *width = 300;
            }
            else if (w <= 16)
            {
                *width = 500;
            }
            else
            {
                *width = 2400;
            }

            break;

        case RIG_MODE_LSB:
        case RIG_MODE_USB:
            if (w <= 8)
            {
                *width = 1800;
            }
            else if (w <= 16)
            {
                *width = 2400;
            }
            else if (w <= 25)
            {
                *width = 3000;
            }
            else
            {
                *width = 4000;
            }

            break;

        case RIG_MODE_AM:
            *width = narrow ? 6000 : 9000;
            break;

        case RIG_MODE_PKTFM:
        case RIG_MODE_FM:
            *width = narrow ? 9000 : 16000;
            break;

        case RIG_MODE_FMN:
            *width = 9000;
            break;

        case RIG_MODE_AMN:
            *width = 6000;
            break;

        default:
            return -RIG_EINVAL;
        } /* end switch (mode) */
    } /* end if is_ft2000 */
    else
    {
        /* FT450, FT9000 */
        switch (mode)
        {
        case RIG_MODE_PKTUSB:
        case RIG_MODE_PKTLSB:
        case RIG_MODE_RTTY:
        case RIG_MODE_RTTYR:
        case RIG_MODE_CW:
        case RIG_MODE_CWR:
        case RIG_MODE_LSB:
        case RIG_MODE_USB:
            if (w < 16)
            {
                *width = rig_passband_narrow(rig, mode);
            }
            else if (w > 16)
            {
                *width = rig_passband_wide(rig, mode);
            }
            else
            {
                *width = rig_passband_normal(rig, mode);
            }

            break;

        case RIG_MODE_AM:
            *width = narrow ? 6000 : 9000;
            break;

        case RIG_MODE_PKTFM:
        case RIG_MODE_FM:
            *width = narrow ? 9000 : 16000;
            break;

        case RIG_MODE_FMN:
            *width = 9000;
            break;

        case RIG_MODE_AMN:
            *width = 6000;
            break;

        default:
            return -RIG_EINVAL;
        }   /* end switch (mode) */
    } /* end else */

    rig_debug(RIG_DEBUG_TRACE, "%s: return RIG_OK\n", __func__);
    return RIG_OK;
}


int newcat_set_faststep(RIG *rig, ncboolean fast_step)
{
    struct newcat_priv_data *priv = (struct newcat_priv_data *)rig->state.priv;
    char c;

    rig_debug(RIG_DEBUG_VERBOSE, "%s called\n", __func__);

    if (!newcat_valid_command(rig, "FS"))
    {
        return -RIG_ENAVAIL;
    }

    if (fast_step == TRUE)
    {
        c = '1';
    }
    else
    {
        c = '0';
    }

    snprintf(priv->cmd_str, sizeof(priv->cmd_str), "FS%c%c", c, cat_term);

    rig_debug(RIG_DEBUG_TRACE, "cmd_str = %s\n", priv->cmd_str);

    return newcat_set_cmd(rig);
}


int newcat_get_faststep(RIG *rig, ncboolean *fast_step)
{
    struct newcat_priv_data *priv = (struct newcat_priv_data *)rig->state.priv;
    int err;
    char c;
    char command[] = "FS";

    rig_debug(RIG_DEBUG_VERBOSE, "%s called\n", __func__);

    if (!newcat_valid_command(rig, command))
    {
        return -RIG_ENAVAIL;
    }

    snprintf(priv->cmd_str, sizeof(priv->cmd_str), "%s%c", command, cat_term);

    /* Get Fast Step */
    if (RIG_OK != (err = newcat_get_cmd(rig)))
    {
        return err;
    }

    c = priv->ret_data[2];

    if (c == '1')
    {
        *fast_step = TRUE;
    }
    else
    {
        *fast_step = FALSE;
    }

    return RIG_OK;
}


int newcat_get_rigid(RIG *rig)
{
    struct newcat_priv_data *priv = (struct newcat_priv_data *)rig->state.priv;
    const char *s = NULL;

    rig_debug(RIG_DEBUG_VERBOSE, "%s called\n", __func__);

    /* if first valid get */
    if (priv->rig_id == NC_RIGID_NONE)
    {
        s = newcat_get_info(rig);

        if (s != NULL)
        {
            s += 2;     /* ID0310, jump past ID */
            priv->rig_id = atoi(s);
        }
    }

    rig_debug(RIG_DEBUG_TRACE, "rig_id = %d, *s = %s\n", priv->rig_id,
              s == NULL ? "NULL" : s);

    return priv->rig_id;
}


/*
 * input:   RIG *, vfo_t *
 * output:  VFO mode: RIG_VFO_VFO for VFO A and B
 *                    RIG_VFO_MEM for VFO MEM
 * return: RIG_OK or error
 */
int newcat_get_vfo_mode(RIG *rig, vfo_t *vfo_mode)
{
    struct newcat_priv_data *priv = (struct newcat_priv_data *)rig->state.priv;
    int err;
    int offset = 0;
    char command[] = "IF";

    rig_debug(RIG_DEBUG_VERBOSE, "%s called\n", __func__);

    if (!newcat_valid_command(rig, command))
    {
        return -RIG_ENAVAIL;
    }

    /* Get VFO A Information ****************** */
    snprintf(priv->cmd_str, sizeof(priv->cmd_str), "%s%c", command, cat_term);

    if (RIG_OK != (err = newcat_get_cmd(rig)))
    {
        return err;
    }

    /* vfo, mem, P7 ************************** */
    // e.g. FT450 has 27 byte IF response, FT991 has 28 byte if response (one more byte for P2 VFO A Freq)
    // so we now check to ensure we know the length of the response
    switch (strlen(priv->ret_data))
    {
    case 27: offset = 21; priv->width_frequency = 8; break;

    case 28: offset = 22; priv->width_frequency = 9; break;

    default:
        rig_debug(RIG_DEBUG_ERR,
                  "%s: incorrect length of IF response, expected 27 or 28, got %d", __func__,
                  (int)strlen(priv->ret_data));
        return -RIG_EPROTO;
    }

    rig_debug(RIG_DEBUG_TRACE, "%s: offset=%d, width_frequency=%d\n", __func__,
              offset, priv->width_frequency);

    switch (priv->ret_data[offset])
    {
    case '0': *vfo_mode = RIG_VFO_VFO; break;

    case '1':   /* Memory */
    case '2':   /* Memory Tune */
    case '3':   /* Quick Memory Bank */
    case '4':   /* Quick Memory Bank Tune */
    default:
        *vfo_mode = RIG_VFO_MEM;
    }

    rig_debug(RIG_DEBUG_TRACE, "%s: vfo mode = %s\n", __func__,
              rig_strvfo(*vfo_mode));

    return err;
}


/*
 * Writes data and waits for response
 * input:  complete CAT command string including termination in cmd_str
 * output: complete CAT command answer string in ret_data
 * return: RIG_OK or error
 */


int newcat_vfomem_toggle(RIG *rig)
{
    struct newcat_priv_data *priv = (struct newcat_priv_data *)rig->state.priv;
    char command[] = "VM";

    rig_debug(RIG_DEBUG_VERBOSE, "%s called\n", __func__);

    if (!newcat_valid_command(rig, command))
    {
        return -RIG_ENAVAIL;
    }

    /* copy set command */
    snprintf(priv->cmd_str, sizeof(priv->cmd_str), "%s%c", command, cat_term);

    rig_debug(RIG_DEBUG_TRACE, "%s: cmd_str = %s\n", __func__, priv->cmd_str);

    return newcat_set_cmd(rig);
}

/*
 * Writes a null  terminated command string from  priv->cmd_str to the
 * CAT  port and  returns a  response from  the rig  in priv->ret_data
 * which is also null terminated.
 *
 * Honors the 'retry'  capabilities field by resending  the command up
 * to 'retry' times until a valid response is received. In the special
 * cases of receiving  a valid response to a different  command or the
 * "?;" busy please wait response; the command is not resent but up to
 * 'retry' retries to receive a valid response are made.
 */
int newcat_get_cmd(RIG *rig)
{
    struct rig_state *state = &rig->state;
    struct newcat_priv_data *priv = (struct newcat_priv_data *)rig->state.priv;
    int retry_count = 0;
    int rc = -RIG_EPROTO;
    int is_read_cmd = 0;

    // try to cache rapid repeats of the IF command
    // this is for WSJT-X/JTDX sequence of v/f/m/t
    // should allow rapid repeat of any call using the IF; cmd
    // Any call that changes something in the IF response should invalidate the cache
    if (strcmp(priv->cmd_str, "IF;") == 0 && priv->cache_start.tv_sec != 0)
    {
        int cache_age_ms;

        cache_age_ms = elapsed_ms(&priv->cache_start, 0);

        if (cache_age_ms < 500) // 500ms cache time
        {
            rig_debug(RIG_DEBUG_TRACE, "%s: cache hit, age=%dms\n", __func__, cache_age_ms);
            strcpy(priv->ret_data, priv->last_if_response);
            return RIG_OK;
        }

        // we drop through and do the real IF command
    }

    // any command that is read only should not expire cache
    is_read_cmd =
        strcmp(priv->cmd_str, "AG0;") == 0
        || strcmp(priv->cmd_str, "AG1;") == 0
        || strcmp(priv->cmd_str, "AN0;") == 0
        || strcmp(priv->cmd_str, "AN1;") == 0
        || strcmp(priv->cmd_str, "BP00;") == 0
        || strcmp(priv->cmd_str, "BP01;") == 0
        || strcmp(priv->cmd_str, "BP10;") == 0
        || strcmp(priv->cmd_str, "BP11;") == 0
        || strcmp(priv->cmd_str, "CN00;") == 0
        || strcmp(priv->cmd_str, "CN10;") == 0
        || strcmp(priv->cmd_str, "CO00;") == 0
        || strcmp(priv->cmd_str, "CO01;") == 0
        || strcmp(priv->cmd_str, "CO02;") == 0
        || strcmp(priv->cmd_str, "CO03;") == 0
        || strcmp(priv->cmd_str, "CO10;") == 0
        || strcmp(priv->cmd_str, "CO11;") == 0
        || strcmp(priv->cmd_str, "CO12;") == 0
        || strcmp(priv->cmd_str, "CO13;") == 0
        || strcmp(priv->cmd_str, "IS1;") == 0
        || strcmp(priv->cmd_str, "IS0;") == 0
        || strcmp(priv->cmd_str, "IS1;") == 0
        || strcmp(priv->cmd_str, "MD0;") == 0
        || strcmp(priv->cmd_str, "MD1;") == 0
        || strcmp(priv->cmd_str, "NA0;") == 0
        || strcmp(priv->cmd_str, "NA1;") == 0
        || strcmp(priv->cmd_str, "NB0;") == 0
        || strcmp(priv->cmd_str, "NB1;") == 0
        || strcmp(priv->cmd_str, "NL0;") == 0
        || strcmp(priv->cmd_str, "NL1;") == 0
        || strcmp(priv->cmd_str, "NR0;") == 0
        || strcmp(priv->cmd_str, "NR1;") == 0
        || strcmp(priv->cmd_str, "NR0;") == 0
        || strcmp(priv->cmd_str, "NR1;") == 0
        || strcmp(priv->cmd_str, "OS0;") == 0
        || strcmp(priv->cmd_str, "OS0;") == 0
        || strcmp(priv->cmd_str, "OS1;") == 0
        || strcmp(priv->cmd_str, "PA0;") == 0
        || strcmp(priv->cmd_str, "PA1;") == 0
        || strcmp(priv->cmd_str, "RA0;") == 0
        || strcmp(priv->cmd_str, "RA1;") == 0
        || strcmp(priv->cmd_str, "RF0;") == 0
        || strcmp(priv->cmd_str, "RF1;") == 0
        || strcmp(priv->cmd_str, "RL0;") == 0
        || strcmp(priv->cmd_str, "RL1;") == 0
        || strcmp(priv->cmd_str, "RM0;") == 0
        || strcmp(priv->cmd_str, "RM1;") == 0
        || strcmp(priv->cmd_str, "SM0;") == 0
        || strcmp(priv->cmd_str, "SM1;") == 0
        || strcmp(priv->cmd_str, "SQ0;") == 0
        || strcmp(priv->cmd_str, "SQ1;") == 0
        || strcmp(priv->cmd_str, "VT0;") == 0
        || strcmp(priv->cmd_str, "VT1;") == 0;

    if (priv->cmd_str[2] !=
            ';' && !is_read_cmd) // then we must be setting something so we'll invalidate the cache
    {
        rig_debug(RIG_DEBUG_TRACE, "%s: cache invalidated\n", __func__);
        priv->cache_start.tv_sec = 0;
    }


    while (rc != RIG_OK && retry_count++ <= state->rigport.retry)
    {
        if (rc != -RIG_BUSBUSY)
        {
            rig_flush(&state->rigport);  /* discard any unsolicited data */
            /* send the command */
            rig_debug(RIG_DEBUG_TRACE, "cmd_str = %s\n", priv->cmd_str);

            if (RIG_OK != (rc = write_block(&state->rigport, priv->cmd_str,
                                            strlen(priv->cmd_str))))
            {
                return rc;
            }
        }

        /* read the reply */
        if ((rc = read_string(&state->rigport, priv->ret_data, sizeof(priv->ret_data),
                              &cat_term, sizeof(cat_term))) <= 0)
        {
            continue;             /* usually a timeout - retry */
        }

        rig_debug(RIG_DEBUG_TRACE, "%s: read count = %d, ret_data = %s\n",
                  __func__, rc, priv->ret_data);
        rc = RIG_OK;              /* received something */

        /* Check that command termination is correct - alternative is
           response is longer than the buffer */
        if (cat_term  != priv->ret_data[strlen(priv->ret_data) - 1])
        {
            rig_debug(RIG_DEBUG_ERR, "%s: Command is not correctly terminated '%s'\n",
                      __func__, priv->ret_data);
            rc = -RIG_EPROTO; /* retry */
            /* we could decrement retry_count
               here but there is a danger of
               infinite looping so we just use up
               a retry for safety's sake */
            continue;
        }

        /* check for error codes */
        if (2 == strlen(priv->ret_data))
        {
            /* The following error responses  are documented for Kenwood
               but not for  Yaesu, but at least one of  them is known to
               occur  in that  the  FT-450 certainly  responds to  "IF;"
               occasionally with  "?;". The others are  harmless even of
               they do not occur as they are unambiguous. */
            switch (priv->ret_data[0])
            {
            case 'N':
                /* Command recognized by rig but invalid data entered. */
                rig_debug(RIG_DEBUG_VERBOSE, "%s: NegAck for '%s'\n", __func__, priv->cmd_str);
                return -RIG_ENAVAIL;

            case 'O':
                /* Too many characters sent without a carriage return */
                rig_debug(RIG_DEBUG_VERBOSE, "%s: Overflow for '%s'\n", __func__,
                          priv->cmd_str);
                rc = -RIG_EPROTO;
                break;            /* retry */

            case 'E':
                /* Communication error */
                rig_debug(RIG_DEBUG_VERBOSE, "%s: Communication error for '%s'\n", __func__,
                          priv->cmd_str);
                rc = -RIG_EIO;
                break;            /* retry */

            case '?':
                /* The ? response is ambiguous and undocumented by Yaesu, but for get commands it seems to
                 * indicate that the rig rejected the command because the state of the rig is not valid for the command
                 * or that the command parameter is invalid. Retrying the command does not fix the issue,
                 * as the error is caused by the an invalid combination of rig state.
                 *
                 * For example, the following cases have been observed:
                 * - MR and MC commands are rejected when referring to an _empty_ memory channel even
                 *   if the channel number is in a valid range
                 * - BC (ANF) and RL (NR) commands fail in AM/FM modes, because they are
                 *   supported only in SSB/CW/RTTY modes
                 * - MG (MICGAIN) command fails in RTTY mode, as it's a digital mode
                 *
                 * There are many more cases like these and they vary by rig model.
                 *
                 * So far, "rig busy" type situations with the ? response have not been observed for get commands.
                 * Followup 20201213 FTDX3000 FB; command returning ?; so do NOT abort
                 * see https://github.com/Hamlib/Hamlib/issues/464
                 */
<<<<<<< HEAD
                if (priv->question_mark_response_means_rejected)
                {
                    rig_debug(RIG_DEBUG_ERR, "%s: Command rejected by the rig: '%s'\n", __func__,
                            priv->cmd_str);
                    return -RIG_ERJCTED;
                }

                rig_debug(RIG_DEBUG_WARN, "%s: Rig busy - retrying: '%s'\n", __func__,
                        priv->cmd_str);

                rc = -RIG_ERJCTED; /* retry */
                break;
=======
                rig_debug(RIG_DEBUG_ERR, "%s: Command rejected by the rig#1: '%s'\n", __func__,
                          priv->cmd_str);
                // return -RIG_ERJCTED;
>>>>>>> 935b520b
            }

            continue;
        }

        /* verify that reply was to the command we sent */
        if ((priv->ret_data[0] != priv->cmd_str[0]
                || priv->ret_data[1] != priv->cmd_str[1]))
        {
            /*
             * TODO: When RIG_TRN is enabled, we can pass the string
             * to the decoder for callback. That way we don't ignore
             * any commands.
             */
            rig_debug(RIG_DEBUG_ERR, "%s: wrong reply %.2s for command %.2s\n",
                      __func__, priv->ret_data, priv->cmd_str);
            // we were using BUSBUSY but microham devices need retries
            // this should be OK under all other circumstances too
            //rc = -RIG_BUSBUSY;    /* retry read only */
            rc = -RIG_EPROTO;
        }
    }

    // update the cache
    if (strncmp(priv->cmd_str, "IF;", 3) == 0)
    {
        elapsed_ms(&priv->cache_start, 1);
        strcpy(priv->last_if_response, priv->ret_data);
    }

    return rc;
}

/*
 * Writes a null  terminated command string from  priv->cmd_str to the
 * CAT  port that is not expected to have a response.
 *
 * Honors the 'retry'  capabilities field by resending  the command up
 * to 'retry' times until a valid response is received. In the special
 * cases of receiving  a valid response to a different  command or the
 * "?;" busy please wait response; the command is not resent but up to
 * 'retry' retries to receive a valid response are made.
 */
int newcat_set_cmd(RIG *rig)
{
    struct rig_state *state = &rig->state;
    struct newcat_priv_data *priv = (struct newcat_priv_data *)rig->state.priv;
    int retry_count = 0;
    int rc = -RIG_EPROTO;

    /* pick a basic quick query command for verification */
    char const *const verify_cmd = RIG_MODEL_FT9000 == rig->caps->rig_model ?
                                   "AI;" : "ID;";

    while (rc != RIG_OK && retry_count++ <= state->rigport.retry)
    {
        rig_flush(&state->rigport);  /* discard any unsolicited data */
        /* send the command */
        rig_debug(RIG_DEBUG_TRACE, "cmd_str = %s\n", priv->cmd_str);

        if (RIG_OK != (rc = write_block(&state->rigport, priv->cmd_str,
                                        strlen(priv->cmd_str))))
        {
            return rc;
        }

        /* skip validation if high throughput is needed */
        if (priv->fast_set_commands == TRUE)
        {
            return RIG_OK;
        }

        /* send the verification command */
        rig_debug(RIG_DEBUG_TRACE, "cmd_str = %s\n", verify_cmd);

        if (RIG_OK != (rc = write_block(&state->rigport, verify_cmd,
                                        strlen(verify_cmd))))
        {
            return rc;
        }

        /* read the reply */
        if ((rc = read_string(&state->rigport, priv->ret_data, sizeof(priv->ret_data),
                              &cat_term, sizeof(cat_term))) <= 0)
        {
            continue;             /* usually a timeout - retry */
        }

        rig_debug(RIG_DEBUG_TRACE, "%s: read count = %d, ret_data = %s\n",
                  __func__, rc, priv->ret_data);
        rc = RIG_OK;              /* received something */

        /* check for error codes */
        if (2 == strlen(priv->ret_data))
        {
            /* The following error responses  are documented for Kenwood
               but not for  Yaesu, but at least one of  them is known to
               occur  in that  the  FT-450 certainly  responds to  "IF;"
               occasionally with  "?;". The others are  harmless even of
               they do not occur as they are unambiguous. */
            switch (priv->ret_data[0])
            {
            case 'N':
                /* Command recognized by rig but invalid data entered. */
                rig_debug(RIG_DEBUG_VERBOSE, "%s: NegAck for '%s'\n", __func__, priv->cmd_str);
                return -RIG_ENAVAIL;

            case 'O':
                /* Too many characters sent without a carriage return */
                rig_debug(RIG_DEBUG_VERBOSE, "%s: Overflow for '%s'\n", __func__,
                          priv->cmd_str);
                rc = -RIG_EPROTO;
                break;            /* retry */

            case 'E':
                /* Communication error */
                rig_debug(RIG_DEBUG_VERBOSE, "%s: Communication error for '%s'\n", __func__,
                          priv->cmd_str);
                rc = -RIG_EIO;
                break;            /* retry */

            case '?':

                /* The ? response is ambiguous and undocumented by Yaesu. For set commands it seems to indicate:
                 * 1) either that the rig is busy and the command needs to be retried
                 * 2) or that the rig rejected the command because the state of the rig is not valid for the command
                 *    or that the command parameter is invalid. Retrying the command does not fix the issue
                 *    in this case, as the error is caused by the an invalid combination of rig state.
                 *    The latter case is consistent with behaviour of get commands.
                 *
                 * For example, the following cases have been observed:
                 * - MR and MC commands are rejected when referring to an _empty_ memory channel even
                 *   if the channel number is in a valid range
                 * - BC (ANF) and RL (NR) commands fail in AM/FM modes, because they are
                 *   supported only in SSB/CW/RTTY modes
                 * - MG (MICGAIN) command fails in RTTY mode, as it's a digital mode
                 *
                 * There are many more cases like these and they vary by rig model.
                 */
                if (priv->question_mark_response_means_rejected)
                {
<<<<<<< HEAD
                    rig_debug(RIG_DEBUG_ERR, "%s: Command rejected by the rig: '%s'\n", __func__,
                            priv->cmd_str);
=======
                    rig_debug(RIG_DEBUG_ERR, "%s: Command rejected by the rig#2: '%s'\n", __func__,
                              priv->cmd_str);
>>>>>>> 935b520b
                    return -RIG_ERJCTED;
                }

                /* Rig busy wait please */
                rig_debug(RIG_DEBUG_WARN, "%s: Rig busy - retrying: '%s'\n", __func__,
                        priv->cmd_str);

                /* read the verify command reply */
                if ((rc = read_string(&state->rigport, priv->ret_data, sizeof(priv->ret_data),
                                      &cat_term, sizeof(cat_term))) > 0)
                {
                    rig_debug(RIG_DEBUG_TRACE, "%s: read count = %d, ret_data = %s\n",
                              __func__, rc, priv->ret_data);
                    rc = RIG_OK;  /* probably recovered and read verification */
                }
                else
                {
                    /* probably a timeout */
                    rc = -RIG_BUSBUSY; /* retry */
                }

                break;
            }
        }

        if (RIG_OK == rc)
        {
            /* Check that response prefix and response termination is
               correct - alternative is response is longer that the
               buffer */
            if (strncmp(verify_cmd, priv->ret_data, strlen(verify_cmd) - 1)
                    || (cat_term != priv->ret_data[strlen(priv->ret_data) - 1]))
            {
                rig_debug(RIG_DEBUG_ERR, "%s: Unexpected verify command response '%s'\n",
                          __func__, priv->ret_data);
                rc = -RIG_BUSBUSY;
                continue;             /* retry */
            }
        }
    }

    return rc;
}

struct
{
    rmode_t mode;
    char modechar;
    ncboolean chk_width;
} static const newcat_mode_conv[] =
{
    { RIG_MODE_LSB,    '1', FALSE },
    { RIG_MODE_USB,    '2', FALSE },
    { RIG_MODE_CW,     '3', FALSE },
    { RIG_MODE_FM,     '4',  TRUE},
    { RIG_MODE_AM,     '5',  TRUE},
    { RIG_MODE_RTTY,   '6', FALSE },
    { RIG_MODE_CWR,    '7', FALSE },
    { RIG_MODE_PKTLSB, '8', FALSE },
    { RIG_MODE_RTTYR,  '9', FALSE },
    { RIG_MODE_PKTFM,  'A',  TRUE},
    { RIG_MODE_FMN,    'B',  TRUE},
    { RIG_MODE_PKTUSB, 'C', FALSE },
    { RIG_MODE_AMN,    'D',  TRUE},
    { RIG_MODE_C4FM,   'E',  TRUE},
    { RIG_MODE_PKTFMN, 'F',  TRUE}
};

rmode_t newcat_rmode(char mode)
{
    int i;

    rig_debug(RIG_DEBUG_VERBOSE, "%s called\n", __func__);

    for (i = 0; i < sizeof(newcat_mode_conv) / sizeof(newcat_mode_conv[0]); i++)
    {
        if (newcat_mode_conv[i].modechar == mode)
        {
            rig_debug(RIG_DEBUG_TRACE, "%s: %s for %c\n", __func__,
                      rig_strrmode(newcat_mode_conv[i].mode), mode);
            return (newcat_mode_conv[i].mode);
        }
    }

    return (RIG_MODE_NONE);
}

char newcat_modechar(rmode_t rmode)
{
    int i;

    rig_debug(RIG_DEBUG_VERBOSE, "%s called\n", __func__);

    for (i = 0; i < sizeof(newcat_mode_conv) / sizeof(newcat_mode_conv[0]); i++)
    {
        if (newcat_mode_conv[i].mode == rmode)
        {
            rig_debug(RIG_DEBUG_TRACE, "%s: return %c for %s\n", __func__,
                      newcat_mode_conv[i].modechar, rig_strrmode(rmode));
            return (newcat_mode_conv[i].modechar);
        }
    }

    return ('0');
}

rmode_t newcat_rmode_width(RIG *rig, vfo_t vfo, char mode, pbwidth_t *width)
{
    ncboolean narrow;
    int i;
    rig_debug(RIG_DEBUG_VERBOSE, "%s called\n", __func__);

    if (width != NULL)
    {
        *width = RIG_PASSBAND_NORMAL;
    }

    for (i = 0; i < sizeof(newcat_mode_conv) / sizeof(newcat_mode_conv[0]); i++)
    {
        if (newcat_mode_conv[i].modechar == mode)
        {
            if (newcat_mode_conv[i].chk_width == TRUE && width != NULL)
            {
                if (newcat_is_rig(rig, RIG_MODEL_FT991)
                        && mode == 'E') // crude fix because 991 hangs on NA0; command while in C4FM
                {
                    rig_debug(RIG_DEBUG_TRACE, "991A & C4FM Skip newcat_get_narrow in %s\n",
                              __func__);
                }
                else
                {
                    if (newcat_get_narrow(rig, vfo, &narrow) != RIG_OK)
                    {
                        return (newcat_mode_conv[i].mode);
                    }

                    if (narrow == TRUE)
                    {
                        *width = rig_passband_narrow(rig, mode);
                    }
                    else
                    {
                        *width = rig_passband_normal(rig, mode);
                    }
                }
            }

            return (newcat_mode_conv[i].mode);
        }
    }

    rig_debug(RIG_DEBUG_VERBOSE, "%s fell out the bottom %c %s\n", __func__,
              mode, rig_strrmode(mode));

    return ('0');
}<|MERGE_RESOLUTION|>--- conflicted
+++ resolved
@@ -9146,10 +9146,9 @@
                  * Followup 20201213 FTDX3000 FB; command returning ?; so do NOT abort
                  * see https://github.com/Hamlib/Hamlib/issues/464
                  */
-<<<<<<< HEAD
                 if (priv->question_mark_response_means_rejected)
                 {
-                    rig_debug(RIG_DEBUG_ERR, "%s: Command rejected by the rig: '%s'\n", __func__,
+                    rig_debug(RIG_DEBUG_ERR, "%s: Command rejected by the rig (get): '%s'\n", __func__,
                             priv->cmd_str);
                     return -RIG_ERJCTED;
                 }
@@ -9159,11 +9158,6 @@
 
                 rc = -RIG_ERJCTED; /* retry */
                 break;
-=======
-                rig_debug(RIG_DEBUG_ERR, "%s: Command rejected by the rig#1: '%s'\n", __func__,
-                          priv->cmd_str);
-                // return -RIG_ERJCTED;
->>>>>>> 935b520b
             }
 
             continue;
@@ -9305,13 +9299,8 @@
                  */
                 if (priv->question_mark_response_means_rejected)
                 {
-<<<<<<< HEAD
-                    rig_debug(RIG_DEBUG_ERR, "%s: Command rejected by the rig: '%s'\n", __func__,
-                            priv->cmd_str);
-=======
-                    rig_debug(RIG_DEBUG_ERR, "%s: Command rejected by the rig#2: '%s'\n", __func__,
+                    rig_debug(RIG_DEBUG_ERR, "%s: Command rejected by the rig (set): '%s'\n", __func__,
                               priv->cmd_str);
->>>>>>> 935b520b
                     return -RIG_ERJCTED;
                 }
 
