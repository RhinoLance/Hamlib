--- conflicted
+++ resolved
@@ -3774,8 +3774,7 @@
         }
     }
 
-<<<<<<< HEAD
-    retval = set_vfo_curr(rig, RIG_VFO_CURR, RIG_VFO_CURR);
+    retval = set_vfo_curr(rig, RIG_VFO_TX, RIG_VFO_TX);
 
     if (retval != RIG_OK)
     {
@@ -3783,9 +3782,6 @@
                   rigerror(retval));
         return retval;
     }
-=======
-    set_vfo_curr(rig, RIG_VFO_TX, RIG_VFO_TX);
->>>>>>> 3b2225e4
 
     // If the rigs supports the 0x25 command we'll use it
     // This eliminates VFO swapping and improves split operations
