/*
 *  Hamlib CI-V backend - description of IC-7300 and variations
 *  Adapted by J.Watson from IC-7000 code (c) 2004 by Stephane Fillod
 *  Adapted from IC-7200 (c) 2016 by Michael Black W9MDB
 *
 *
 *   This library is free software; you can redistribute it and/or
 *   modify it under the terms of the GNU Lesser General Public
 *   License as published by the Free Software Foundation; either
 *   version 2.1 of the License, or (at your option) any later version.
 *
 *   This library is distributed in the hope that it will be useful,
 *   but WITHOUT ANY WARRANTY; without even the implied warranty of
 *   MERCHANTABILITY or FITNESS FOR A PARTICULAR PURPOSE.  See the GNU
 *   Lesser General Public License for more details.
 *
 *   You should have received a copy of the GNU Lesser General Public
 *   License along with this library; if not, write to the Free Software
 *   Foundation, Inc., 51 Franklin Street, Fifth Floor, Boston, MA  02110-1301  USA
 *
 */

#include <stdlib.h>

#include <hamlib/rig.h>
#include "idx_builtin.h"

#include "token.h"
#include "frame.h"
#include "icom.h"
#include "icom_defs.h"
#include "misc.h"
#include "bandplan.h"
#include "tones.h"
#include "ic7300.h"

static int ic7300_set_parm(RIG *rig, setting_t parm, value_t val);
static int ic7300_get_parm(RIG *rig, setting_t parm, value_t *val);
int ic7300_set_clock(RIG *rig, int year, int month, int day, int hour,
                     int min, int sec, double msec, int utc_offset);
int ic7300_get_clock(RIG *rig, int *year, int *month, int *day,
                     int *hour,
                     int *min, int *sec, double *msec, int *utc_offset);
int ic9700_set_clock(RIG *rig, int year, int month, int day, int hour,
                     int min, int sec, double msec, int utc_offset);
int ic9700_get_clock(RIG *rig, int *year, int *month, int *day,
                     int *hour,
                     int *min, int *sec, double *msec, int *utc_offset);

int ic9700_set_vfo(RIG *rig, vfo_t vfo);


#define IC7300_ALL_RX_MODES (RIG_MODE_FM|RIG_MODE_AM|RIG_MODE_CW|RIG_MODE_CWR|RIG_MODE_SSB|RIG_MODE_RTTY|RIG_MODE_RTTYR|RIG_MODE_PKTLSB|RIG_MODE_PKTUSB|RIG_MODE_PKTFM|RIG_MODE_PKTAM)
#define IC7300_1HZ_TS_MODES (RIG_MODE_CW|RIG_MODE_CWR|RIG_MODE_SSB|RIG_MODE_RTTY|RIG_MODE_RTTYR|RIG_MODE_PKTLSB|RIG_MODE_PKTUSB|RIG_MODE_PKTFM|RIG_MODE_PKTAM)
#define IC7300_NOT_TS_MODES (IC7300_ALL_RX_MODES &~IC7300_1HZ_TS_MODES)

#define IC7300_OTHER_TX_MODES (RIG_MODE_FM|RIG_MODE_CW|RIG_MODE_CWR|RIG_MODE_SSB|RIG_MODE_RTTY|RIG_MODE_RTTYR)
#define IC7300_AM_TX_MODES (RIG_MODE_AM|RIG_MODE_PKTAM)

#define IC7300_FUNCS (RIG_FUNC_NB|RIG_FUNC_COMP|RIG_FUNC_VOX|RIG_FUNC_TONE|RIG_FUNC_TSQL|RIG_FUNC_SBKIN|RIG_FUNC_FBKIN|RIG_FUNC_NR|RIG_FUNC_MON|RIG_FUNC_MN|RIG_FUNC_ANF|RIG_FUNC_LOCK|RIG_FUNC_RIT|RIG_FUNC_XIT|RIG_FUNC_SCOPE|RIG_FUNC_TUNER|RIG_FUNC_TRANSCEIVE|RIG_FUNC_SPECTRUM|RIG_FUNC_SPECTRUM_HOLD|RIG_FUNC_SEND_MORSE|RIG_FUNC_SEND_VOICE_MEM|RIG_FUNC_OVF_STATUS)

#define IC7300_LEVELS (RIG_LEVEL_PREAMP|RIG_LEVEL_ATT|RIG_LEVEL_AGC|RIG_LEVEL_COMP|RIG_LEVEL_BKINDL|RIG_LEVEL_NR|RIG_LEVEL_PBT_IN|RIG_LEVEL_PBT_OUT|RIG_LEVEL_CWPITCH|RIG_LEVEL_RFPOWER|RIG_LEVEL_MICGAIN|RIG_LEVEL_KEYSPD|RIG_LEVEL_NOTCHF_RAW|RIG_LEVEL_SQL|RIG_LEVEL_RAWSTR|RIG_LEVEL_STRENGTH|RIG_LEVEL_AF|RIG_LEVEL_RF|RIG_LEVEL_VOXGAIN|RIG_LEVEL_ANTIVOX|RIG_LEVEL_VOXDELAY|RIG_LEVEL_SWR|RIG_LEVEL_ALC|RIG_LEVEL_RFPOWER_METER|RIG_LEVEL_RFPOWER_METER_WATTS|RIG_LEVEL_COMP_METER|RIG_LEVEL_VD_METER|RIG_LEVEL_ID_METER|RIG_LEVEL_MONITOR_GAIN|RIG_LEVEL_NB|RIG_LEVEL_SPECTRUM_MODE|RIG_LEVEL_SPECTRUM_SPAN|RIG_LEVEL_SPECTRUM_SPEED|RIG_LEVEL_SPECTRUM_REF|RIG_LEVEL_SPECTRUM_AVG|RIG_LEVEL_SPECTRUM_EDGE_LOW|RIG_LEVEL_SPECTRUM_EDGE_HIGH|RIG_LEVEL_USB_AF|RIG_LEVEL_AGC_TIME)

#define IC7300_VFOS (RIG_VFO_A|RIG_VFO_B|RIG_VFO_MEM)
// RIG_PARM_BANDSELECT disabled until Icom can describe the return from 0x1a 0x01
//#define IC7300_PARMS (RIG_PARM_ANN|RIG_PARM_BACKLIGHT|RIG_PARM_TIME|RIG_PARM_BEEP|RIG_PARM_BANDSELECT)
#define IC7300_PARMS (RIG_PARM_ANN|RIG_PARM_BACKLIGHT|RIG_PARM_SCREENSAVER|RIG_PARM_TIME|RIG_PARM_BEEP|RIG_PARM_KEYERTYPE)

#define IC7300_VFO_OPS (RIG_OP_CPY|RIG_OP_XCHG|RIG_OP_FROM_VFO|RIG_OP_TO_VFO|RIG_OP_MCL|RIG_OP_TUNE)
#define IC7300_SCAN_OPS (RIG_SCAN_STOP|RIG_SCAN_MEM|RIG_SCAN_PROG|RIG_SCAN_SLCT)

#define IC7300_ANTS (RIG_ANT_1) /* ant-1 is Hf-6m */

/*
 * IC-7300 S-meter levels measured from live signals on multiple bands. Provides a good approximation.
 */
#define IC7300_STR_CAL { 7, \
    { \
        {   0, -54 }, \
        {  10, -48 }, \
        {  30, -36 }, \
        {  60, -24 }, \
        {  90, -12 }, \
        { 120,  0 }, \
        { 241,  64 } \
    } }

#define IC7300_SWR_CAL { 5, \
    { \
         { 0, 1.0f }, \
         { 48, 1.5f }, \
         { 80, 2.0f }, \
         { 120, 3.0f }, \
         { 240, 6.0f } \
    } }

#define IC7300_ALC_CAL { 2, \
    { \
         { 0, 0.0f }, \
         { 120, 1.0f } \
    } }

#define IC7300_RFPOWER_METER_CAL { 13, \
    { \
         { 0, 0.0f }, \
         { 21, 5.0f }, \
         { 43, 10.0f }, \
         { 65, 15.0f }, \
         { 83, 20.0f }, \
         { 95, 25.0f }, \
         { 105, 30.0f }, \
         { 114, 35.0f }, \
         { 124, 40.0f }, \
         { 143, 50.0f }, \
         { 183, 75.0f }, \
         { 213, 100.0f }, \
         { 255, 120.0f } \
    } }

#define IC7300_COMP_METER_CAL { 3, \
    { \
         { 0, 0.0f }, \
         { 130, 15.0f }, \
         { 241, 30.0f } \
    } }

#define IC7300_VD_METER_CAL { 3, \
    { \
         { 0, 0.0f }, \
         { 13, 10.0f }, \
         { 241, 16.0f } \
    } }

#define IC7300_ID_METER_CAL { 4, \
    { \
         { 0, 0.0f }, \
         { 97, 10.0f }, \
         { 146, 15.0f }, \
         { 241, 25.0f } \
    } }


/*
 * IC905 items that differ from IC7300
 */
#define IC905_VFO_OPS (RIG_OP_CPY|RIG_OP_FROM_VFO|RIG_OP_TO_VFO|RIG_OP_MCL|RIG_OP_TUNE)
/*
 * IC705 items that differ from IC7300
 */
#define IC705_ALL_TX_MODES (RIG_MODE_FM|RIG_MODE_AM|RIG_MODE_CW|RIG_MODE_CWR|RIG_MODE_SSB|RIG_MODE_RTTY|RIG_MODE_RTTYR|RIG_MODE_DSTAR)
#define IC705_ALL_RX_MODES (RIG_MODE_FM|RIG_MODE_AM|RIG_MODE_CW|RIG_MODE_CWR|RIG_MODE_SSB|RIG_MODE_RTTY|RIG_MODE_RTTYR|RIG_MODE_PKTLSB|RIG_MODE_PKTUSB|RIG_MODE_PKTFM|RIG_MODE_PKTAM|RIG_MODE_DSTAR)
#define IC705_OTHER_TX_MODES (RIG_MODE_FM|RIG_MODE_CW|RIG_MODE_CWR|RIG_MODE_SSB|RIG_MODE_RTTY|RIG_MODE_RTTYR|RIG_MODE_DSTAR)
#define IC705_LEVELS (RIG_LEVEL_PREAMP|RIG_LEVEL_ATT|RIG_LEVEL_AGC|RIG_LEVEL_COMP|RIG_LEVEL_BKINDL|RIG_LEVEL_NR|RIG_LEVEL_PBT_IN|RIG_LEVEL_PBT_OUT|RIG_LEVEL_CWPITCH|RIG_LEVEL_RFPOWER|RIG_LEVEL_MICGAIN|RIG_LEVEL_KEYSPD|RIG_LEVEL_NOTCHF_RAW|RIG_LEVEL_SQL|RIG_LEVEL_RAWSTR|RIG_LEVEL_STRENGTH|RIG_LEVEL_AF|RIG_LEVEL_RF|RIG_LEVEL_VOXGAIN|RIG_LEVEL_ANTIVOX|RIG_LEVEL_VOXDELAY|RIG_LEVEL_SWR|RIG_LEVEL_ALC|RIG_LEVEL_RFPOWER_METER|RIG_LEVEL_RFPOWER_METER_WATTS|RIG_LEVEL_COMP_METER|RIG_LEVEL_VD_METER|RIG_LEVEL_ID_METER|RIG_LEVEL_MONITOR_GAIN|RIG_LEVEL_NB|RIG_LEVEL_SPECTRUM_MODE|RIG_LEVEL_SPECTRUM_SPAN|RIG_LEVEL_SPECTRUM_SPEED|RIG_LEVEL_SPECTRUM_REF|RIG_LEVEL_SPECTRUM_AVG|RIG_LEVEL_SPECTRUM_EDGE_LOW|RIG_LEVEL_SPECTRUM_EDGE_HIGH)

/*
 * IC9700 items that differ from IC7300
 */
#define IC9700_VFOS (RIG_VFO_A|RIG_VFO_B|RIG_VFO_MAIN|RIG_VFO_SUB|RIG_VFO_MEM|RIG_VFO_MAIN_A|RIG_VFO_MAIN_B|RIG_VFO_SUB_A|RIG_VFO_SUB_B)
// RIG_PARM_BANDSELECT disabled until Icom can describe the return from 0x1a 0x01
//#define IC9700_PARMS (RIG_PARM_ANN|RIG_PARM_BACKLIGHT|RIG_PARM_TIME|RIG_PARM_BEEP|RIG_PARM_SCREENSAVER|RIG_PARM_BANDSELECT)
#define IC9700_PARMS (RIG_PARM_ANN|RIG_PARM_BACKLIGHT|RIG_PARM_TIME|RIG_PARM_BEEP|RIG_PARM_SCREENSAVER|RIG_PARM_KEYERTYPE)
#define IC9700_FUNCS (RIG_FUNC_NB|RIG_FUNC_COMP|RIG_FUNC_VOX|RIG_FUNC_TONE|RIG_FUNC_TSQL|RIG_FUNC_SBKIN|RIG_FUNC_FBKIN|RIG_FUNC_NR|RIG_FUNC_MON|RIG_FUNC_MN|RIG_FUNC_ANF|RIG_FUNC_LOCK|RIG_FUNC_RIT|RIG_FUNC_SCOPE|RIG_FUNC_SATMODE|RIG_FUNC_DUAL_WATCH|RIG_FUNC_AFC|RIG_FUNC_TRANSCEIVE|RIG_FUNC_SPECTRUM|RIG_FUNC_SPECTRUM_HOLD|RIG_FUNC_SEND_MORSE|RIG_FUNC_SEND_VOICE_MEM|RIG_FUNC_OVF_STATUS)
#define IC9700_LEVELS (RIG_LEVEL_PREAMP|RIG_LEVEL_ATT|RIG_LEVEL_AGC|RIG_LEVEL_COMP|RIG_LEVEL_BKINDL|RIG_LEVEL_NR|RIG_LEVEL_PBT_IN|RIG_LEVEL_PBT_OUT|RIG_LEVEL_CWPITCH|RIG_LEVEL_RFPOWER|RIG_LEVEL_MICGAIN|RIG_LEVEL_KEYSPD|RIG_LEVEL_NOTCHF_RAW|RIG_LEVEL_SQL|RIG_LEVEL_RAWSTR|RIG_LEVEL_STRENGTH|RIG_LEVEL_AF|RIG_LEVEL_RF|RIG_LEVEL_VOXGAIN|RIG_LEVEL_ANTIVOX|RIG_LEVEL_VOXDELAY|RIG_LEVEL_SWR|RIG_LEVEL_ALC|RIG_LEVEL_RFPOWER_METER|RIG_LEVEL_RFPOWER_METER_WATTS|RIG_LEVEL_COMP_METER|RIG_LEVEL_VD_METER|RIG_LEVEL_ID_METER|RIG_LEVEL_MONITOR_GAIN|RIG_LEVEL_NB|RIG_LEVEL_SPECTRUM_MODE|RIG_LEVEL_SPECTRUM_SPAN|RIG_LEVEL_SPECTRUM_SPEED|RIG_LEVEL_SPECTRUM_REF|RIG_LEVEL_SPECTRUM_AVG|RIG_LEVEL_SPECTRUM_EDGE_LOW|RIG_LEVEL_SPECTRUM_EDGE_HIGH|RIG_LEVEL_USB_AF|RIG_LEVEL_AGC_TIME)
#define IC9700_VFO_OPS (RIG_OP_CPY|RIG_OP_XCHG|RIG_OP_FROM_VFO|RIG_OP_TO_VFO|RIG_OP_MCL)
#define IC9700_SCAN_OPS (RIG_SCAN_STOP|RIG_SCAN_MEM|RIG_SCAN_PROG|RIG_SCAN_SLCT)
#define IC9700_ALL_TX_MODES (RIG_MODE_FM|RIG_MODE_AM|RIG_MODE_CW|RIG_MODE_CWR|RIG_MODE_SSB|RIG_MODE_RTTY|RIG_MODE_RTTYR|RIG_MODE_DSTAR|RIG_MODE_DD)
#define IC9700_ALL_RX_MODES (RIG_MODE_FM|RIG_MODE_AM|RIG_MODE_CW|RIG_MODE_CWR|RIG_MODE_SSB|RIG_MODE_RTTY|RIG_MODE_RTTYR|RIG_MODE_DSTAR|RIG_MODE_DD)

#define IC9700_STR_CAL { 7, \
    { \
        {   0, -54 }, \
        {  10, -48 }, \
        {  30, -36 }, \
        {  60, -24 }, \
        {  90, -12 }, \
        { 120,  0 }, \
        { 241,  64 } \
    } }

#define IC9700_SWR_CAL { 5, \
    { \
         { 0, 1.0f }, \
         { 48, 1.5f }, \
         { 80, 2.0f }, \
         { 120, 3.0f }, \
         { 240, 6.0f } \
    } }

#define IC9700_ALC_CAL { 2, \
    { \
         { 0, 0.0f }, \
         { 120, 1.0f } \
    } }

#define IC9700_RFPOWER_METER_CAL { 13, \
    { \
         { 0, 0.0f }, \
         { 21, 5.0f }, \
         { 43, 10.0f }, \
         { 65, 15.0f }, \
         { 83, 20.0f }, \
         { 95, 25.0f }, \
         { 105, 30.0f }, \
         { 114, 35.0f }, \
         { 124, 40.0f }, \
         { 143, 50.0f }, \
         { 183, 75.0f }, \
         { 213, 100.0f }, \
         { 255, 120.0f } \
    } }

#define IC9700_COMP_METER_CAL { 3, \
    { \
         { 0, 0.0f }, \
         { 130, 15.0f }, \
         { 210, 25.5f } \
    } }

#define IC9700_VD_METER_CAL { 3, \
    { \
         { 0, 0.0f }, \
         { 13, 10.0f }, \
         { 241, 16.0f } \
    } }

#define IC9700_ID_METER_CAL { 3, \
    { \
         { 0, 0.0f }, \
         { 121, 10.0f }, \
         { 241, 20.0f } \
    } }

struct cmdparams ic7300_extcmds[] =
{
    { {.s = RIG_PARM_ANN}, CMD_PARAM_TYPE_PARM, C_CTL_ANN, 0, SC_MOD_WR, 0, {0x00}, CMD_DAT_INT, 1 },
    { {.s = RIG_PARM_BEEP}, CMD_PARAM_TYPE_PARM, C_CTL_MEM, S_MEM_PARM, SC_MOD_RW, 2, {0x00, 0x23}, CMD_DAT_BOL, 1 },
    { {.s = RIG_PARM_BACKLIGHT}, CMD_PARAM_TYPE_PARM, C_CTL_MEM, S_MEM_PARM, SC_MOD_RW, 2, {0x00, 0x81}, CMD_DAT_LVL, 2 },
    { {.s = RIG_PARM_SCREENSAVER}, CMD_PARAM_TYPE_PARM, C_CTL_MEM, S_MEM_PARM, SC_MOD_RW, 2, {0x00, 0x89}, CMD_DAT_INT, 1 },
    { {.s = RIG_PARM_TIME}, CMD_PARAM_TYPE_PARM, C_CTL_MEM, S_MEM_PARM, SC_MOD_RW, 2, {0x00, 0x95}, CMD_DAT_TIM, 2 },
    { {.s = RIG_PARM_AFIF}, CMD_PARAM_TYPE_PARM, C_CTL_MEM, S_MEM_PARM, SC_MOD_RW, 2, {0x00, 0x59}, CMD_DAT_BOL, 1 },
    { {.s = RIG_LEVEL_VOXDELAY}, CMD_PARAM_TYPE_LEVEL, C_CTL_MEM, S_MEM_PARM, SC_MOD_RW, 2, {0x01, 0x59}, CMD_DAT_INT, 1 },
    { {.s = RIG_FUNC_TRANSCEIVE}, CMD_PARAM_TYPE_FUNC, C_CTL_MEM, S_MEM_PARM, SC_MOD_RW, 2, {0x00, 0x71}, CMD_DAT_BOL, 1 },
    { {.s = RIG_LEVEL_SPECTRUM_AVG}, CMD_PARAM_TYPE_LEVEL, C_CTL_MEM, S_MEM_PARM, SC_MOD_RW, 2, {0x01, 0x02}, CMD_DAT_INT, 1 },
    { {.s = RIG_LEVEL_USB_AF}, CMD_PARAM_TYPE_LEVEL, C_CTL_MEM, S_MEM_PARM, SC_MOD_RW, 2, {0x00, 0x60}, CMD_DAT_LVL, 2 },
    { {.s = RIG_PARM_BANDSELECT}, CMD_PARAM_TYPE_PARM, C_CTL_MEM, S_MEM_BAND_REG, SC_MOD_RW, 0, {0x00}, CMD_DAT_INT, 1 },
    { {.s = RIG_PARM_KEYERTYPE}, CMD_PARAM_TYPE_PARM, C_CTL_MEM, S_MEM_PARM, SC_MOD_RW, 2, {0x01, 0x64}, CMD_DAT_INT, 1 },
    { {.s = RIG_PARM_NONE} }
};

struct cmdparams ic9700_extcmds[] =
{
    { {.s = RIG_PARM_ANN}, CMD_PARAM_TYPE_PARM, C_CTL_ANN, 0, SC_MOD_WR, 0, {0x00}, CMD_DAT_INT, 1 },
    { {.s = RIG_PARM_BEEP}, CMD_PARAM_TYPE_PARM, C_CTL_MEM, S_MEM_PARM, SC_MOD_RW, 2, {0x00, 0x29}, CMD_DAT_BOL, 1 },
    { {.s = RIG_PARM_BACKLIGHT}, CMD_PARAM_TYPE_PARM, C_CTL_MEM, S_MEM_PARM, SC_MOD_RW, 2, {0x01, 0x52}, CMD_DAT_LVL, 2 },
    { {.s = RIG_PARM_SCREENSAVER}, CMD_PARAM_TYPE_PARM, C_CTL_MEM, S_MEM_PARM, SC_MOD_RW, 2, {0x01, 0x67}, CMD_DAT_INT, 1 },
    { {.s = RIG_PARM_TIME}, CMD_PARAM_TYPE_PARM, C_CTL_MEM, S_MEM_PARM, SC_MOD_RW, 2, {0x01, 0x80}, CMD_DAT_TIM, 2 },
    { {.s = RIG_PARM_AFIF}, CMD_PARAM_TYPE_PARM, C_CTL_MEM, S_MEM_PARM, SC_MOD_RW, 2, {0x01, 0x00}, CMD_DAT_BOL, 1 },
    { {.s = RIG_LEVEL_VOXDELAY}, CMD_PARAM_TYPE_LEVEL, C_CTL_MEM, S_MEM_PARM, SC_MOD_RW, 2, {0x03, 0x30}, CMD_DAT_INT, 1 },
    { {.s = RIG_FUNC_TRANSCEIVE}, CMD_PARAM_TYPE_FUNC, C_CTL_MEM, S_MEM_PARM, SC_MOD_RW, 2, {0x01, 0x27}, CMD_DAT_BOL, 1 },
    { {.s = RIG_LEVEL_SPECTRUM_AVG}, CMD_PARAM_TYPE_LEVEL, C_CTL_MEM, S_MEM_PARM, SC_MOD_RW, 2, {0x01, 0x92}, CMD_DAT_INT, 1 },
    { {.s = RIG_LEVEL_USB_AF}, CMD_PARAM_TYPE_LEVEL, C_CTL_MEM, S_MEM_PARM, SC_MOD_RW, 2, {0x01, 0x06}, CMD_DAT_LVL, 2 },
    { {.s = RIG_PARM_KEYERTYPE}, CMD_PARAM_TYPE_PARM, C_CTL_MEM, S_MEM_PARM, SC_MOD_RW, 2, {0x02, 0x27}, CMD_DAT_INT, 1 },
    { {.s = RIG_PARM_NONE} }
};

struct cmdparams ic705_extcmds[] =
{
    { {.s = RIG_PARM_ANN}, CMD_PARAM_TYPE_PARM, C_CTL_ANN, 0, SC_MOD_WR, 0, {0x00}, CMD_DAT_INT, 1 },
    { {.s = RIG_PARM_BEEP}, CMD_PARAM_TYPE_PARM, C_CTL_MEM, S_MEM_PARM, SC_MOD_RW, 2, {0x00, 0x31}, CMD_DAT_BOL, 1 },
    { {.s = RIG_PARM_BACKLIGHT}, CMD_PARAM_TYPE_PARM, C_CTL_MEM, S_MEM_PARM, SC_MOD_RW, 2, {0x01, 0x36}, CMD_DAT_LVL, 2 },
    { {.s = RIG_PARM_SCREENSAVER}, CMD_PARAM_TYPE_PARM, C_CTL_MEM, S_MEM_PARM, SC_MOD_RW, 2, {0x01, 0x38}, CMD_DAT_INT, 1 },
    { {.s = RIG_PARM_TIME}, CMD_PARAM_TYPE_PARM, C_CTL_MEM, S_MEM_PARM, SC_MOD_RW, 2, {0x01, 0x66}, CMD_DAT_TIM, 2 },
    { {.s = RIG_PARM_AFIF}, CMD_PARAM_TYPE_PARM, C_CTL_MEM, S_MEM_PARM, SC_MOD_RW, 2, {0x01, 0x09}, CMD_DAT_BOL, 1 },
    { {.s = RIG_LEVEL_VOXDELAY}, CMD_PARAM_TYPE_LEVEL, C_CTL_MEM, S_MEM_PARM, SC_MOD_RW, 2, {0x03, 0x59}, CMD_DAT_INT, 1 },
    { {.s = RIG_FUNC_TRANSCEIVE}, CMD_PARAM_TYPE_FUNC, C_CTL_MEM, S_MEM_PARM, SC_MOD_RW, 2, {0x01, 0x31}, CMD_DAT_BOL, 1 },
    { {.s = RIG_LEVEL_SPECTRUM_AVG}, CMD_PARAM_TYPE_LEVEL, C_CTL_MEM, S_MEM_PARM, SC_MOD_RW, 2, {0x01, 0x78}, CMD_DAT_INT, 1 },
    { {.s = RIG_LEVEL_USB_AF}, CMD_PARAM_TYPE_LEVEL, C_CTL_MEM, S_MEM_PARM, SC_MOD_RW, 2, {0x01, 0x13}, CMD_DAT_LVL, 2 },
    { {.s = RIG_PARM_KEYERTYPE}, CMD_PARAM_TYPE_PARM, C_CTL_MEM, S_MEM_PARM, SC_MOD_RW, 2, {0x02, 0x55}, CMD_DAT_INT, 1 },
    { {.s = RIG_PARM_NONE} }
};

int ic7300_ext_tokens[] =
{
    TOK_SCOPE_STX, TOK_SCOPE_CFQ, TOK_SCOPE_EDG, TOK_SCOPE_VBW, TOK_BACKEND_NONE,
};

int ic9700_ext_tokens[] =
{
    TOK_SCOPE_MSS, TOK_SCOPE_SDS, TOK_SCOPE_STX, TOK_SCOPE_CFQ, TOK_SCOPE_EDG, TOK_SCOPE_VBW, TOK_SCOPE_MKP, TOK_BACKEND_NONE,
};

int ic705_ext_tokens[] =
{
    TOK_SCOPE_STX, TOK_SCOPE_CFQ, TOK_SCOPE_EDG, TOK_SCOPE_VBW, TOK_BACKEND_NONE,
};

/*
 * IC-7300 rig capabilities.
 */
static const struct icom_priv_caps IC7300_priv_caps =
{
    0x94,   /* default address */
    0,      /* 731 mode */
    1,      /* no XCHG to avoid display flickering */
    ic7300_ts_sc_list,
    .agc_levels_present = 1,
    .agc_levels = {
        { .level = RIG_AGC_OFF, .icom_level = 0 }, // note this is handled by AGC time constant instead
        { .level = RIG_AGC_FAST, .icom_level = 1 },
        { .level = RIG_AGC_MEDIUM, .icom_level = 2 },
        { .level = RIG_AGC_SLOW, .icom_level = 3 },
        { .level = RIG_AGC_LAST, .icom_level = -1 },
    },
    .spectrum_scope_caps = {
        .spectrum_line_length = 475,
        .single_frame_data_length = 50,
        .data_level_min = 0,
        .data_level_max = 160,
        .signal_strength_min = -80,
        .signal_strength_max = 0,
    },
    .spectrum_edge_frequency_ranges = {
        {
            .range_id = 1,
            .low_freq = 30000,
            .high_freq = 1600000,
        },
        {
            .range_id = 2,
            .low_freq = 1600000,
            .high_freq = 2000000,
        },
        {
            .range_id = 3,
            .low_freq = 2000000,
            .high_freq = 6000000,
        },
        {
            .range_id = 4,
            .low_freq = 6000000,
            .high_freq = 8000000,
        },
        {
            .range_id = 5,
            .low_freq = 8000000,
            .high_freq = 11000000,
        },
        {
            .range_id = 6,
            .low_freq = 11000000,
            .high_freq = 15000000,
        },
        {
            .range_id = 7,
            .low_freq = 15000000,
            .high_freq = 20000000,
        },
        {
            .range_id = 8,
            .low_freq = 20000000,
            .high_freq = 22000000,
        },
        {
            .range_id = 9,
            .low_freq = 22000000,
            .high_freq = 26000000,
        },
        {
            .range_id = 10,
            .low_freq = 26000000,
            .high_freq = 30000000,
        },
        {
            .range_id = 11,
            .low_freq = 30000000,
            .high_freq = 45000000,
        },
        {
            .range_id = 12,
            .low_freq = 45000000,
            .high_freq = 60000000,
        },
        {
            .range_id = 13,
            .low_freq = 60000000,
            .high_freq = 74800000,
        },
        {
            .range_id = 0,
            .low_freq = 0,
            .high_freq = 0,
        },
    },
    .extcmds = ic7300_extcmds,   /* Custom op parameters */
    .x25_always = 1
};

static const struct icom_priv_caps IC9700_priv_caps =
{
    0xA2,   /* default address */
    0,      /* 731 mode */
    1,      /* no XCHG to avoid display flickering */
    ic9700_ts_sc_list,
    .serial_USB_echo_check = 1,  /* USB CI-V may not echo */
    .agc_levels_present = 1,
    .agc_levels = {
        { .level = RIG_AGC_OFF, .icom_level = 0 }, // note this is handled by AGC time constant instead
        { .level = RIG_AGC_FAST, .icom_level = 1 },
        { .level = RIG_AGC_MEDIUM, .icom_level = 2 },
        { .level = RIG_AGC_SLOW, .icom_level = 3 },
        { .level = RIG_AGC_LAST, .icom_level = -1 },
    },
    .spectrum_scope_caps = {
        .spectrum_line_length = 475,
        .single_frame_data_length = 50,
        .data_level_min = 0,
        .data_level_max = 160,
        .signal_strength_min = -80, // TODO: signal strength to be confirmed
        .signal_strength_max = 0,
    },
    .spectrum_edge_frequency_ranges = {
        {
            .range_id = 1,
            .low_freq = 144000000,
            .high_freq = 148000000,
        },
        {
            .range_id = 2,
            .low_freq = 430000000,
            .high_freq = 450000000,
        },
        {
            .range_id = 3,
            .low_freq = 1240000000,
            .high_freq = 1300000000,
        },
        {
            .range_id = 0,
            .low_freq = 0,
            .high_freq = 0,
        },
    },
    .extcmds = ic9700_extcmds,   /* Custom op parameters */
    // .x25_always = 1 // except when in satellite mode so can't do this
};

static const struct icom_priv_caps IC705_priv_caps =
{
    0xA4,   /* default address */
    0,      /* 731 mode */
    1,      /* no XCHG to avoid display flickering */
    ic705_ts_sc_list,
    .serial_USB_echo_check = 1,  /* USB CI-V may not echo */
    .agc_levels_present = 1,
    .agc_levels = {
        { .level = RIG_AGC_OFF, .icom_level = 0 },
        { .level = RIG_AGC_FAST, .icom_level = 1 },
        { .level = RIG_AGC_MEDIUM, .icom_level = 2 },
        { .level = RIG_AGC_SLOW, .icom_level = 3 },
        { .level = RIG_AGC_LAST, .icom_level = -1 },
    },
    .spectrum_scope_caps = {
        .spectrum_line_length = 475,
        .single_frame_data_length = 50,
        .data_level_min = 0,
        .data_level_max = 160,
        .signal_strength_min = -80, // TODO: signal strength to be confirmed
        .signal_strength_max = 0,
    },
    .spectrum_edge_frequency_ranges = {
        {
            .range_id = 1,
            .low_freq = 30000,
            .high_freq = 1600000,
        },
        {
            .range_id = 2,
            .low_freq = 1600000,
            .high_freq = 2000000,
        },
        {
            .range_id = 3,
            .low_freq = 2000000,
            .high_freq = 6000000,
        },
        {
            .range_id = 4,
            .low_freq = 6000000,
            .high_freq = 8000000,
        },
        {
            .range_id = 5,
            .low_freq = 8000000,
            .high_freq = 11000000,
        },
        {
            .range_id = 6,
            .low_freq = 11000000,
            .high_freq = 15000000,
        },
        {
            .range_id = 7,
            .low_freq = 15000000,
            .high_freq = 20000000,
        },
        {
            .range_id = 8,
            .low_freq = 20000000,
            .high_freq = 22000000,
        },
        {
            .range_id = 9,
            .low_freq = 22000000,
            .high_freq = 26000000,
        },
        {
            .range_id = 10,
            .low_freq = 26000000,
            .high_freq = 30000000,
        },
        {
            .range_id = 11,
            .low_freq = 30000000,
            .high_freq = 45000000,
        },
        {
            .range_id = 12,
            .low_freq = 45000000,
            .high_freq = 60000000,
        },
        {
            .range_id = 13,
            .low_freq = 60000000,
            .high_freq = 74800000,
        },
        {
            .range_id = 13,
            .low_freq = 60000000,
            .high_freq = 74800000,
        },
        {
            .range_id = 14,
            .low_freq = 74800000,
            .high_freq = 108000000,
        },
        {
            .range_id = 15,
            .low_freq = 108000000,
            .high_freq = 137000000,
        },
        {
            .range_id = 16,
            .low_freq = 137000000,
            .high_freq = 200000000,
        },
        {
            .range_id = 17,
            .low_freq = 400000000,
            .high_freq = 470000000,
        },
        {
            .range_id = 0,
            .low_freq = 0,
            .high_freq = 0,
        },
    },
    .extcmds = ic705_extcmds,     /* Custom parameters */
};

static const struct icom_priv_caps IC905_priv_caps =
{
    0xAC,   /* default address */
    0,      /* 731 mode */
    1,      /* no XCHG to avoid display flickering */
    ic705_ts_sc_list,
    .serial_USB_echo_check = 1,  /* USB CI-V may not echo */
    .agc_levels_present = 1,
    .agc_levels = {
        { .level = RIG_AGC_FAST, .icom_level = 1 },
        { .level = RIG_AGC_MEDIUM, .icom_level = 2 },
        { .level = RIG_AGC_SLOW, .icom_level = 3 },
        { .level = RIG_AGC_LAST, .icom_level = -1 },
    },
    .spectrum_scope_caps = {
        .spectrum_line_length = 475,
        .single_frame_data_length = 50,
        .data_level_min = 0,
        .data_level_max = 160,
        .signal_strength_min = -80, // TODO: signal strength to be confirmed
        .signal_strength_max = 0,
    },
    .spectrum_edge_frequency_ranges = {
        {
            .range_id = 1,
            .low_freq = 30000,
            .high_freq = 1600000,
        },
        {
            .range_id = 2,
            .low_freq = 1600000,
            .high_freq = 2000000,
        },
        {
            .range_id = 3,
            .low_freq = 2000000,
            .high_freq = 6000000,
        },
        {
            .range_id = 4,
            .low_freq = 6000000,
            .high_freq = 8000000,
        },
        {
            .range_id = 5,
            .low_freq = 8000000,
            .high_freq = 11000000,
        },
        {
            .range_id = 6,
            .low_freq = 11000000,
            .high_freq = 15000000,
        },
        {
            .range_id = 7,
            .low_freq = 15000000,
            .high_freq = 20000000,
        },
        {
            .range_id = 8,
            .low_freq = 20000000,
            .high_freq = 22000000,
        },
        {
            .range_id = 9,
            .low_freq = 22000000,
            .high_freq = 26000000,
        },
        {
            .range_id = 10,
            .low_freq = 26000000,
            .high_freq = 30000000,
        },
        {
            .range_id = 11,
            .low_freq = 30000000,
            .high_freq = 45000000,
        },
        {
            .range_id = 12,
            .low_freq = 45000000,
            .high_freq = 60000000,
        },
        {
            .range_id = 13,
            .low_freq = 60000000,
            .high_freq = 74800000,
        },
        {
            .range_id = 13,
            .low_freq = 60000000,
            .high_freq = 74800000,
        },
        {
            .range_id = 14,
            .low_freq = 74800000,
            .high_freq = 108000000,
        },
        {
            .range_id = 15,
            .low_freq = 108000000,
            .high_freq = 137000000,
        },
        {
            .range_id = 16,
            .low_freq = 137000000,
            .high_freq = 200000000,
        },
        {
            .range_id = 17,
            .low_freq = 400000000,
            .high_freq = 470000000,
        },
        {
            .range_id = 0,
            .low_freq = 0,
            .high_freq = 0,
        },
    },
    .extcmds = ic705_extcmds,     /* Custom parameters */
};

struct rig_caps ic7300_caps =
{
    RIG_MODEL(RIG_MODEL_IC7300),
    .model_name = "IC-7300",
    .mfg_name =  "Icom",
    .version =  BACKEND_VER ".12",
    .copyright =  "LGPL",
    .status =  RIG_STATUS_STABLE,
    .rig_type =  RIG_TYPE_TRANSCEIVER,
    .ptt_type =  RIG_PTT_RIG,
    .dcd_type =  RIG_DCD_RIG,
    .port_type =  RIG_PORT_SERIAL,
    .serial_rate_min =  4800,
    .serial_rate_max =  115200,
    .serial_data_bits =  8,
    .serial_stop_bits =  1,
    .serial_parity =  RIG_PARITY_NONE,
    .serial_handshake =  RIG_HANDSHAKE_NONE,
    .write_delay =  0,
    .post_write_delay =  0,
    .timeout =  1000,
    .retry =  3,
    .has_get_func =  IC7300_FUNCS,
    .has_set_func =  IC7300_FUNCS,
    .has_get_level =  IC7300_LEVELS,
    .has_set_level =  RIG_LEVEL_SET(IC7300_LEVELS),
    .has_get_parm =  IC7300_PARMS,
    .has_set_parm =  RIG_PARM_SET(IC7300_PARMS),
    .level_gran = {
#include "level_gran_icom.h"
        [LVL_KEYSPD] = {.min = {.i = 6}, .max = {.i = 48}, .step = {.i = 1}},
        [LVL_CWPITCH] = {.min = {.i = 300}, .max = {.i = 900}, .step = {.i = 1}},
        [LVL_SPECTRUM_SPEED] = {.min = {.i = 0}, .max = {.i = 2}, .step = {.i = 1}},
        [LVL_SPECTRUM_REF] = {.min = {.f = -20.0f}, .max = {.f = 20.0f}, .step = {.f = 0.5f}},
        [LVL_SPECTRUM_AVG] = {.min = {.i = 0}, .max = {.i = 3}, .step = {.i = 1}},
        [LVL_USB_AF] = {.min = {.f = 0.0f}, .max = {.f = 1.0f}, .step = {.f = 1.0f / 255.0f }},
    },
    .parm_gran =  {
        [PARM_ANN] = {.min = {.i = 0}, .max = {.i = 2}, .step = {.i = 1}},
        [PARM_BACKLIGHT] = {.min = {.f = 0.0f}, .max = {.f = 1.0f}, .step = {.f = 1.0f / 255.0f}},
        [PARM_BANDSELECT] = {.step = {.s = "BANDUNUSED,BAND160M,BAND80M,BAND40M,BAND30M,BAND20M,BAND17M,BAND15M,BAND12M,BAND10M,BAND6M,BANDGEN"}},
        [PARM_BEEP] = {.min = {.i = 0}, .max = {.i = 1}, .step = {.i = 1}},
        [PARM_SCREENSAVER] = {.min = {.i = 0}, .max = {.i = 3}, .step = {.i = 1}},
        [PARM_TIME] = {.min = {.i = 0}, .max = {.i = 86399}, .step = {.i = 1}},
        [PARM_KEYERTYPE] = {.step = {.s = "STRAIGHT, BUG, PADDLE"}},

    },
    .ext_tokens = ic7300_ext_tokens,
    .extlevels = icom_ext_levels,
    .ctcss_list =  full_ctcss_list,
    .dcs_list =  NULL,
    .preamp =   { 1, 2, RIG_DBLST_END, },
    .attenuator =   { 20, RIG_DBLST_END, },
    .max_rit =  Hz(9999),
    .max_xit =  Hz(9999),
    .max_ifshift =  Hz(0),
    .agc_level_count = 3,
    .agc_levels = { RIG_AGC_OFF, RIG_AGC_FAST, RIG_AGC_MEDIUM, RIG_AGC_SLOW },
    .targetable_vfo = RIG_TARGETABLE_FREQ | RIG_TARGETABLE_MODE,
    .vfo_ops =  IC7300_VFO_OPS,
    .scan_ops =  IC7300_SCAN_OPS,
    .transceive =  RIG_TRN_RIG,
    .bank_qty =   1,
    .chan_desc_sz =  0,
    .chan_list =  {
        {   1,  99, RIG_MTYPE_MEM  },
<<<<<<< HEAD
        {   1,	8, RIG_MTYPE_VOICE },
        {   1,	8, RIG_MTYPE_MORSE },
=======
        {   1,  8,  RIG_MTYPE_VOICE },
        {   1,  8,  RIG_MTYPE_MORSE },
>>>>>>> ea7ce78c
        RIG_CHAN_END,
    },

    .rx_range_list1 =   {
        {kHz(30), MHz(74.8), IC7300_ALL_RX_MODES, -1, -1, IC7300_VFOS}, RIG_FRNG_END,
    },
    .tx_range_list1 =   {
        FRQ_RNG_HF(1, IC7300_OTHER_TX_MODES, W(2), W(100), IC7300_VFOS, RIG_ANT_1),
        FRQ_RNG_60m(1, IC7300_OTHER_TX_MODES, W(2), W(100), IC7300_VFOS, RIG_ANT_1),
        FRQ_RNG_6m(1, IC7300_OTHER_TX_MODES, W(2), W(100), IC7300_VFOS, RIG_ANT_1),
        FRQ_RNG_4m(1, IC7300_OTHER_TX_MODES, W(2), W(50), IC7300_VFOS, RIG_ANT_1),
        FRQ_RNG_HF(1, IC7300_AM_TX_MODES, W(1), W(25), IC7300_VFOS, RIG_ANT_1), /* AM class */
        FRQ_RNG_60m(1, IC7300_AM_TX_MODES, W(1), W(25), IC7300_VFOS, RIG_ANT_1), /* AM class */
        FRQ_RNG_6m(1, IC7300_AM_TX_MODES, W(1), W(25), IC7300_VFOS, RIG_ANT_1), /* AM class */
        FRQ_RNG_4m(1, IC7300_AM_TX_MODES, W(1), W(12.5), IC7300_VFOS, RIG_ANT_1), /* AM class */
        RIG_FRNG_END,
    },

    .tuning_steps = {
        {IC7300_ALL_RX_MODES, Hz(1)},
        {IC7300_ALL_RX_MODES, kHz(1)},
        {IC7300_ALL_RX_MODES, kHz(5)},
        {IC7300_ALL_RX_MODES, kHz(9)},
        {IC7300_ALL_RX_MODES, kHz(10)},
        {IC7300_ALL_RX_MODES, kHz(12.5)},
        {IC7300_ALL_RX_MODES, kHz(20)},
        {IC7300_ALL_RX_MODES, kHz(25)},
        RIG_TS_END,
    },

    /* mode/filter list, remember: order matters! But duplication may speed up search.  Put the most commonly used modes first!  Remember these are defaults, with dsp rigs you can change them to anything you want except FM and WFM which are fixed */
    .filters =  {
        {RIG_MODE_SSB | RIG_MODE_PKTLSB | RIG_MODE_PKTUSB, kHz(2.4)},
        {RIG_MODE_SSB | RIG_MODE_PKTLSB | RIG_MODE_PKTUSB, kHz(1.8)},
        {RIG_MODE_SSB | RIG_MODE_PKTLSB | RIG_MODE_PKTUSB, kHz(3)},
        {RIG_MODE_CW | RIG_MODE_CWR | RIG_MODE_RTTY | RIG_MODE_RTTYR, Hz(500)},
        {RIG_MODE_CW | RIG_MODE_CWR | RIG_MODE_RTTY | RIG_MODE_RTTYR, Hz(250)},
        {RIG_MODE_CW | RIG_MODE_CWR, kHz(1.2)},
        {RIG_MODE_RTTY | RIG_MODE_RTTYR, kHz(2.4)},
        {RIG_MODE_AM | RIG_MODE_PKTAM, kHz(6)},
        {RIG_MODE_AM | RIG_MODE_PKTAM, kHz(3)},
        {RIG_MODE_AM | RIG_MODE_PKTAM, kHz(9)},
        {RIG_MODE_FM | RIG_MODE_PKTFM, kHz(10)},
        {RIG_MODE_FM | RIG_MODE_PKTFM, kHz(7)},
        {RIG_MODE_FM | RIG_MODE_PKTFM, kHz(15)},
        RIG_FLT_END,
    },

    .str_cal = IC7300_STR_CAL,
    .swr_cal = IC7300_SWR_CAL,
    .alc_cal = IC7300_ALC_CAL,
    .rfpower_meter_cal = IC7300_RFPOWER_METER_CAL,
    .comp_meter_cal = IC7300_COMP_METER_CAL,
    .vd_meter_cal = IC7300_VD_METER_CAL,
    .id_meter_cal = IC7300_ID_METER_CAL,

    .spectrum_scopes = {
        {
            .id = 0,
            .name = "Main",
        },
        {
            .id = -1,
            .name = NULL,
        },
    },
    .spectrum_modes = {
        RIG_SPECTRUM_MODE_CENTER,
        RIG_SPECTRUM_MODE_FIXED,
        RIG_SPECTRUM_MODE_CENTER_SCROLL,
        RIG_SPECTRUM_MODE_FIXED_SCROLL,
        RIG_SPECTRUM_MODE_NONE,
    },
    .spectrum_spans = {
        5000,
        10000,
        20000,
        50000,
        100000,
        200000,
        500000,
        1000000,
        0,
    },
    .spectrum_avg_modes = {
        {
            .id = 0,
            .name = "OFF",
        },
        {
            .id = 1,
            .name = "2",
        },
        {
            .id = 2,
            .name = "3",
        },
        {
            .id = 3,
            .name = "4",
        },
    },

    .async_data_supported = 1,
    .read_frame_direct = icom_read_frame_direct,
    .is_async_frame = icom_is_async_frame,
    .process_async_frame = icom_process_async_frame,

    .cfgparams =  icom_cfg_params,
    .set_conf =  icom_set_conf,
    .get_conf =  icom_get_conf,

    .priv = (void *)& IC7300_priv_caps,
    .rig_init =   icom_init,
    .rig_cleanup =   icom_cleanup,
    .rig_open =  icom_rig_open,
    .rig_close =  icom_rig_close,

    .set_freq =  icom_set_freq,
    .get_freq =  icom_get_freq,
    .set_mode =  icom_set_mode_with_data,
    .get_mode =  icom_get_mode_with_data,
//    .get_vfo =  icom_get_vfo,
    .set_vfo =  icom_set_vfo,
    .set_ant =  NULL,
    .get_ant =  NULL,

    .set_rit =  icom_set_rit_new,
    .get_rit =  icom_get_rit_new,
    .get_xit =  icom_get_rit_new,
    .set_xit =  icom_set_xit_new,

    .decode_event =  icom_decode_event,
    .set_level =  icom_set_level,
    .get_level =  icom_get_level,
    .set_ext_level =  icom_set_ext_level,
    .get_ext_level =  icom_get_ext_level,
    .set_func =  icom_set_func,
    .get_func =  icom_get_func,
    .set_parm =  ic7300_set_parm,
    .get_parm =  ic7300_get_parm,
    .set_mem =  icom_set_mem,
    .vfo_op =  icom_vfo_op,
    .scan =  icom_scan,
    .set_ptt =  icom_set_ptt,
    .get_ptt =  icom_get_ptt,
    .get_dcd =  icom_get_dcd,
    .set_ts =  icom_set_ts,
    .get_ts =  icom_get_ts,
    .set_rptr_shift =  NULL,
    .get_rptr_shift =  NULL,
    .set_rptr_offs =  NULL,
    .get_rptr_offs =  NULL,
    .set_ctcss_tone =  icom_set_ctcss_tone,
    .get_ctcss_tone =  icom_get_ctcss_tone,
    .set_ctcss_sql =  icom_set_ctcss_sql,
    .get_ctcss_sql =  icom_get_ctcss_sql,
    .set_split_freq =  icom_set_split_freq,
    .get_split_freq =  icom_get_split_freq,
    .set_split_mode =  icom_set_split_mode,
    .get_split_mode =  icom_get_split_mode,
    .set_split_vfo =  icom_set_split_vfo,
    .get_split_vfo =  icom_get_split_vfo,
    .set_powerstat = icom_set_powerstat,
    .get_powerstat = icom_get_powerstat,
    .power2mW = icom_power2mW,
    .mW2power = icom_mW2power,
    .send_morse = icom_send_morse,
    .stop_morse = icom_stop_morse,
    .wait_morse = rig_wait_morse,
    .send_voice_mem = icom_send_voice_mem,
    .stop_voice_mem = icom_stop_voice_mem,
    .set_clock = ic7300_set_clock,
    .get_clock = ic7300_get_clock,
    .hamlib_check_rig_caps = HAMLIB_CHECK_RIG_CAPS
};

struct rig_caps ic9700_caps =
{
    RIG_MODEL(RIG_MODEL_IC9700),
    .model_name = "IC-9700",
    .mfg_name =  "Icom",
    .version =  BACKEND_VER ".19",
    .copyright =  "LGPL",
    .status =  RIG_STATUS_STABLE,
    .rig_type =  RIG_TYPE_TRANSCEIVER,
    .ptt_type =  RIG_PTT_RIG,
    .dcd_type =  RIG_DCD_RIG,
    .port_type =  RIG_PORT_SERIAL,
    .serial_rate_min =  4800,
    .serial_rate_max =  38400,
    .serial_data_bits =  8,
    .serial_stop_bits =  1,
    .serial_parity =  RIG_PARITY_NONE,
    .serial_handshake =  RIG_HANDSHAKE_NONE,
    .write_delay =  0,
    .post_write_delay =  0,
    .timeout =  1000,
    .retry =  3,
    .has_get_func =  IC9700_FUNCS,
    .has_set_func =  IC9700_FUNCS,
    .has_get_level =  IC9700_LEVELS,
    .has_set_level =  RIG_LEVEL_SET(IC9700_LEVELS),
    .has_get_parm =  IC9700_PARMS,
    .has_set_parm =  RIG_PARM_SET(IC9700_PARMS),
    .level_gran = {
#include "level_gran_icom.h"
        [LVL_KEYSPD] = {.min = {.i = 6}, .max = {.i = 48}, .step = {.i = 1}},
        [LVL_CWPITCH] = {.min = {.i = 300}, .max = {.i = 900}, .step = {.i = 1}},
        [LVL_SPECTRUM_SPEED] = {.min = {.i = 0}, .max = {.i = 2}, .step = {.i = 1}},
        [LVL_SPECTRUM_REF] = {.min = {.f = -20.0f}, .max = {.f = 20.0f}, .step = {.f = 0.5f}},
        [LVL_SPECTRUM_AVG] = {.min = {.i = 0}, .max = {.i = 3}, .step = {.i = 1}},
        [LVL_USB_AF] = {.min = {.f = 0.0f}, .max = {.f = 1.0f}, .step = {.f = 1.0f / 255.0f }},
    },
    .parm_gran =  {
        [PARM_BACKLIGHT] = {.min = {.f = 0.0f}, .max = {.f = 1.0f}, .step = {.f = 1.0f / 255.0f}},
        [PARM_BANDSELECT] = {.step = {.s = "BANDUNUSED,BAND70CM,BAND33CM,BAND23CM"}},
        [PARM_BEEP] = {.min = {.i = 0}, .max = {.i = 1}},
        [PARM_SCREENSAVER] = {.min = {.i = 0}, .max = {.i = 3}, .step = {.i = 1}},
        [PARM_KEYERTYPE] = {.step = {.s = "STRAIGHT, BUG, PADDLE"}},
    },
    .ext_tokens = ic9700_ext_tokens,
    .extlevels = icom_ext_levels,
    .ctcss_list =  full_ctcss_list,
    .dcs_list =  NULL,
    .preamp =   { 1, 2, RIG_DBLST_END, },
    .attenuator =   { 10, RIG_DBLST_END, },
    .max_rit =  Hz(9999),
    .max_xit =  Hz(9999),
    .max_ifshift =  Hz(0),
    .agc_level_count = 3,
    .agc_levels = { RIG_AGC_OFF, RIG_AGC_FAST, RIG_AGC_MEDIUM, RIG_AGC_SLOW },
    .targetable_vfo = RIG_TARGETABLE_FREQ | RIG_TARGETABLE_MODE | RIG_TARGETABLE_SPECTRUM,
    .vfo_ops =  IC9700_VFO_OPS,
    .scan_ops =  IC9700_SCAN_OPS,
    .transceive =  RIG_TRN_RIG,
    .bank_qty =   3,
    .chan_desc_sz =  0,

    .chan_list =  {
        {   1,  99, RIG_MTYPE_MEM  },
        {   1,  8,  RIG_MTYPE_VOICE },
        {   1,  8,  RIG_MTYPE_MORSE },
        RIG_CHAN_END,
    },

    // Hopefully any future changes in bandplans can be fixed with firmware updates
    // So we use the global REGION2 macros in here
    .rx_range_list1 =   { // USA Version -- United States
        {MHz(144), MHz(148), IC9700_ALL_RX_MODES, -1, -1, IC9700_VFOS, RIG_ANT_CURR, "USA"},
        {MHz(430), MHz(450), IC9700_ALL_RX_MODES, -1, -1, IC9700_VFOS, RIG_ANT_CURR, "USA"},
        {MHz(1240), MHz(1300), IC9700_ALL_RX_MODES, -1, -1, IC9700_VFOS, RIG_ANT_CURR, "USA"},
        RIG_FRNG_END,
    },
    .tx_range_list1 =  {
        {MHz(144), MHz(148), IC9700_ALL_TX_MODES ^ RIG_MODE_AM, W(0.5), W(100), IC9700_VFOS, RIG_ANT_CURR, "USA"},
        {MHz(430), MHz(450), IC9700_ALL_TX_MODES ^ RIG_MODE_AM, W(0.5), W(75), IC9700_VFOS, RIG_ANT_CURR, "USA"},
        {MHz(1240), MHz(1300), IC9700_ALL_TX_MODES ^ RIG_MODE_AM, W(0.1), W(10), IC9700_VFOS, RIG_ANT_CURR, "USA"},
        {MHz(144), MHz(148), RIG_MODE_AM, W(0.125), W(25), IC9700_VFOS, RIG_ANT_CURR, "USA"},
        {MHz(430), MHz(450), RIG_MODE_AM, W(0.125), W(18.75), IC9700_VFOS, RIG_ANT_CURR, "USA"},
        {MHz(1240), MHz(1300), RIG_MODE_AM, W(0.025), W(2.5), IC9700_VFOS, RIG_ANT_CURR, "USA"},
        RIG_FRNG_END,
    },

    .rx_range_list2 =   { // EUR Version -- Europe
        {MHz(144), MHz(146), IC9700_ALL_RX_MODES, -1, -1, IC9700_VFOS, RIG_ANT_CURR, "EUR"},
        {MHz(430), MHz(440), IC9700_ALL_RX_MODES, -1, -1, IC9700_VFOS, RIG_ANT_CURR, "EUR"},
        {MHz(1240), MHz(1300), IC9700_ALL_RX_MODES, -1, -1, IC9700_VFOS, RIG_ANT_CURR, "EUR"},
        RIG_FRNG_END,
    },
    .tx_range_list2 =   {
        {MHz(144), MHz(146), IC9700_ALL_TX_MODES ^ RIG_MODE_AM, W(0.5), W(100), IC9700_VFOS, RIG_ANT_CURR, "EUR"},
        {MHz(430), MHz(440), IC9700_ALL_TX_MODES ^ RIG_MODE_AM, W(0.5), W(75), IC9700_VFOS, RIG_ANT_CURR, "EUR"},
        {MHz(1240), MHz(1300), IC9700_ALL_TX_MODES ^ RIG_MODE_AM, W(0.1), W(10), IC9700_VFOS, RIG_ANT_CURR, "EUR"},
        {MHz(144), MHz(146), RIG_MODE_AM, W(0.125), W(25), IC9700_VFOS, RIG_ANT_CURR, "EUR"},
        {MHz(430), MHz(440), RIG_MODE_AM, W(0.125), W(18.75), IC9700_VFOS, RIG_ANT_CURR, "EUR"},
        {MHz(1240), MHz(1300), RIG_MODE_AM, W(0.025), W(2.5), IC9700_VFOS, RIG_ANT_CURR, "EUR"},
        RIG_FRNG_END,
    },

    .rx_range_list3 =   { // ITR Version -- Italy
        {MHz(144), MHz(146), IC9700_ALL_RX_MODES, -1, -1, IC9700_VFOS, RIG_ANT_CURR, "ITR"},
        {MHz(430), MHz(434), IC9700_ALL_RX_MODES, -1, -1, IC9700_VFOS, RIG_ANT_CURR, "ITR"},
        {MHz(435), MHz(438), IC9700_ALL_RX_MODES, -1, -1, IC9700_VFOS, RIG_ANT_CURR, "ITR"},
        {MHz(1240), MHz(1245), IC9700_ALL_RX_MODES, -1, -1, IC9700_VFOS, RIG_ANT_CURR, "ITR"},
        {MHz(1270), MHz(1298), IC9700_ALL_RX_MODES, -1, -1, IC9700_VFOS, RIG_ANT_CURR, "ITR"},
        RIG_FRNG_END,
    },
    .tx_range_list3 =  {
        {MHz(144), MHz(146), IC9700_ALL_TX_MODES ^ RIG_MODE_AM, W(0.5), W(100), IC9700_VFOS, RIG_ANT_CURR, "ITR"},
        {MHz(430), MHz(434), IC9700_ALL_TX_MODES ^ RIG_MODE_AM, W(0.5), W(75), IC9700_VFOS, RIG_ANT_CURR, "ITR"},
        {MHz(435), MHz(438), IC9700_ALL_TX_MODES ^ RIG_MODE_AM, W(0.5), W(75), IC9700_VFOS, RIG_ANT_CURR, "ITR"},
        {MHz(1240), MHz(1245), IC9700_ALL_TX_MODES ^ RIG_MODE_AM, W(0.1), W(10), IC9700_VFOS, RIG_ANT_CURR, "ITR"},
        {MHz(1270), MHz(1298), IC9700_ALL_TX_MODES ^ RIG_MODE_AM, W(0.1), W(10), IC9700_VFOS, RIG_ANT_CURR, "ITR"},
        {MHz(144), MHz(146), RIG_MODE_AM, W(0.125), W(25), IC9700_VFOS, RIG_ANT_CURR, "ITR"},
        {MHz(430), MHz(434), RIG_MODE_AM, W(0.125), W(18.75), IC9700_VFOS, RIG_ANT_CURR, "ITR"},
        {MHz(435), MHz(438), RIG_MODE_AM, W(0.125), W(18.75), IC9700_VFOS, RIG_ANT_CURR, "ITR"},
        {MHz(1240), MHz(1245), RIG_MODE_AM, W(0.025), W(2.5), IC9700_VFOS, RIG_ANT_CURR, "ITR"},
        {MHz(1270), MHz(1298), RIG_MODE_AM, W(0.025), W(2.5), IC9700_VFOS, RIG_ANT_CURR, "ITR"},
        RIG_FRNG_END,
    },

    .rx_range_list4 =   { // TPE Version -- Taiwan ??
        {MHz(144), MHz(146), IC9700_ALL_RX_MODES, -1, -1, IC9700_VFOS, RIG_ANT_CURR, "TPE"},
        {MHz(430), MHz(432), IC9700_ALL_RX_MODES, -1, -1, IC9700_VFOS, RIG_ANT_CURR, "TPE"},
        {MHz(1260), MHz(1265), IC9700_ALL_RX_MODES, -1, -1, IC9700_VFOS, RIG_ANT_CURR, "TPE"},
        RIG_FRNG_END,
    },
    .tx_range_list4 =  {
        {MHz(144), MHz(146), IC9700_ALL_TX_MODES ^ RIG_MODE_AM, W(0.5), W(100), IC9700_VFOS, RIG_ANT_CURR, "TPE"},
        {MHz(430), MHz(432), IC9700_ALL_TX_MODES ^ RIG_MODE_AM, W(0.5), W(75), IC9700_VFOS, RIG_ANT_CURR, "TPE"},
        {MHz(1260), MHz(1265), IC9700_ALL_TX_MODES ^ RIG_MODE_AM, W(0.1), W(10), IC9700_VFOS, RIG_ANT_CURR, "TPE"},
        {MHz(144), MHz(146), RIG_MODE_AM, W(0.125), W(25), IC9700_VFOS, RIG_ANT_CURR, "TPE"},
        {MHz(430), MHz(432), RIG_MODE_AM, W(0.125), W(18.75), IC9700_VFOS, RIG_ANT_CURR, "TPE"},
        {MHz(1260), MHz(1265), RIG_MODE_AM, W(0.025), W(2.5), IC9700_VFOS, RIG_ANT_CURR, "TPE"},
        RIG_FRNG_END,
    },

    .rx_range_list5 =   { // KOR Version -- Republic of Korea
        {MHz(144), MHz(146), IC9700_ALL_RX_MODES, -1, -1, IC9700_VFOS, RIG_ANT_CURR, "KOR"},
        {MHz(430), MHz(440), IC9700_ALL_RX_MODES, -1, -1, IC9700_VFOS, RIG_ANT_CURR, "KOR"},
        {MHz(1260), MHz(1300), IC9700_ALL_RX_MODES, -1, -1, IC9700_VFOS, RIG_ANT_CURR, "KOR"},
        RIG_FRNG_END,
    },
    .tx_range_list5 =  {
        {MHz(144), MHz(146), IC9700_ALL_TX_MODES ^ RIG_MODE_AM, W(0.5), W(100), IC9700_VFOS, RIG_ANT_CURR, "KOR"},
        {MHz(430), MHz(440), IC9700_ALL_TX_MODES ^ RIG_MODE_AM, W(0.5), W(75), IC9700_VFOS, RIG_ANT_CURR, "KOR"},
        {MHz(1260), MHz(1300), IC9700_ALL_TX_MODES ^ RIG_MODE_AM, W(0.1), W(10), IC9700_VFOS, RIG_ANT_CURR, "KOR"},
        {MHz(144), MHz(146), RIG_MODE_AM, W(0.125), W(25), IC9700_VFOS, RIG_ANT_CURR, "KOR"},
        {MHz(430), MHz(440), RIG_MODE_AM, W(0.125), W(18.75), IC9700_VFOS, RIG_ANT_CURR, "KOR"},
        {MHz(1260), MHz(1300), RIG_MODE_AM, W(0.025), W(2.5), IC9700_VFOS, RIG_ANT_CURR, "KOR"},
        RIG_FRNG_END,
    },

    .tuning_steps = {
        {IC9700_ALL_RX_MODES, Hz(1)},
        {IC9700_ALL_RX_MODES, Hz(10)},
        {IC9700_ALL_RX_MODES, Hz(100)},
        {IC9700_ALL_RX_MODES, Hz(500)},
        {IC9700_ALL_RX_MODES, kHz(1)},
        {IC9700_ALL_RX_MODES, kHz(5)},
        {IC9700_ALL_RX_MODES, kHz(6.25)},
        {IC9700_ALL_RX_MODES, kHz(10)},
        {IC9700_ALL_RX_MODES, kHz(12.5)},
        {IC9700_ALL_RX_MODES, kHz(20)},
        {IC9700_ALL_RX_MODES, kHz(25)},
        {IC9700_ALL_RX_MODES, kHz(50)},
        {IC9700_ALL_RX_MODES, kHz(100)},
        RIG_TS_END,
    },

    /* mode/filter list, remember: order matters! But duplication may speed up search.  Put the most commonly used modes first!  Remember these are defaults, with dsp rigs you can change them to anything you want except FM and WFM which are fixed */
    .filters =  {
        {RIG_MODE_SSB, kHz(2.4)},
        {RIG_MODE_SSB, kHz(1.8)},
        {RIG_MODE_SSB, kHz(3)},
        {RIG_MODE_CW | RIG_MODE_CWR | RIG_MODE_RTTY | RIG_MODE_RTTYR, Hz(500)},
        {RIG_MODE_CW | RIG_MODE_CWR | RIG_MODE_RTTY | RIG_MODE_RTTYR, Hz(250)},
        {RIG_MODE_CW | RIG_MODE_CWR, kHz(1.2)},
        {RIG_MODE_RTTY | RIG_MODE_RTTYR, kHz(2.4)},
        {RIG_MODE_AM | RIG_MODE_PKTAM, kHz(6)},
        {RIG_MODE_AM | RIG_MODE_PKTAM, kHz(3)},
        {RIG_MODE_AM | RIG_MODE_PKTAM, kHz(9)},
        {RIG_MODE_FM | RIG_MODE_PKTFM, kHz(15)},
        {RIG_MODE_FM | RIG_MODE_PKTFM, kHz(7)},
        {RIG_MODE_FM | RIG_MODE_PKTFM, kHz(10)},
        RIG_FLT_END,
    },

    .str_cal = IC9700_STR_CAL,
    .swr_cal = IC9700_SWR_CAL,
    .alc_cal = IC9700_ALC_CAL,
    .rfpower_meter_cal = IC9700_RFPOWER_METER_CAL,
    .comp_meter_cal = IC9700_COMP_METER_CAL,
    .vd_meter_cal = IC9700_VD_METER_CAL,
    .id_meter_cal = IC9700_ID_METER_CAL,

    .spectrum_scopes = {
        {
            .id = 0,
            .name = "Main",
        },
        {
            .id = 1,
            .name = "Sub",
        },
        {
            .id = -1,
            .name = NULL,
        },
    },
    .spectrum_modes = {
        RIG_SPECTRUM_MODE_CENTER,
        RIG_SPECTRUM_MODE_FIXED,
        RIG_SPECTRUM_MODE_CENTER_SCROLL,
        RIG_SPECTRUM_MODE_FIXED_SCROLL,
        RIG_SPECTRUM_MODE_NONE,
    },
    .spectrum_spans = {
        5000,
        10000,
        20000,
        50000,
        100000,
        200000,
        500000,
        1000000,
        0,
    },
    .spectrum_avg_modes = {
        {
            .id = 0,
            .name = "OFF",
        },
        {
            .id = 1,
            .name = "2",
        },
        {
            .id = 2,
            .name = "3",
        },
        {
            .id = 3,
            .name = "4",
        },
    },

    .async_data_supported = 1,
    .read_frame_direct = icom_read_frame_direct,
    .is_async_frame = icom_is_async_frame,
    .process_async_frame = icom_process_async_frame,

    .cfgparams =  icom_cfg_params,
    .set_conf =  icom_set_conf,
    .get_conf =  icom_get_conf,

    .priv = (void *)& IC9700_priv_caps,
    .rig_init =   icom_init,
    .rig_cleanup =   icom_cleanup,
    .rig_open =  icom_rig_open,
    .rig_close =  icom_rig_close,

    .set_freq =  icom_set_freq,
    .get_freq =  icom_get_freq,
    .set_mode =  icom_set_mode_with_data,
    .get_mode =  icom_get_mode_with_data,
//    .get_vfo =  icom_get_vfo,
    .set_vfo =  ic9700_set_vfo,
    .set_ant =  NULL,
    .get_ant =  NULL,

    .set_rit =  icom_set_rit_new,
    .get_rit =  icom_get_rit_new,

    .decode_event =  icom_decode_event,
    .set_level =  icom_set_level,
    .get_level =  icom_get_level,
    .set_ext_level =  icom_set_ext_level,
    .get_ext_level =  icom_get_ext_level,
    .set_func =  icom_set_func,
    .get_func =  icom_get_func,
    .set_parm =  icom_set_parm,
    .get_parm =  icom_get_parm,
    .set_mem =  icom_set_mem,
    .vfo_op =  icom_vfo_op,
    .scan =  icom_scan,
    .set_ptt =  icom_set_ptt,
    .get_ptt =  icom_get_ptt,
    .get_dcd =  icom_get_dcd,
    .set_ts =  icom_set_ts,
    .get_ts =  icom_get_ts,
    .set_rptr_shift =  icom_set_rptr_shift,
    .get_rptr_shift =  icom_get_rptr_shift,
    .set_rptr_offs =  icom_set_rptr_offs,
    .get_rptr_offs =  icom_get_rptr_offs,
    .set_ctcss_tone =  icom_set_ctcss_tone,
    .get_ctcss_tone =  icom_get_ctcss_tone,
    .set_ctcss_sql =  icom_set_ctcss_sql,
    .get_ctcss_sql =  icom_get_ctcss_sql,
    .set_split_freq =  icom_set_split_freq,
    .get_split_freq =  icom_get_split_freq,
    .set_split_mode =  icom_set_split_mode,
    .get_split_mode =  icom_get_split_mode,
    .set_split_vfo =  icom_set_split_vfo,
    .get_split_vfo =  icom_get_split_vfo,
    .get_powerstat = icom_get_powerstat,
    .set_powerstat = icom_set_powerstat,
    .power2mW = icom_power2mW,
    .mW2power = icom_mW2power,
    .send_morse = icom_send_morse,
    .stop_morse = icom_stop_morse,
    .wait_morse = rig_wait_morse,
    .send_voice_mem = icom_send_voice_mem,
    .stop_voice_mem = icom_stop_voice_mem,
    .set_clock = ic9700_set_clock,
    .get_clock = ic9700_get_clock,
    .hamlib_check_rig_caps = HAMLIB_CHECK_RIG_CAPS
};

struct rig_caps ic705_caps =
{
    RIG_MODEL(RIG_MODEL_IC705),
    .model_name = "IC-705",
    .mfg_name =  "Icom",
    .version =  BACKEND_VER ".9",
    .copyright =  "LGPL",
    .status =  RIG_STATUS_STABLE,
    .rig_type =  RIG_TYPE_TRANSCEIVER,
    .ptt_type =  RIG_PTT_RIG,
    .dcd_type =  RIG_DCD_RIG,
    .port_type =  RIG_PORT_SERIAL,
    .serial_rate_min =  4800,
    .serial_rate_max =  19200,
    .serial_data_bits =  8,
    .serial_stop_bits =  1,
    .serial_parity =  RIG_PARITY_NONE,
    .serial_handshake =  RIG_HANDSHAKE_NONE,
    .write_delay =  0,
    .post_write_delay =  0,
    .timeout =  1000,
    .retry =  3,
    .has_get_func =  IC7300_FUNCS,
    .has_set_func =  IC7300_FUNCS,
    .has_get_level =  IC705_LEVELS,
    .has_set_level =  RIG_LEVEL_SET(IC705_LEVELS),
    .has_get_parm =  IC7300_PARMS,
    .has_set_parm =  RIG_PARM_SET(IC7300_PARMS),
    .level_gran = {
#include "level_gran_icom.h"
        [LVL_KEYSPD] = {.min = {.i = 6}, .max = {.i = 48}, .step = {.i = 1}},
        [LVL_CWPITCH] = {.min = {.i = 300}, .max = {.i = 900}, .step = {.i = 1}},
        [LVL_SPECTRUM_SPEED] = {.min = {.i = 0}, .max = {.i = 2}, .step = {.i = 1}},
        [LVL_SPECTRUM_REF] = {.min = {.f = -20.0f}, .max = {.f = 20.0f}, .step = {.f = 0.5f}},
        [LVL_SPECTRUM_AVG] = {.min = {.i = 0}, .max = {.i = 3}, .step = {.i = 1}},
        [LVL_USB_AF] = {.min = {.f = 0.0f}, .max = {.f = 1.0f}, .step = {.f = 1.0f / 255.0f }},
    },
    .parm_gran =  {
        [PARM_BACKLIGHT] = {.min = {.f = 0.0f}, .max = {.f = 1.0f}, .step = {.f = 1.0f / 255.0f}},
        [PARM_BANDSELECT] = {.step = {.s = "BANDUNUSED,BAND160M,BAND80M,BAND40M,BAND30M,BAND20M,BAND17M,BAND15M,BAND12M,BAND10M,BAND6M,BANDWFM,BANDAIR,BAND70CM,BAND33CM,BANDGEN"}},
        [PARM_BEEP] = {.min = {.i = 0}, .max = {.i = 1}},
        [PARM_SCREENSAVER] = {.min = {.i = 0}, .max = {.i = 3}, .step = {.i = 1}},
    },
    .ext_tokens = ic705_ext_tokens,
    .extlevels = icom_ext_levels,
    .ctcss_list =  full_ctcss_list,
    .dcs_list =  NULL,
    .preamp =   { 1, 2, RIG_DBLST_END, },
    .attenuator =   { 20, RIG_DBLST_END, },
    .max_rit =  Hz(9999),
    .max_xit =  Hz(9999),
    .max_ifshift =  Hz(0),
    .agc_level_count = 3,
    .agc_levels = { RIG_AGC_OFF, RIG_AGC_FAST, RIG_AGC_MEDIUM, RIG_AGC_SLOW },
    .targetable_vfo = RIG_TARGETABLE_FREQ | RIG_TARGETABLE_MODE,
    .vfo_ops =  IC7300_VFO_OPS,
    .scan_ops =  IC7300_SCAN_OPS,
    .transceive =  RIG_TRN_RIG,
    .bank_qty =   5,
    .chan_desc_sz =  0,
    .chan_list =  {
        {   1,  99, RIG_MTYPE_MEM  },
<<<<<<< HEAD
        {   1,	8,  RIG_MTYPE_VOICE },
        {   1,	8,  RIG_MTYPE_MORSE },
=======
        {   1,  8,  RIG_MTYPE_VOICE },
        {   1,  8,  RIG_MTYPE_MORSE },
>>>>>>> ea7ce78c
        RIG_CHAN_END,
    },

    .rx_range_list1 =   {
        {kHz(30), MHz(199.999999), IC705_ALL_RX_MODES, -1, -1, IC7300_VFOS, RIG_ANT_1, "USA"},
        {MHz(400), MHz(470), IC705_ALL_RX_MODES, -1, -1, IC7300_VFOS, RIG_ANT_1, "USA"},
        RIG_FRNG_END,
    },
    .tx_range_list1 =   {
        { kHz(1800), MHz(1.999999), IC705_ALL_TX_MODES, W(0.1), W(10), IC7300_VFOS, RIG_ANT_1, "USA" },
        { MHz(3.5), MHz(3.999999), IC705_ALL_TX_MODES, W(0.1), W(10), IC7300_VFOS, RIG_ANT_1, "USA" },
        { MHz(5.255), MHz(5.405), IC705_ALL_TX_MODES, W(0.1), W(10), IC7300_VFOS, RIG_ANT_1, "USA" },
        { MHz(7.0), MHz(7.3), IC705_ALL_TX_MODES, W(0.1), W(10), IC7300_VFOS, RIG_ANT_1, "USA" },
        { MHz(10.1), MHz(10.15), IC705_ALL_TX_MODES, W(0.1), W(10), IC7300_VFOS, RIG_ANT_1, "USA" },
        { MHz(14.0), MHz(14.35), IC705_ALL_TX_MODES, W(0.1), W(10), IC7300_VFOS, RIG_ANT_1, "USA" },
        { MHz(18.068), MHz(18.168), IC705_ALL_TX_MODES, W(0.1), W(10), IC7300_VFOS, RIG_ANT_1, "USA" },
        { MHz(21.00), MHz(21.45), IC705_ALL_TX_MODES, W(0.1), W(10), IC7300_VFOS, RIG_ANT_1, "USA" },
        { MHz(24.89), MHz(24.99), IC705_ALL_TX_MODES, W(0.1), W(10), IC7300_VFOS, RIG_ANT_1, "USA" },
        { MHz(28.00), MHz(29.70), IC705_ALL_TX_MODES, W(0.1), W(10), IC7300_VFOS, RIG_ANT_1, "USA" },
        { MHz(50.00), MHz(54.00), IC705_ALL_TX_MODES, W(0.1), W(10), IC7300_VFOS, RIG_ANT_1, "USA" },
        { MHz(144.00), MHz(148.00), IC705_ALL_TX_MODES, W(0.1), W(10), IC7300_VFOS, RIG_ANT_1, "USA" },
        { MHz(430.00), MHz(450.00), IC705_ALL_TX_MODES, W(0.1), W(10), IC7300_VFOS, RIG_ANT_1, "USA" },
        RIG_FRNG_END,
    },

    .rx_range_list2 =   {
        {kHz(30), MHz(199.999999), IC705_ALL_RX_MODES, -1, -1, IC7300_VFOS, RIG_ANT_1, "EUR"},
        {MHz(400), MHz(470), IC705_ALL_RX_MODES, -1, -1, IC7300_VFOS, RIG_ANT_1, "EUR"},
        RIG_FRNG_END,
    },
    .tx_range_list2 =   {
        { kHz(1810), MHz(1.999999), IC705_ALL_TX_MODES, W(0.1), W(10), IC7300_VFOS, RIG_ANT_1, "EUR" },
        { MHz(3.5), MHz(3.8), IC705_ALL_TX_MODES, W(0.1), W(10), IC7300_VFOS, RIG_ANT_1, "EUR" },
        { MHz(7.0), MHz(7.2), IC705_ALL_TX_MODES, W(0.1), W(10), IC7300_VFOS, RIG_ANT_1, "EUR" },
        { MHz(10.1), MHz(10.15), IC705_ALL_TX_MODES, W(0.1), W(10), IC7300_VFOS, RIG_ANT_1, "EUR" },
        { MHz(14.0), MHz(14.35), IC705_ALL_TX_MODES, W(0.1), W(10), IC7300_VFOS, RIG_ANT_1, "EUR" },
        { MHz(18.068), MHz(18.168), IC705_ALL_TX_MODES, W(0.1), W(10), IC7300_VFOS, RIG_ANT_1, "EUR" },
        { MHz(21.00), MHz(21.45), IC705_ALL_TX_MODES, W(0.1), W(10), IC7300_VFOS, RIG_ANT_1, "EUR" },
        { MHz(24.89), MHz(24.99), IC705_ALL_TX_MODES, W(0.1), W(10), IC7300_VFOS, RIG_ANT_1, "EUR" },
        { MHz(28.00), MHz(29.70), IC705_ALL_TX_MODES, W(0.1), W(10), IC7300_VFOS, RIG_ANT_1, "EUR" },
        { MHz(50.00), MHz(52.00), IC705_ALL_TX_MODES, W(0.1), W(10), IC7300_VFOS, RIG_ANT_1, "EUR" },
        { MHz(144.00), MHz(146.00), IC705_ALL_TX_MODES, W(0.1), W(10), IC7300_VFOS, RIG_ANT_1, "EUR" },
        { MHz(430.00), MHz(440.00), IC705_ALL_TX_MODES, W(0.1), W(10), IC7300_VFOS, RIG_ANT_1, "EUR" },
        RIG_FRNG_END,
    },

    .tuning_steps = {
        {IC7300_ALL_RX_MODES, Hz(100)},
        {IC7300_ALL_RX_MODES, kHz(.5)},
        {IC7300_ALL_RX_MODES, kHz(1)},
        {IC7300_ALL_RX_MODES, kHz(5)},
        {IC7300_ALL_RX_MODES, kHz(6.25)},
        {IC7300_ALL_RX_MODES, kHz(8.33)},
        {IC7300_ALL_RX_MODES, kHz(9)},
        {IC7300_ALL_RX_MODES, kHz(10)},
        {IC7300_ALL_RX_MODES, kHz(12.5)},
        {IC7300_ALL_RX_MODES, kHz(20)},
        {IC7300_ALL_RX_MODES, kHz(25)},
        {IC7300_ALL_RX_MODES, kHz(50)},
        {IC7300_ALL_RX_MODES, kHz(100)},
        RIG_TS_END,
    },

    /* mode/filter list, remember: order matters! But duplication may speed up search.  Put the most commonly used modes first!  Remember these are defaults, with dsp rigs you can change them to anything you want except FM and WFM which are fixed */
    .filters =  {
        {RIG_MODE_SSB | RIG_MODE_PKTLSB | RIG_MODE_PKTUSB, kHz(2.4)},
        {RIG_MODE_SSB | RIG_MODE_PKTLSB | RIG_MODE_PKTUSB, kHz(1.8)},
        {RIG_MODE_SSB | RIG_MODE_PKTLSB | RIG_MODE_PKTUSB, kHz(3.0)},
        {RIG_MODE_CW | RIG_MODE_CWR | RIG_MODE_RTTY | RIG_MODE_RTTYR, Hz(500)},
        {RIG_MODE_CW | RIG_MODE_CWR | RIG_MODE_RTTY | RIG_MODE_RTTYR, Hz(250)},
        {RIG_MODE_CW | RIG_MODE_CWR, kHz(1.2)},
        {RIG_MODE_RTTY | RIG_MODE_RTTYR, kHz(2.4)},
        {RIG_MODE_AM | RIG_MODE_PKTAM, kHz(6)},
        {RIG_MODE_AM | RIG_MODE_PKTAM, kHz(3)},
        {RIG_MODE_AM | RIG_MODE_PKTAM, kHz(9)},
        {RIG_MODE_FM | RIG_MODE_PKTFM, kHz(10)},
        {RIG_MODE_FM | RIG_MODE_PKTFM, kHz(7)},
        {RIG_MODE_FM | RIG_MODE_PKTFM, kHz(15)},
        RIG_FLT_END,
    },

    .str_cal = IC7300_STR_CAL,
    .swr_cal = IC7300_SWR_CAL,
    .alc_cal = IC7300_ALC_CAL,
    .rfpower_meter_cal = IC7300_RFPOWER_METER_CAL,
    .comp_meter_cal = IC7300_COMP_METER_CAL,
    .vd_meter_cal = IC7300_VD_METER_CAL,
    .id_meter_cal = IC7300_ID_METER_CAL,

    .spectrum_scopes = {
        {
            .id = 0,
            .name = "Main",
        },
        {
            .id = -1,
            .name = NULL,
        },
    },
    .spectrum_modes = {
        RIG_SPECTRUM_MODE_CENTER,
        RIG_SPECTRUM_MODE_FIXED,
        RIG_SPECTRUM_MODE_CENTER_SCROLL,
        RIG_SPECTRUM_MODE_FIXED_SCROLL,
        RIG_SPECTRUM_MODE_NONE,
    },
    .spectrum_spans = {
        5000,
        10000,
        20000,
        50000,
        100000,
        200000,
        500000,
        1000000,
        0,
    },
    .spectrum_avg_modes = {
        {
            .id = 0,
            .name = "OFF",
        },
        {
            .id = 1,
            .name = "2",
        },
        {
            .id = 2,
            .name = "3",
        },
        {
            .id = 3,
            .name = "4",
        },
    },

    .async_data_supported = 1,
    .read_frame_direct = icom_read_frame_direct,
    .is_async_frame = icom_is_async_frame,
    .process_async_frame = icom_process_async_frame,

    .cfgparams =  icom_cfg_params,
    .set_conf =  icom_set_conf,
    .get_conf =  icom_get_conf,

    .priv = (void *)& IC705_priv_caps,
    .rig_init =   icom_init,
    .rig_cleanup =   icom_cleanup,
    .rig_open =  icom_rig_open,
    .rig_close =  icom_rig_close,

    .set_freq =  icom_set_freq,
    .get_freq =  icom_get_freq,
    .set_mode =  icom_set_mode_with_data,
    .get_mode =  icom_get_mode_with_data,
//    .get_vfo =  icom_get_vfo,
    .set_vfo =  icom_set_vfo,
    .set_ant =  NULL,
    .get_ant =  NULL,

    .set_rit =  icom_set_rit_new,
    .get_rit =  icom_get_rit_new,
    .get_xit =  icom_get_rit_new,
    .set_xit =  icom_set_xit_new,

    .decode_event =  icom_decode_event,
    .set_level =  icom_set_level,
    .get_level =  icom_get_level,
    .set_ext_level =  icom_set_ext_level,
    .get_ext_level =  icom_get_ext_level,
    .set_func =  icom_set_func,
    .get_func =  icom_get_func,
    .set_parm =  icom_set_parm,
    .get_parm =  icom_get_parm,
    .set_mem =  icom_set_mem,
    .vfo_op =  icom_vfo_op,
    .scan =  icom_scan,
    .set_ptt =  icom_set_ptt,
    .get_ptt =  icom_get_ptt,
    .get_dcd =  icom_get_dcd,
    .set_ts =  icom_set_ts,
    .get_ts =  icom_get_ts,
    .set_rptr_shift =  icom_set_rptr_shift,
    .get_rptr_shift =  icom_get_rptr_shift,
    .set_rptr_offs =  icom_set_rptr_offs,
    .get_rptr_offs =  icom_get_rptr_offs,
    .set_ctcss_tone =  icom_set_ctcss_tone,
    .get_ctcss_tone =  icom_get_ctcss_tone,
    .set_ctcss_sql =  icom_set_ctcss_sql,
    .get_ctcss_sql =  icom_get_ctcss_sql,
    .set_split_freq =  icom_set_split_freq,
    .get_split_freq =  icom_get_split_freq,
    .set_split_mode =  icom_set_split_mode,
    .get_split_mode =  icom_get_split_mode,
    .set_split_vfo =  icom_set_split_vfo,
    .get_split_vfo =  icom_get_split_vfo,
    .set_powerstat = icom_set_powerstat,
    .get_powerstat = icom_get_powerstat,
    .power2mW = icom_power2mW,
    .mW2power = icom_mW2power,
    .send_morse = icom_send_morse,
    .stop_morse = icom_stop_morse,
    .wait_morse = rig_wait_morse,
    .send_voice_mem = icom_send_voice_mem,
    .stop_voice_mem = icom_stop_voice_mem,
    .hamlib_check_rig_caps = HAMLIB_CHECK_RIG_CAPS
};

struct rig_caps ic905_caps =
{
    RIG_MODEL(RIG_MODEL_IC905),
    .model_name = "IC-905",
    .mfg_name =  "Icom",
    .version =  BACKEND_VER ".1",
    .copyright =  "LGPL",
    .status =  RIG_STATUS_STABLE,
    .rig_type =  RIG_TYPE_TRANSCEIVER,
    .ptt_type =  RIG_PTT_RIG,
    .dcd_type =  RIG_DCD_RIG,
    .port_type =  RIG_PORT_SERIAL,
    .serial_rate_min =  4800,
    .serial_rate_max =  230400,
    .serial_data_bits =  8,
    .serial_stop_bits =  1,
    .serial_parity =  RIG_PARITY_NONE,
    .serial_handshake =  RIG_HANDSHAKE_NONE,
    .write_delay =  0,
    .post_write_delay =  0,
    .timeout =  1000,
    .retry =  3,
    .has_get_func =  IC7300_FUNCS,
    .has_set_func =  IC7300_FUNCS,
    .has_get_level =  IC705_LEVELS,
    .has_set_level =  RIG_LEVEL_SET(IC705_LEVELS),
    .has_get_parm =  IC7300_PARMS,
    .has_set_parm =  RIG_PARM_SET(IC7300_PARMS),
    .level_gran = {
#include "level_gran_icom.h"
        [LVL_KEYSPD] = {.min = {.i = 6}, .max = {.i = 48}, .step = {.i = 1}},
        [LVL_CWPITCH] = {.min = {.i = 300}, .max = {.i = 900}, .step = {.i = 1}},
        [LVL_SPECTRUM_SPEED] = {.min = {.i = 0}, .max = {.i = 2}, .step = {.i = 1}},
        [LVL_SPECTRUM_REF] = {.min = {.f = -20.0f}, .max = {.f = 20.0f}, .step = {.f = 0.5f}},
        [LVL_SPECTRUM_AVG] = {.min = {.i = 0}, .max = {.i = 3}, .step = {.i = 1}},
        [LVL_USB_AF] = {.min = {.f = 0.0f}, .max = {.f = 1.0f}, .step = {.f = 1.0f / 255.0f }},
    },
    .parm_gran =  {
        [PARM_BACKLIGHT] = {.min = {.f = 0.0f}, .max = {.f = 1.0f}, .step = {.f = 1.0f / 255.0f}},
        [PARM_BANDSELECT] = {.step = {.s = "BANDUNUSED,BAND70CM,BAND33CM,BAND23CM,BAND23CM,BAND13CM,BAND3CM"}},
        [PARM_BEEP] = {.min = {.i = 0}, .max = {.i = 1}},
        [PARM_SCREENSAVER] = {.min = {.i = 0}, .max = {.i = 3}, .step = {.i = 1}},
        [PARM_KEYERTYPE] = {.step = {.s = "STRAIGHT, BUG, PADDLE"}},
    },
    .ext_tokens = ic705_ext_tokens,
    .extlevels = icom_ext_levels,
    .ctcss_list =  full_ctcss_list,
    .dcs_list =  NULL,
    .preamp =   { 1, 2, RIG_DBLST_END, },
    .attenuator =   { 20, RIG_DBLST_END, },
    .max_rit =  Hz(9999),
    .max_xit =  Hz(9999),
    .max_ifshift =  Hz(0),
    .agc_level_count = 3,
    .agc_levels = { RIG_AGC_OFF, RIG_AGC_FAST, RIG_AGC_MEDIUM, RIG_AGC_SLOW },
    .targetable_vfo = RIG_TARGETABLE_FREQ | RIG_TARGETABLE_MODE,
    .vfo_ops =  IC905_VFO_OPS,
    .scan_ops =  IC7300_SCAN_OPS,
    .transceive =  RIG_TRN_RIG,
    .bank_qty =   5,
    .chan_desc_sz =  0,
    .chan_list =  {
        {   1,  99, RIG_MTYPE_MEM  },
<<<<<<< HEAD
        {   1,	8,  RIG_MTYPE_VOICE },
        {   1,	8, RIG_MTYPE_MORSE },
=======
        {   1,  8,  RIG_MTYPE_VOICE },
        {   1,  8,  RIG_MTYPE_MORSE },
>>>>>>> ea7ce78c
        RIG_CHAN_END,
    },

    .rx_range_list1 =   {
        {MHz(144), MHz(148), IC705_ALL_RX_MODES, -1, -1, IC7300_VFOS, RIG_ANT_1, "USA"},
        {MHz(430), MHz(450), IC705_ALL_RX_MODES, -1, -1, IC7300_VFOS, RIG_ANT_1, "USA"},
        {MHz(1240), MHz(1300), IC705_ALL_RX_MODES, -1, -1, IC7300_VFOS, RIG_ANT_1, "USA"},
        {MHz(2300), MHz(2309.999999), IC705_ALL_RX_MODES, -1, -1, IC7300_VFOS, RIG_ANT_1, "USA"},
        {MHz(5650), MHz(5925), IC705_ALL_RX_MODES, -1, -1, IC7300_VFOS, RIG_ANT_1, "USA"},
        {MHz(10000), MHz(10500), IC705_ALL_RX_MODES, -1, -1, IC7300_VFOS, RIG_ANT_1, "USA"},
        RIG_FRNG_END,
    },
    .tx_range_list1 =   {
        { MHz(144), MHz(148), IC705_ALL_TX_MODES, W(0.1), W(10), IC7300_VFOS, RIG_ANT_1, "USA" },
        { MHz(430), MHz(450), IC705_ALL_TX_MODES, W(0.1), W(10), IC7300_VFOS, RIG_ANT_1, "USA" },
        { MHz(1240), MHz(1300), IC705_ALL_TX_MODES, W(0.1), W(10), IC7300_VFOS, RIG_ANT_1, "USA" },
        { MHz(2300), MHz(2309.999999), IC705_ALL_TX_MODES, W(0.1), W(2), IC7300_VFOS, RIG_ANT_1, "USA" },
        { MHz(2390.000001), MHz(2450), IC705_ALL_TX_MODES, W(0.1), W(2), IC7300_VFOS, RIG_ANT_1, "USA" },
        { MHz(5650), MHz(5925), IC705_ALL_TX_MODES, W(0.1), W(2), IC7300_VFOS, RIG_ANT_1, "USA" },
        { MHz(10000), MHz(10500), IC705_ALL_TX_MODES, W(0.1), W(2), IC7300_VFOS, RIG_ANT_1, "USA" },
        RIG_FRNG_END,
    },

    .rx_range_list2 =   {
        {MHz(144), MHz(146), IC705_ALL_RX_MODES, -1, -1, IC7300_VFOS, RIG_ANT_1, "EUR"},
        {MHz(430), MHz(440), IC705_ALL_RX_MODES, -1, -1, IC7300_VFOS, RIG_ANT_1, "EUR"},
        {MHz(1240), MHz(1300), IC705_ALL_RX_MODES, -1, -1, IC7300_VFOS, RIG_ANT_1, "EUR"},
        {MHz(2300), MHz(2450), IC705_ALL_RX_MODES, -1, -1, IC7300_VFOS, RIG_ANT_1, "EUR"},
        {MHz(5650), MHz(5850), IC705_ALL_RX_MODES, -1, -1, IC7300_VFOS, RIG_ANT_1, "EUR"},
        {MHz(10000), MHz(10500), IC705_ALL_RX_MODES, -1, -1, IC7300_VFOS, RIG_ANT_1, "USA"},
        RIG_FRNG_END,
    },
    .tx_range_list2 =   {
        { MHz(144), MHz(148), IC705_ALL_TX_MODES, W(0.1), W(10), IC7300_VFOS, RIG_ANT_1, "EUR" },
        { MHz(430), MHz(450), IC705_ALL_TX_MODES, W(0.1), W(10), IC7300_VFOS, RIG_ANT_1, "EUR" },
        { MHz(1240), MHz(1300), IC705_ALL_TX_MODES, W(0.1), W(10), IC7300_VFOS, RIG_ANT_1, "EUR" },
        { MHz(2300), MHz(2309.999999), IC705_ALL_TX_MODES, W(0.1), W(2), IC7300_VFOS, RIG_ANT_1, "EUR" },
        { MHz(2390), MHz(2450), IC705_ALL_TX_MODES, W(0.1), W(2), IC7300_VFOS, RIG_ANT_1, "EUR" },
        { MHz(5650), MHz(5925), IC705_ALL_TX_MODES, W(0.1), W(2), IC7300_VFOS, RIG_ANT_1, "EUR" },
        { MHz(10000), MHz(10500), IC705_ALL_TX_MODES, W(0.1), W(2), IC7300_VFOS, RIG_ANT_1, "EUR" },
        RIG_FRNG_END,
    },

    .tuning_steps = {
        {IC7300_ALL_RX_MODES, Hz(100)},
        {IC7300_ALL_RX_MODES, kHz(.5)},
        {IC7300_ALL_RX_MODES, kHz(1)},
        {IC7300_ALL_RX_MODES, kHz(5)},
        {IC7300_ALL_RX_MODES, kHz(6.25)},
        {IC7300_ALL_RX_MODES, kHz(8.33)},
        {IC7300_ALL_RX_MODES, kHz(9)},
        {IC7300_ALL_RX_MODES, kHz(10)},
        {IC7300_ALL_RX_MODES, kHz(12.5)},
        {IC7300_ALL_RX_MODES, kHz(20)},
        {IC7300_ALL_RX_MODES, kHz(25)},
        {IC7300_ALL_RX_MODES, kHz(50)},
        {IC7300_ALL_RX_MODES, kHz(100)},
        RIG_TS_END,
    },

    /* mode/filter list, remember: order matters! But duplication may speed up search.  Put the most commonly used modes first!  Remember these are defaults, with dsp rigs you can change them to anything you want except FM and WFM which are fixed */
    .filters =  {
        {RIG_MODE_SSB | RIG_MODE_PKTLSB | RIG_MODE_PKTUSB, kHz(2.4)},
        {RIG_MODE_SSB | RIG_MODE_PKTLSB | RIG_MODE_PKTUSB, kHz(1.8)},
        {RIG_MODE_SSB | RIG_MODE_PKTLSB | RIG_MODE_PKTUSB, kHz(3.0)},
        {RIG_MODE_CW | RIG_MODE_CWR | RIG_MODE_RTTY | RIG_MODE_RTTYR, Hz(500)},
        {RIG_MODE_CW | RIG_MODE_CWR | RIG_MODE_RTTY | RIG_MODE_RTTYR, Hz(250)},
        {RIG_MODE_CW | RIG_MODE_CWR, kHz(1.2)},
        {RIG_MODE_RTTY | RIG_MODE_RTTYR, kHz(2.4)},
        {RIG_MODE_AM | RIG_MODE_PKTAM, kHz(6)},
        {RIG_MODE_AM | RIG_MODE_PKTAM, kHz(3)},
        {RIG_MODE_AM | RIG_MODE_PKTAM, kHz(9)},
        {RIG_MODE_FM | RIG_MODE_PKTFM, kHz(10)},
        {RIG_MODE_FM | RIG_MODE_PKTFM, kHz(7)},
        {RIG_MODE_FM | RIG_MODE_PKTFM, kHz(15)},
        RIG_FLT_END,
    },

    .str_cal = IC7300_STR_CAL,
    .swr_cal = IC7300_SWR_CAL,
    .alc_cal = IC7300_ALC_CAL,
    .rfpower_meter_cal = IC7300_RFPOWER_METER_CAL,
    .comp_meter_cal = IC7300_COMP_METER_CAL,
    .vd_meter_cal = IC7300_VD_METER_CAL,
    .id_meter_cal = IC7300_ID_METER_CAL,

    .spectrum_scopes = {
        {
            .id = 0,
            .name = "Main",
        },
        {
            .id = -1,
            .name = NULL,
        },
    },
    .spectrum_modes = {
        RIG_SPECTRUM_MODE_CENTER,
        RIG_SPECTRUM_MODE_FIXED,
        RIG_SPECTRUM_MODE_CENTER_SCROLL,
        RIG_SPECTRUM_MODE_FIXED_SCROLL,
        RIG_SPECTRUM_MODE_NONE,
    },
    .spectrum_spans = {
        5000,
        10000,
        20000,
        50000,
        100000,
        200000,
        500000,
        1000000,
        0,
    },
    .spectrum_avg_modes = {
        {
            .id = 0,
            .name = "OFF",
        },
        {
            .id = 1,
            .name = "2",
        },
        {
            .id = 2,
            .name = "3",
        },
        {
            .id = 3,
            .name = "4",
        },
    },

    .async_data_supported = 1,
    .read_frame_direct = icom_read_frame_direct,
    .is_async_frame = icom_is_async_frame,
    .process_async_frame = icom_process_async_frame,

    .cfgparams =  icom_cfg_params,
    .set_conf =  icom_set_conf,
    .get_conf =  icom_get_conf,

    .priv = (void *)& IC905_priv_caps,
    .rig_init =   icom_init,
    .rig_cleanup =   icom_cleanup,
    .rig_open =  icom_rig_open,
    .rig_close =  icom_rig_close,

    .set_freq =  icom_set_freq,
    .get_freq =  icom_get_freq,
    .set_mode =  icom_set_mode_with_data,
    .get_mode =  icom_get_mode_with_data,
//    .get_vfo =  icom_get_vfo,
    .set_vfo =  icom_set_vfo,
    .set_ant =  NULL,
    .get_ant =  NULL,

    .set_rit =  icom_set_rit_new,
    .get_rit =  icom_get_rit_new,
    .get_xit =  icom_get_rit_new,
    .set_xit =  icom_set_xit_new,

    .decode_event =  icom_decode_event,
    .set_level =  icom_set_level,
    .get_level =  icom_get_level,
    .set_ext_level =  icom_set_ext_level,
    .get_ext_level =  icom_get_ext_level,
    .set_func =  icom_set_func,
    .get_func =  icom_get_func,
    .set_parm =  icom_set_parm,
    .get_parm =  icom_get_parm,
    .set_mem =  icom_set_mem,
    .vfo_op =  icom_vfo_op,
    .scan =  icom_scan,
    .set_ptt =  icom_set_ptt,
    .get_ptt =  icom_get_ptt,
    .get_dcd =  icom_get_dcd,
    .set_ts =  icom_set_ts,
    .get_ts =  icom_get_ts,
    .set_rptr_shift =  icom_set_rptr_shift,
    .get_rptr_shift =  icom_get_rptr_shift,
    .set_rptr_offs =  icom_set_rptr_offs,
    .get_rptr_offs =  icom_get_rptr_offs,
    .set_ctcss_tone =  icom_set_ctcss_tone,
    .get_ctcss_tone =  icom_get_ctcss_tone,
    .set_ctcss_sql =  icom_set_ctcss_sql,
    .get_ctcss_sql =  icom_get_ctcss_sql,
    .set_split_freq =  icom_set_split_freq,
    .get_split_freq =  icom_get_split_freq,
    .set_split_mode =  icom_set_split_mode,
    .get_split_mode =  icom_get_split_mode,
    .set_split_vfo =  icom_set_split_vfo,
    .get_split_vfo =  icom_get_split_vfo,
    .set_powerstat = icom_set_powerstat,
    .get_powerstat = icom_get_powerstat,
    .power2mW = icom_power2mW,
    .mW2power = icom_mW2power,
    .send_morse = icom_send_morse,
    .stop_morse = icom_stop_morse,
    .wait_morse = rig_wait_morse,
    .send_voice_mem = icom_send_voice_mem,
    .stop_voice_mem = icom_stop_voice_mem,
    .hamlib_check_rig_caps = HAMLIB_CHECK_RIG_CAPS,
};

int ic7300_set_parm(RIG *rig, setting_t parm, value_t val)
{
    rig_debug(RIG_DEBUG_VERBOSE, "%s called\n", __func__);

    switch (parm)
    {

    case RIG_PARM_ANN:
    {
        int ann_mode = -1;
        int ann_lang = -1;

        switch (val.i)
        {
        case RIG_ANN_OFF:
            ann_mode = S_ANN_ALL;
            break;

        case RIG_ANN_FREQ:
            ann_mode = S_ANN_FREQ;
            break;

        case RIG_ANN_RXMODE:
            ann_mode = S_ANN_MODE;
            break;

        case RIG_ANN_ENG:
        case RIG_ANN_JAP:
            ann_lang = (val.i == RIG_ANN_ENG) ? 0 : 1;
            break;

        default:
            rig_debug(RIG_DEBUG_ERR, "Unsupported RIG_PARM_ANN %d\n", val.i);
            return -RIG_EINVAL;
        }

        if (ann_mode >= 0)
        {
            return icom_set_raw(rig, C_CTL_ANN, ann_mode, 0, NULL, 0, 0);
        }
        else if (ann_lang >= 0)
        {
            unsigned char prmbuf[MAXFRAMELEN];
            prmbuf[0] = 0x1a;
            prmbuf[1] = 0x05;

            switch (rig->caps->rig_model)
            {
            case RIG_MODEL_IC7300:
                prmbuf[2] = 0x00;
                prmbuf[3] = 0x39;
                break;

            case RIG_MODEL_IC9700:
                prmbuf[2] = 0x01;
                prmbuf[3] = 0x77;
                break;

            case RIG_MODEL_IC705:
                prmbuf[2] = 0x00;
                prmbuf[3] = 0x53;
                break;

            default:
                return -RIG_ENIMPL;
            }

            prmbuf[4] = ann_lang;
            return icom_set_raw(rig, C_CTL_MEM, S_MEM_MODE_SLCT, 5, prmbuf, 0, 0);
        }

        rig_debug(RIG_DEBUG_ERR, "Unsupported RIG_PARM_ANN %d\n", val.i);
        return -RIG_EINVAL;
    }

    default:
        return icom_set_parm(rig, parm, val);
    }
}

int ic7300_get_parm(RIG *rig, setting_t parm, value_t *val)
{
    const unsigned char prmbuf[MAXFRAMELEN];
    unsigned char resbuf[MAXFRAMELEN];
    int prm_len = 0, res_len;
    int prm_cn = 0, prm_sc = 0;
    int icom_val = 0;
    int cmdhead;
    int retval;

    rig_debug(RIG_DEBUG_VERBOSE, "%s called\n", __func__);

    switch (parm)
    {
#if 0

    case RIG_PARM_ANN:
        return -RIG_ENIMPL; // How can we implement this?
#endif

    default:
        rig_debug(RIG_DEBUG_TRACE, "%s: using icom routine for PARM=%s\n", __func__,
                  rig_strparm(parm));
        return icom_get_parm(rig, parm, val);
    }

    retval = icom_transaction(rig, prm_cn, prm_sc, prmbuf, prm_len, resbuf,
                              &res_len);

    if (retval != RIG_OK)
    {
        return retval;
    }

    cmdhead = 3;
    res_len -= cmdhead;

    if (resbuf[0] != ACK && resbuf[0] != prm_cn)
    {
        rig_debug(RIG_DEBUG_ERR, "%s: ack NG (%#.2x), len=%d\n", __func__, resbuf[0],
                  res_len);
        return -RIG_ERJCTED;
    }

    switch (parm)
    {

#if 0

    case RIG_PARM_ANN:
        rig_debug(RIG_DEBUG_WARN, "%s: not implemented\n", __func__);
        return -RIG_ENIMPL;
#endif

    default:
        return icom_get_parm(rig, parm, val);
    }


    rig_debug(RIG_DEBUG_TRACE, "%s: %d %d %d %f\n", __func__, res_len, icom_val,
              val->i, val->f);

    return RIG_OK;
}

// if hour < 0 then only date will be set
int ic7300_set_clock(RIG *rig, int year, int month, int day, int hour, int min,
                     int sec, double msec, int utc_offset)
{
    int cmd = 0x1a;
    int subcmd =  0x05;
    int retval = RIG_OK;
    unsigned char prmbuf[MAXFRAMELEN];

    if (year >= 0)
    {
        prmbuf[0] = 0x00;
        prmbuf[1] = 0x94;
        to_bcd(&prmbuf[2], year / 100, 2);
        to_bcd(&prmbuf[3], year % 100, 2);
        to_bcd(&prmbuf[4], month, 2);
        to_bcd(&prmbuf[5], day, 2);
        retval = icom_transaction(rig, cmd, subcmd, prmbuf, 6, NULL, NULL);

        if (retval != RIG_OK)
        {
            rig_debug(RIG_DEBUG_ERR, "%s(%d): %s\b", __func__, __LINE__, rigerror(retval));
        }
    }

    if (hour >= 0)
    {
        prmbuf[0] = 0x00;
        prmbuf[1] = 0x95;
        to_bcd(&prmbuf[2], hour, 2);
        to_bcd(&prmbuf[3], min, 2);
        retval = icom_transaction(rig, cmd, subcmd, prmbuf, 4, NULL, NULL);

        if (retval != RIG_OK)
        {
            rig_debug(RIG_DEBUG_ERR, "%s(%d): %s\b", __func__, __LINE__, rigerror(retval));
        }

        prmbuf[0] = 0x00;
        prmbuf[1] = 0x96;
        rig_debug(RIG_DEBUG_ERR, "%s: utc_offset=%d\n", __func__, utc_offset);
        to_bcd(&prmbuf[2], abs(utc_offset) / 100, 2);
        to_bcd(&prmbuf[3], abs(utc_offset) % 100, 2);
        to_bcd(&prmbuf[4], utc_offset >= 0 ? 0 : 1, 2);
        retval = icom_transaction(rig, cmd, subcmd, prmbuf, 5, NULL, NULL);

        if (retval != RIG_OK)
        {
            rig_debug(RIG_DEBUG_ERR, "%s(%d): %s\b", __func__, __LINE__, rigerror(retval));
        }
    }

    return retval;
}

int ic7300_get_clock(RIG *rig, int *year, int *month, int *day, int *hour,
                     int *min, int *sec, double *msec, int *utc_offset)
{
    int cmd = 0x1a;
    int subcmd =  0x05;
    int retval = RIG_OK;
    int resplen;
    unsigned char prmbuf[MAXFRAMELEN];
    unsigned char respbuf[MAXFRAMELEN];

    prmbuf[0] = 0x00;
    prmbuf[1] = 0x94;
    resplen = sizeof(respbuf);
    retval = icom_transaction(rig, cmd, subcmd, prmbuf, 2, respbuf, &resplen);
    *year = from_bcd(&respbuf[4], 2) * 100 + from_bcd(&respbuf[5], 2);
    *month = from_bcd(&respbuf[6], 2);
    *day = from_bcd(&respbuf[7], 2);

    if (hour != NULL)
    {
        prmbuf[0] = 0x00;
        prmbuf[1] = 0x95;
        retval = icom_transaction(rig, cmd, subcmd, prmbuf, 2, respbuf, &resplen);

        if (retval != RIG_OK)
        {
            return retval;
        }

        *hour = from_bcd(&respbuf[4], 2);
        *min = from_bcd(&respbuf[5], 2);
        *sec = 0;
        *msec = 0;

        prmbuf[0] = 0x00;
        prmbuf[1] = 0x96;
        retval = icom_transaction(rig, cmd, subcmd, prmbuf, 2, respbuf, &resplen);

        if (retval != RIG_OK)
        {
            return retval;
        }

        *utc_offset = from_bcd(&respbuf[4], 2) * 100;
        *utc_offset += from_bcd(&respbuf[5], 2);

        if (respbuf[6] != 0x00) { *utc_offset *= -1; }

        //rig_debug(RIG_DEBUG_VERBOSE,
        //          "%s: %02d-%02d-%02dT%02d:%02d:%06.3lf%s%04d\n'",
        //          __func__, *year, *month, *day, *hour, *min, *sec + *msec / 1000,
        //          *utc_offset >= 0 ? "+" : "-", (unsigned)abs(*utc_offset));
    }

    return retval;
}

// if hour < 0 then only date will be set
int ic9700_set_clock(RIG *rig, int year, int month, int day, int hour, int min,
                     int sec, double msec, int utc_offset)
{
    int cmd = 0x1a;
    int subcmd =  0x05;
    int retval = RIG_OK;
    unsigned char prmbuf[MAXFRAMELEN];

    if (year >= 0)
    {
        prmbuf[0] = 0x01;
        prmbuf[1] = 0x79;
        to_bcd(&prmbuf[2], year / 100, 2);
        to_bcd(&prmbuf[3], year % 100, 2);
        to_bcd(&prmbuf[4], month, 2);
        to_bcd(&prmbuf[5], day, 2);
        retval = icom_transaction(rig, cmd, subcmd, prmbuf, 6, NULL, NULL);

        if (retval != RIG_OK)
        {
            rig_debug(RIG_DEBUG_ERR, "%s(%d): %s\b", __func__, __LINE__, rigerror(retval));
        }
    }

    if (hour >= 0)
    {
        prmbuf[0] = 0x01;
        prmbuf[1] = 0x80;
        to_bcd(&prmbuf[2], hour, 2);
        to_bcd(&prmbuf[3], min, 2);
        retval = icom_transaction(rig, cmd, subcmd, prmbuf, 4, NULL, NULL);

        if (retval != RIG_OK)
        {
            rig_debug(RIG_DEBUG_ERR, "%s(%d): %s\b", __func__, __LINE__, rigerror(retval));
        }

        prmbuf[0] = 0x01;
        prmbuf[1] = 0x84;
        rig_debug(RIG_DEBUG_ERR, "%s: utc_offset=%d\n", __func__, utc_offset);
        to_bcd(&prmbuf[2], abs(utc_offset) / 100, 2);
        to_bcd(&prmbuf[3], abs(utc_offset) % 100, 2);
        to_bcd(&prmbuf[4], utc_offset >= 0 ? 0 : 1, 2);
        retval = icom_transaction(rig, cmd, subcmd, prmbuf, 5, NULL, NULL);

        if (retval != RIG_OK)
        {
            rig_debug(RIG_DEBUG_ERR, "%s(%d): %s\b", __func__, __LINE__, rigerror(retval));
        }
    }

    return retval;
}

int ic9700_get_clock(RIG *rig, int *year, int *month, int *day, int *hour,
                     int *min, int *sec, double *msec, int *utc_offset)
{
    int cmd = 0x1a;
    int subcmd =  0x05;
    int retval = RIG_OK;
    int resplen;
    unsigned char prmbuf[MAXFRAMELEN];
    unsigned char respbuf[MAXFRAMELEN];

    prmbuf[0] = 0x01;
    prmbuf[1] = 0x79;
    resplen = sizeof(respbuf);
    retval = icom_transaction(rig, cmd, subcmd, prmbuf, 2, respbuf, &resplen);
    *year = from_bcd(&respbuf[4], 2) * 100 + from_bcd(&respbuf[5], 2);
    *month = from_bcd(&respbuf[6], 2);
    *day = from_bcd(&respbuf[7], 2);

    if (hour != NULL)
    {
        prmbuf[0] = 0x01;
        prmbuf[1] = 0x80;
        retval = icom_transaction(rig, cmd, subcmd, prmbuf, 2, respbuf, &resplen);

        if (retval != RIG_OK)
        {
            return retval;
        }

        *hour = from_bcd(&respbuf[4], 2);
        *min = from_bcd(&respbuf[5], 2);
        *sec = 0;
        *msec = 0;

        prmbuf[0] = 0x01;
        prmbuf[1] = 0x84;
        retval = icom_transaction(rig, cmd, subcmd, prmbuf, 2, respbuf, &resplen);

        if (retval != RIG_OK)
        {
            return retval;
        }

        *utc_offset = from_bcd(&respbuf[4], 2) * 100;
        *utc_offset += from_bcd(&respbuf[5], 2);

        if (respbuf[6] != 0x00) { *utc_offset *= -1; }

        //rig_debug(RIG_DEBUG_VERBOSE,
        //          "%s: %02d-%02d-%02dT%02d:%02d:%06.3lf%s%04d\n'",
        //          __func__, *year, *month, *day, *hour, *min, *sec + *msec / 1000,
        //          *utc_offset >= 0 ? "+" : "-", (unsigned)abs(*utc_offset));
    }

    return retval;
}

int ic9700_set_vfo(RIG *rig, vfo_t vfo)
{
    ENTERFUNC;
    unsigned char ackbuf[MAXFRAMELEN];
    int ack_len = sizeof(ackbuf), retval = -RIG_EINTERNAL;

    rig_debug(RIG_DEBUG_VERBOSE, "%s: vfo=%s\n", __func__, rig_strvfo(vfo));

    if (rig->state.cache.satmode)
    {
        if (vfo == RIG_VFO_A) { vfo = RIG_VFO_MAIN; }
        else if (vfo == RIG_VFO_B) { vfo = RIG_VFO_SUB; }
        else
        {
            rig_debug(RIG_DEBUG_ERR, "%s: unknown vfo %s\n", __func__, rig_strvfo(vfo));
            return -RIG_EINVAL;
        }
    }

    if (vfo == RIG_VFO_A)
    {
        retval = icom_transaction(rig, 0x07, 0x00, NULL, 0, ackbuf, &ack_len);
    }
    else if (vfo == RIG_VFO_B)
    {
        retval = icom_transaction(rig, 0x07, 0x01, NULL, 0, ackbuf, &ack_len);
    }
    else if (vfo == RIG_VFO_MAIN || vfo == RIG_VFO_MAIN_A || vfo == RIG_VFO_MAIN_B)
    {
        retval = icom_transaction(rig, 0x07, 0xd0, NULL, 0, ackbuf, &ack_len);

        if (retval != RIG_OK)
        {
            rig_debug(RIG_DEBUG_ERR, "%s: %s\n", __func__, rigerror(retval));
            return -retval;
        }

        if (vfo == RIG_VFO_MAIN_A || vfo == RIG_VFO_MAIN_B)
        {
            int subcmd =  vfo == RIG_VFO_MAIN_A ? 0x00 : 0x01;
            retval = icom_transaction(rig, 0x07, subcmd, NULL, 0, ackbuf, &ack_len);
        }
    }
    else if (vfo == RIG_VFO_SUB || vfo == RIG_VFO_SUB_A || vfo == RIG_VFO_SUB_B)
    {
        if (rig->state.cache.satmode)
        {
            rig_debug(RIG_DEBUG_WARN, "%s: cannot switch to VFOB when in satmode\n",
                      __func__);
            // we return RIG_OK anyways as this should just be a bad request
            return RIG_OK;
        }

        // first switch to sub
        retval = icom_transaction(rig, 0x07, 0xd1, NULL, 0, ackbuf, &ack_len);

        if (retval != RIG_OK)
        {
            rig_debug(RIG_DEBUG_ERR, "%s: %s\n", __func__, rigerror(retval));
            return -retval;
        }

        if (vfo == RIG_VFO_SUB_A || vfo == RIG_VFO_SUB_B)
        {
            HAMLIB_TRACE;
            int subcmd =  vfo == RIG_VFO_SUB_A ? 0x00 : 0x01;
            retval = icom_transaction(rig, 0x07, subcmd, NULL, 0, ackbuf, &ack_len);
        }
    }
    else if (vfo == RIG_VFO_MEM)
    {
        return icom_set_vfo(rig, vfo);
    }

    if (retval != RIG_OK)
    {
        rig_debug(RIG_DEBUG_ERR, "%s: %s\n", __func__, rigerror(retval));
        return -retval;
    }

    RETURNFUNC(retval);
}<|MERGE_RESOLUTION|>--- conflicted
+++ resolved
@@ -755,13 +755,8 @@
     .chan_desc_sz =  0,
     .chan_list =  {
         {   1,  99, RIG_MTYPE_MEM  },
-<<<<<<< HEAD
-        {   1,	8, RIG_MTYPE_VOICE },
-        {   1,	8, RIG_MTYPE_MORSE },
-=======
-        {   1,  8,  RIG_MTYPE_VOICE },
-        {   1,  8,  RIG_MTYPE_MORSE },
->>>>>>> ea7ce78c
+        {   1,   8, RIG_MTYPE_VOICE },
+        {   1,   8, RIG_MTYPE_MORSE },
         RIG_CHAN_END,
     },
 
@@ -1324,13 +1319,8 @@
     .chan_desc_sz =  0,
     .chan_list =  {
         {   1,  99, RIG_MTYPE_MEM  },
-<<<<<<< HEAD
-        {   1,	8,  RIG_MTYPE_VOICE },
-        {   1,	8,  RIG_MTYPE_MORSE },
-=======
-        {   1,  8,  RIG_MTYPE_VOICE },
-        {   1,  8,  RIG_MTYPE_MORSE },
->>>>>>> ea7ce78c
+        {   1,   8, RIG_MTYPE_VOICE },
+        {   1,   8, RIG_MTYPE_MORSE },
         RIG_CHAN_END,
     },
 
@@ -1602,13 +1592,8 @@
     .chan_desc_sz =  0,
     .chan_list =  {
         {   1,  99, RIG_MTYPE_MEM  },
-<<<<<<< HEAD
-        {   1,	8,  RIG_MTYPE_VOICE },
-        {   1,	8, RIG_MTYPE_MORSE },
-=======
-        {   1,  8,  RIG_MTYPE_VOICE },
-        {   1,  8,  RIG_MTYPE_MORSE },
->>>>>>> ea7ce78c
+        {   1,   8, RIG_MTYPE_VOICE },
+        {   1,   8, RIG_MTYPE_MORSE },
         RIG_CHAN_END,
     },
 
