--- conflicted
+++ resolved
@@ -928,11 +928,7 @@
     struct rig_state *rs = &rig->state;
     struct icom_priv_data *priv = (struct icom_priv_data *) rs->priv;
     int retry_flag = 1;
-<<<<<<< HEAD
-    int echo_off;
-=======
     int retry_save = rs->rigport.retry;
->>>>>>> c901126b
 
     ENTERFUNC;
 
@@ -943,11 +939,6 @@
     rig_debug(RIG_DEBUG_VERBOSE, "%s: %s v%s\n", __func__, rig->caps->model_name,
               rig->caps->version);
 retry_open:
-<<<<<<< HEAD
-    echo_off = icom_get_usb_echo_off(rig);
-
-    if (echo_off == 0) // then echo is on so let's try freq now
-=======
     retval_echo = icom_get_usb_echo_off(rig);
 
     rig_debug(RIG_DEBUG_TRACE, "%s: retval_echo=%d\n",  __func__, retval_echo);
@@ -956,7 +947,6 @@
     else { retval = retval_echo; }
 
     if (retval == RIG_OK) // then we know our echo status
->>>>>>> c901126b
     {
         rig_debug(RIG_DEBUG_TRACE, "%s: echo status known, getting freq\n", __func__);
         rs->rigport.retry = 0;
@@ -991,15 +981,9 @@
         }
 
         // Now that we're powered up let's try again
-<<<<<<< HEAD
-        echo_off = icom_get_usb_echo_off(rig);
-
-        if (echo_off < 0)
-=======
         retval_echo = icom_get_usb_echo_off(rig);
 
         if (retval_echo != 0 && retval_echo != 1)
->>>>>>> c901126b
         {
             rig_debug(RIG_DEBUG_ERR, "%s: Unable to determine USB echo status\n", __func__);
             rs->rigport.retry = retry_save;
