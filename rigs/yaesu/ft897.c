--- conflicted
+++ resolved
@@ -75,11 +75,8 @@
 #include "serial.h"
 #include "yaesu.h"
 #include "ft897.h"
-<<<<<<< HEAD
 #include "ft817.h" /* We use functions from the 817 code */
-=======
 #include "ft857.h" //Needed for ft857_set_vfo, ft857_get_vfo
->>>>>>> 187dcff6
 #include "misc.h"
 #include "tones.h"
 #include "bandplan.h"
