--- conflicted
+++ resolved
@@ -162,12 +162,7 @@
 
     if (retval != RIG_OK)
     {
-<<<<<<< HEAD
-        set_transaction_inactive(rig);
-        rig_unlock();
-=======
-        Unhold_Decode(rig);
->>>>>>> c67f21bf
+        set_transaction_inactive(rig);
         RETURNFUNC(retval);
     }
 
@@ -188,35 +183,20 @@
         if (retval == -RIG_ETIMEOUT || retval == 0)
         {
             /* Nothing received, CI-V interface is not echoing */
-<<<<<<< HEAD
             set_transaction_inactive(rig);
-            rig_unlock();
-=======
-            Unhold_Decode(rig);
->>>>>>> c67f21bf
             RETURNFUNC(-RIG_BUSERROR);
         }
 
         if (retval < 0)
         {
-<<<<<<< HEAD
             set_transaction_inactive(rig);
-            rig_unlock();
-=======
-            Unhold_Decode(rig);
->>>>>>> c67f21bf
             /* Other error, return it */
             RETURNFUNC(retval);
         }
 
         if (retval < 1)
         {
-<<<<<<< HEAD
             set_transaction_inactive(rig);
-            rig_unlock();
-=======
-            Unhold_Decode(rig);
->>>>>>> c67f21bf
             RETURNFUNC(-RIG_EPROTO);
         }
 
@@ -224,12 +204,7 @@
         {
         case COL:
             /* Collision */
-<<<<<<< HEAD
             set_transaction_inactive(rig);
-            rig_unlock();
-=======
-            Unhold_Decode(rig);
->>>>>>> c67f21bf
             RETURNFUNC(-RIG_BUSBUSY);
 
         case FI:
@@ -239,12 +214,7 @@
         default:
             /* Timeout after reading at least one character */
             /* Problem on ci-v bus? */
-<<<<<<< HEAD
             set_transaction_inactive(rig);
-            rig_unlock();
-=======
-            Unhold_Decode(rig);
->>>>>>> c67f21bf
             RETURNFUNC(-RIG_BUSERROR);
         }
 
@@ -253,12 +223,7 @@
             /* Not the same length??? */
             /* Problem on ci-v bus? */
             /* Someone else got a packet in? */
-<<<<<<< HEAD
             set_transaction_inactive(rig);
-            rig_unlock();
-=======
-            Unhold_Decode(rig);
->>>>>>> c67f21bf
             RETURNFUNC(-RIG_EPROTO);
         }
 
@@ -267,12 +232,7 @@
             /* Frames are different? */
             /* Problem on ci-v bus? */
             /* Someone else got a packet in? */
-<<<<<<< HEAD
             set_transaction_inactive(rig);
-            rig_unlock();
-=======
-            Unhold_Decode(rig);
->>>>>>> c67f21bf
             RETURNFUNC(-RIG_EPROTO);
         }
     }
@@ -282,12 +242,7 @@
      */
     if (data_len == NULL)
     {
-<<<<<<< HEAD
-        set_transaction_inactive(rig);
-        rig_unlock();
-=======
-        Unhold_Decode(rig);
->>>>>>> c67f21bf
+        set_transaction_inactive(rig);
         RETURNFUNC(RIG_OK);
     }
 
@@ -318,12 +273,7 @@
 
     if (frm_len < 0)
     {
-<<<<<<< HEAD
-        rig_unlock();
-        set_transaction_inactive(rig);
-=======
-        Unhold_Decode(rig);
->>>>>>> c67f21bf
+        set_transaction_inactive(rig);
         /* RIG_TIMEOUT: timeout getting response, return timeout */
         /* other error: return it */
         RETURNFUNC(frm_len);
@@ -331,12 +281,7 @@
 
     if (frm_len < 1)
     {
-<<<<<<< HEAD
-        rig_unlock();
-        set_transaction_inactive(rig);
-=======
-        Unhold_Decode(rig);
->>>>>>> c67f21bf
+        set_transaction_inactive(rig);
         RETURNFUNC(-RIG_EPROTO);
     }
 
@@ -344,12 +289,7 @@
 
     if (retval < 0)
     {
-<<<<<<< HEAD
-        set_transaction_inactive(rig);
-        rig_unlock();
-=======
-        Unhold_Decode(rig);
->>>>>>> c67f21bf
+        set_transaction_inactive(rig);
         RETURNFUNC(retval);
     }
 
@@ -373,12 +313,7 @@
         break;
 
     case NAK:
-<<<<<<< HEAD
-        set_transaction_inactive(rig);
-        rig_unlock();
-=======
-        Unhold_Decode(rig);
->>>>>>> c67f21bf
+        set_transaction_inactive(rig);
         RETURNFUNC(-RIG_ERJCTED);
 
     default:
@@ -390,12 +325,7 @@
 
     if (frm_len < ACKFRMLEN)
     {
-<<<<<<< HEAD
-        set_transaction_inactive(rig);
-        rig_unlock();
-=======
-        Unhold_Decode(rig);
->>>>>>> c67f21bf
+        set_transaction_inactive(rig);
         RETURNFUNC(-RIG_EPROTO);
     }
 
@@ -403,12 +333,7 @@
     // e.g. fe fe e0 50 fa fd
     if (frm_len == 6 && NAK == buf[frm_len - 2])
     {
-<<<<<<< HEAD
-        set_transaction_inactive(rig);
-        rig_unlock();
-=======
-        Unhold_Decode(rig);
->>>>>>> c67f21bf
+        set_transaction_inactive(rig);
         RETURNFUNC(-RIG_ERJCTED);
     }
 
@@ -418,12 +343,7 @@
     // has to be one of these two now or frame is corrupt
     if (FI != buf[frm_len - 1] && ACK != buf[frm_len - 1])
     {
-<<<<<<< HEAD
-        set_transaction_inactive(rig);
-        rig_unlock();
-=======
-        Unhold_Decode(rig);
->>>>>>> c67f21bf
+        set_transaction_inactive(rig);
         RETURNFUNC(-RIG_BUSBUSY);
     }
 
@@ -431,12 +351,7 @@
 
     if (frm_data_len <= 0)
     {
-<<<<<<< HEAD
-        set_transaction_inactive(rig);
-        rig_unlock();
-=======
-        Unhold_Decode(rig);
->>>>>>> c67f21bf
+        set_transaction_inactive(rig);
         RETURNFUNC(-RIG_EPROTO);
     }
 
@@ -453,12 +368,7 @@
 
         if (elapsed_ms > rs->rigport.timeout)
         {
-<<<<<<< HEAD
             set_transaction_inactive(rig);
-            rig_unlock();
-=======
-            Unhold_Decode(rig);
->>>>>>> c67f21bf
             RETURNFUNC(-RIG_ETIMEOUT);
         }
 
@@ -558,20 +468,17 @@
      */
     do
     {
-<<<<<<< HEAD
         int i;
         if (direct)
         {
-            i = read_string_direct(p, rx_ptr, MAXFRAMELEN - read, icom_block_end, icom_block_end_length, 0);
+            i = read_string_direct(p, rx_ptr, MAXFRAMELEN - read,
+                    icom_block_end, icom_block_end_length, 0, 1);
         }
         else
         {
-            i = read_string(p, rx_ptr, MAXFRAMELEN - read, icom_block_end, icom_block_end_length, 0);
-        }
-=======
-        int i = read_string(p, rx_ptr, MAXFRAMELEN - read,
-                            icom_block_end, icom_block_end_length, 0, 1);
->>>>>>> c67f21bf
+            i = read_string(p, rx_ptr, MAXFRAMELEN - read,
+                    icom_block_end, icom_block_end_length, 0, 1);
+        }
 
         if (i < 0 && i != RIG_BUSBUSY) /* die on errors */
         {
