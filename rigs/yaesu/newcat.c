--- conflicted
+++ resolved
@@ -8216,30 +8216,8 @@
     if (is_ft950 || is_ft2000 || is_ftdx3000 || is_ftdx3000dm || is_ftdx5000 || is_ftdx1200 || is_ft991 ||
              is_ftdx10 || is_ftdx101d || is_ftdx101mp)
     {
-<<<<<<< HEAD
         // These rigs use numbers 2 and 3 to denote A/B or Main/Sub VFOs - 0 and 1 are for toggling TX function
         p1 = p1 + 2;
-=======
-        p1 = p1 + 2;    /* use non-Toggle commands */
-
-        // If VFOB is active then we change VFOB with FT3 instead of VFOA
-        if (rig->state.current_vfo == RIG_VFO_B
-                || rig->state.current_vfo == RIG_VFO_SUB) { p1++; }
-    }
-
-    // this doesn't seem to work on FTDX101MP latest firmware as of 20230911 so we test once and disable if needed
-    if ((is_ftdx101d || is_ftdx101mp) && p1 == '1' && !priv->ftdx101_st_missing)
-    {
-        // what other Yaesu rigs should be using this?
-        // The DX101D returns FT0 when in split and not transmitting
-        command = "ST";
-        SNPRINTF(priv->cmd_str, sizeof(priv->cmd_str), "%s%c%c", command, p1, cat_term);
-        int retval = newcat_set_cmd(rig);
-
-        if (retval != RIG_OK) {priv->ftdx101_st_missing = 1; retval = RIG_OK;}
-
-        RETURNFUNC(retval);
->>>>>>> 935cebed
     }
 
     SNPRINTF(priv->cmd_str, sizeof(priv->cmd_str), "%s%c%c", command, p1, cat_term);
