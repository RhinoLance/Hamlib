/*
 *  Hamlib CI-V backend - main file
 *  Copyright (c) 2000-2016 by Stephane Fillod
 *
 *
 *   This library is free software; you can redistribute it and/or
 *   modify it under the terms of the GNU Lesser General Public
 *   License as published by the Free Software Foundation; either
 *   version 2.1 of the License, or (at your option) any later version.
 *
 *   This library is distributed in the hope that it will be useful,
 *   but WITHOUT ANY WARRANTY; without even the implied warranty of
 *   MERCHANTABILITY or FITNESS FOR A PARTICULAR PURPOSE.  See the GNU
 *   Lesser General Public License for more details.
 *
 *   You should have received a copy of the GNU Lesser General Public
 *   License along with this library; if not, write to the Free Software
 *   Foundation, Inc., 51 Franklin Street, Fifth Floor, Boston, MA  02110-1301  USA
 *
 */
#ifdef HAVE_CONFIG_H
#include "config.h"
#endif

#include <stdio.h>
#include <stdlib.h>
#include <string.h>     /* String function definitions */
#include <unistd.h>     /* UNIX standard function definitions */
#include <math.h>

#include <hamlib/rig.h>
#include <serial.h>
#include <misc.h>
#include <cal.h>
#include <token.h>
#include <register.h>

#include "icom.h"
#include "icom_defs.h"
#include "frame.h"

// Newer Icoms like the 9700 and 910 have VFOA/B on both Main & Sub
// Compared to older rigs which have one or the other
// So we need to distinguish between them
#define VFO_HAS_A_B ((rig->state.vfo_list & (RIG_VFO_A|RIG_VFO_B)) == (RIG_VFO_A|RIG_VFO_B))
#define VFO_HAS_MAIN_SUB ((rig->state.vfo_list & (RIG_VFO_MAIN|RIG_VFO_SUB)) == (RIG_VFO_MAIN|RIG_VFO_SUB))
#define VFO_HAS_MAIN_SUB_ONLY ((!VFO_HAS_A_B) & VFO_HAS_MAIN_SUB)
#define VFO_HAS_MAIN_SUB_A_B_ONLY (VFO_HAS_A_B & VFO_HAS_MAIN_SUB)
#define VFO_HAS_A_B_ONLY (VFO_HAS_A_B & (!VFO_HAS_MAIN_SUB))

static int set_vfo_curr(RIG *rig, vfo_t vfo, vfo_t curr_vfo);

const cal_table_float_t icom_default_swr_cal =
{
    5,
    {
        {0, 1.0f},
        {48, 1.5f},
        {80, 2.0f},
        {120, 3.0f},
        {240, 6.0f}
    }
};

const cal_table_float_t icom_default_alc_cal =
{
    2,
    {
        {0, 0.0f},
        {120, 1.0f}
    }
};

const cal_table_float_t icom_default_rfpower_meter_cal =
{
    3,
    {
        {0, 0.0f},
        {143, 0.5f},
        {213, 1.0f}
    }
};

const cal_table_float_t icom_default_comp_meter_cal =
{
    3,
    {
        {0, 0.0f},
        {130, 15.0f},
        {241, 30.0f}
    }
};

const cal_table_float_t icom_default_vd_meter_cal =
{
    3,
    {
        {0, 0.0f},
        {13, 10.0f},
        {241, 16.0f}
    }
};

const cal_table_float_t icom_default_id_meter_cal =
{
    4,
    {
        {0, 0.0f},
        {97, 10.0f},
        {146, 15.0f},
        {241, 25.0f}
    }
};

const struct ts_sc_list r8500_ts_sc_list[] =
{
    {10, 0x00},
    {50, 0x01},
    {100, 0x02},
    {kHz(1), 0x03},
    {12500, 0x04},
    {kHz(5), 0x05},
    {kHz(9), 0x06},
    {kHz(10), 0x07},
    {12500, 0x08},
    {kHz(20), 0x09},
    {kHz(25), 0x10},
    {kHz(100), 0x11},
    {MHz(1), 0x12},
    {0, 0x13},            /* programmable tuning step not supported */
    {0, 0},
};

const struct ts_sc_list ic737_ts_sc_list[] =
{
    {10, 0x00},
    {kHz(1), 0x01},
    {kHz(2), 0x02},
    {kHz(3), 0x03},
    {kHz(4), 0x04},
    {kHz(5), 0x05},
    {kHz(6), 0x06},
    {kHz(7), 0x07},
    {kHz(8), 0x08},
    {kHz(9), 0x09},
    {kHz(10), 0x10},
    {0, 0},
};

const struct ts_sc_list r75_ts_sc_list[] =
{
    {10, 0x00},
    {100, 0x01},
    {kHz(1), 0x02},
    {kHz(5), 0x03},
    {6250, 0x04},
    {kHz(9), 0x05},
    {kHz(10), 0x06},
    {12500, 0x07},
    {kHz(20), 0x08},
    {kHz(25), 0x09},
    {kHz(100), 0x10},
    {MHz(1), 0x11},
    {0, 0},
};

const struct ts_sc_list r7100_ts_sc_list[] =
{
    {100, 0x00},
    {kHz(1), 0x01},
    {kHz(5), 0x02},
    {kHz(10), 0x03},
    {12500, 0x04},
    {kHz(20), 0x05},
    {kHz(25), 0x06},
    {kHz(100), 0x07},
    {0, 0},
};

const struct ts_sc_list r9000_ts_sc_list[] =
{
    {10, 0x00},
    {100, 0x01},
    {kHz(1), 0x02},
    {kHz(5), 0x03},
    {kHz(9), 0x04},
    {kHz(10), 0x05},
    {12500, 0x06},
    {kHz(20), 0x07},
    {kHz(25), 0x08},
    {kHz(100), 0x09},
    {0, 0},
};

const struct ts_sc_list r9500_ts_sc_list[] =
{
    {1, 0x00},
    {10, 0x01},
    {100, 0x02},
    {kHz(1), 0x03},
    {kHz(2.5), 0x04},
    {kHz(5), 0x05},
    {6250, 0x06},
    {kHz(9), 0x07},
    {kHz(10), 0x08},
    {12500, 0x09},
    {kHz(20), 0x10},
    {kHz(25), 0x11},
    {kHz(100), 0x12},
    {MHz(1), 0x13},
    {0, 0},
};

const struct ts_sc_list ic718_ts_sc_list[] =
{
    {10, 0x00},
    {kHz(1), 0x01},
    {kHz(5), 0x01},
    {kHz(9), 0x01},
    {kHz(10), 0x04},
    {kHz(100), 0x05},
    {0, 0},
};

const struct ts_sc_list ic756_ts_sc_list[] =
{
    {10, 0x00},
    {kHz(1), 0x01},
    {kHz(5), 0x02},
    {kHz(9), 0x03},
    {kHz(10), 0x04},
    {0, 0},
};

const struct ts_sc_list ic756pro_ts_sc_list[] =
{
    {10, 0x00},           /* 1 if step turned off */
    {100, 0x01},
    {kHz(1), 0x02},
    {kHz(5), 0x03},
    {kHz(9), 0x04},
    {kHz(10), 0x05},
    {kHz(12.5), 0x06},
    {kHz(20), 0x07},
    {kHz(25), 0x08},
    {0, 0},
};

const struct ts_sc_list ic706_ts_sc_list[] =
{
    {10, 0x00},
    {100, 0x01},
    {kHz(1), 0x02},
    {kHz(5), 0x03},
    {kHz(9), 0x04},
    {kHz(10), 0x05},
    {12500, 0x06},
    {kHz(20), 0x07},
    {kHz(25), 0x08},
    {kHz(100), 0x09},
    {0, 0},
};

const struct ts_sc_list ic7000_ts_sc_list[] =
{
    {10, 0x00},
    {100, 0x01},
    {kHz(1), 0x02},
    {kHz(5), 0x03},
    {kHz(9), 0x04},
    {kHz(10), 0x05},
    {12500, 0x06},
    {kHz(20), 0x07},
    {kHz(25), 0x08},
    {kHz(100), 0x09},
    {MHz(1), 0x10},
    {0, 0},
};

const struct ts_sc_list ic7100_ts_sc_list[] =
{
    {10, 0x00},
    {100, 0x01},
    {kHz(1), 0x02},
    {kHz(5), 0x03},
    {kHz(6.25), 0x04},
    {kHz(9), 0x05},
    {kHz(10), 0x06},
    {kHz(12.5), 0x07},
    {kHz(20), 0x08},
    {kHz(25), 0x09},
    {kHz(50), 0x0A},
    {kHz(100), 0x0B},
    {MHz(1), 0x0C},
    {0, 0x00},
};

const struct ts_sc_list ic7200_ts_sc_list[] =
{
    {10, 0x00},
    {100, 0x01},
    {kHz(1), 0x02},
    {kHz(5), 0x03},
    {kHz(9), 0x04},
    {kHz(10), 0x05},
    {0, 0},
};

const struct ts_sc_list ic7300_ts_sc_list[] =
{
    {1, 0x00},            /* Manual says "Send/read the tuning step OFF" */
    {100, 0x01},
    {kHz(1), 0x02},
    {kHz(5), 0x03},
    {kHz(9), 0x04},
    {kHz(10), 0x05},
    {kHz(12.5), 0x06},
    {kHz(20), 0x07},
    {kHz(25), 0x08},
    {0, 0},
};

const struct ts_sc_list ic910_ts_sc_list[] =
{
    {Hz(1), 0x00},
    {Hz(10), 0x01},
    {Hz(50), 0x02},
    {Hz(100), 0x03},
    {kHz(1), 0x04},
    {kHz(5), 0x05},
    {kHz(6.25), 0x06},
    {kHz(10), 0x07},
    {kHz(12.5), 0x08},
    {kHz(20), 0x09},
    {kHz(25), 0x10},
    {kHz(100), 0x11},
    {0, 0},
};

const struct ts_sc_list r8600_ts_sc_list[] =
{
    {10, 0x00},
    {100, 0x01},
    {kHz(1), 0x02},
    {kHz(2.5), 0x03},
    {3125, 0x04},
    {kHz(5), 0x05},
    {6250, 0x06},
    {8330, 0x07},
    {kHz(9), 0x08},
    {kHz(10), 0x09},
    {kHz(12.5), 0x10},
    {kHz(20), 0x11},
    {kHz(25), 0x12},
    {kHz(100), 0x13},
    {0, 0x14},            /* programmable tuning step not supported */
    {0, 0},
};



/* rtty filter list for some DSP rigs ie PRO */
#define RTTY_FIL_NB 5
const pbwidth_t rtty_fil[] =
{
    Hz(250),
    Hz(300),
    Hz(350),
    Hz(500),
    kHz(1),
    0,
};

struct icom_addr
{
    rig_model_t model;
    unsigned char re_civ_addr;
};


#define TOK_CIVADDR TOKEN_BACKEND(1)
#define TOK_MODE731 TOKEN_BACKEND(2)
#define TOK_NOXCHG TOKEN_BACKEND(3)

const struct confparams icom_cfg_params[] =
{
    {
        TOK_CIVADDR, "civaddr", "CI-V address", "Transceiver's CI-V address",
        "0", RIG_CONF_NUMERIC, {.n = {0, 0xff, 1}}
    },
    {
        TOK_MODE731, "mode731", "CI-V 731 mode", "CI-V operating frequency "
        "data length, needed for IC731 and IC735",
        "0", RIG_CONF_CHECKBUTTON
    },
    {
        TOK_NOXCHG, "no_xchg", "No VFO XCHG",
        "Don't Use VFO XCHG to set other VFO mode and Frequency",
        "0", RIG_CONF_CHECKBUTTON
    },
    {RIG_CONF_END, NULL,}
};

/*
 *  Lookup table for icom_get_ext_parm
 */

const struct confparams icom_ext_parms[] =
{
    { TOK_DSTAR_DSQL, "dsdsql", "D-STAR CSQL Status", "", "", RIG_CONF_CHECKBUTTON, {} },
    { TOK_DSTAR_CALL_SIGN, "dscals", "D-STAR Call sign", "", "", RIG_CONF_BINARY, {} },
    { TOK_DSTAR_MESSAGE, "dsrmes", "D-STAR Rx Message", "", "", RIG_CONF_STRING, {} },
    { TOK_DSTAR_STATUS, "dsstat", "D-STAR Rx Status", "", "", RIG_CONF_NUMERIC, {} },
    { TOK_DSTAR_GPS_DATA, "dsgpsd", "D-STAR GPS Data", "", "", RIG_CONF_BINARY, {} },
    { TOK_DSTAR_GPS_MESS, "dsgpsm", "D-STAR GPS Message", "", "", RIG_CONF_STRING, {} },
    { TOK_DSTAR_CODE, "dscode", "D-STAR CSQL Code", "", "", RIG_CONF_NUMERIC, {} },
    { TOK_DSTAR_TX_DATA, "dstdat", "D-STAR Tx Data", "", "", RIG_CONF_BINARY, {} },
    { TOK_DSTAR_MY_CS, "dsmycs", "D-STAR MY Call Sign", "", "", RIG_CONF_STRING, {} },
    { TOK_DSTAR_TX_CS, "dstxcs", "D-STAR Tx Call Sign", "", "", RIG_CONF_BINARY, {} },
    { TOK_DSTAR_TX_MESS, "dstmes", "D-STAR Tx Message", "", "", RIG_CONF_STRING, {} },
    { TOK_DRIVE_GAIN, "drive_gain", "Drive gain", "", "", RIG_CONF_NUMERIC, { .n = { 0, 255, 1 } } },
    { TOK_DIGI_SEL_FUNC, "digi_sel", "DIGI-SEL enable", "", "", RIG_CONF_CHECKBUTTON, {} },
    { TOK_DIGI_SEL_LEVEL, "digi_sel_level", "DIGI-SEL level", "", "", RIG_CONF_NUMERIC, { .n = { 0, 255, 1 } } },
    { TOK_KEY_BEEP, "beep", "Key beep enable", "", "", RIG_CONF_CHECKBUTTON, {} },
    { RIG_CONF_END, NULL, }
};

/*
 *  Lookup table for icom_get_ext_* & icom_set_ext_* functions
 */

const struct cmdparams icom_ext_cmd[] =
{
    { TOK_DSTAR_CALL_SIGN, C_CTL_DIG, S_DIG_DSCALS, SC_MOD_RW12, 2, {0}, CMD_DAT_BUF, 38 },
    { TOK_DSTAR_MESSAGE, C_CTL_DIG, S_DIG_DSMESS, SC_MOD_RW12, 2, {0}, CMD_DAT_STR, 32 },
    { TOK_DSTAR_STATUS, C_CTL_DIG, S_DIG_DSRSTS, SC_MOD_RW12, 2, {0}, CMD_DAT_WRD, 1 },
    { TOK_DSTAR_GPS_DATA, C_CTL_DIG, S_DIG_DSGPSD, SC_MOD_RW12, 2, {0}, CMD_DAT_BUF, 52 },
    { TOK_DSTAR_GPS_MESS, C_CTL_DIG, S_DIG_DSGPSM, SC_MOD_RW12, 2, {0}, CMD_DAT_STR, 52 },
    { TOK_DSTAR_DSQL, C_CTL_DIG, S_DIG_DSCSQL, SC_MOD_RW, 2, {0}, CMD_DAT_INT, 1 },
    { TOK_DSTAR_CODE, C_CTL_DIG, S_DIG_DSCSQL, SC_MOD_RW12, 2, {0}, CMD_DAT_FLT, 1 },
    { TOK_DSTAR_TX_DATA, C_CTL_DSD, S_DSD_DSTXDT, SC_MOD_RW, 1, {0}, CMD_DAT_BUF, 30 },
    { TOK_DSTAR_MY_CS, C_CTL_DVT, S_DVT_DSMYCS, SC_MOD_RW, 1, {0}, CMD_DAT_STR, 12 },
    { TOK_DSTAR_TX_CS, C_CTL_DVT, S_DVT_DSTXCS, SC_MOD_RW, 1, {0}, CMD_DAT_STR, 24 },
    { TOK_DSTAR_TX_MESS, C_CTL_DVT, S_DVT_DSTXMS, SC_MOD_RW, 1, {0}, CMD_DAT_STR, 20 },
    { TOK_DRIVE_GAIN, C_CTL_LVL, S_LVL_DRIVE, SC_MOD_RW, 1, {0}, CMD_DAT_FLT, 2 },
    { TOK_DIGI_SEL_FUNC, C_CTL_FUNC, S_FUNC_DIGISEL, SC_MOD_RW, 1, {0}, CMD_DAT_BOL, 1 },
    { TOK_DIGI_SEL_LEVEL, C_CTL_LVL, S_LVL_DIGI, SC_MOD_RW, 1, {0}, CMD_DAT_FLT, 2 },
    { TOK_KEY_BEEP, C_CTL_MEM, S_MEM_PARM, SC_MOD_RW, 2, {0x00, 0x38}, CMD_DAT_BOL, 1 },
    { 0 }
};

/*
 * Please, if the default CI-V address of your rig is listed as UNKNOWN_ADDR,
 * send the value to <fillods@users.sourceforge.net> for inclusion. Thanks --SF
 */
static const struct icom_addr icom_addr_list[] =
{
    {RIG_MODEL_IC703, 0x68},
    {RIG_MODEL_IC706, 0x48},
    {RIG_MODEL_IC706MKII, 0x4e},
    {RIG_MODEL_IC706MKIIG, 0x58},
    {RIG_MODEL_IC271, 0x20},
    {RIG_MODEL_IC275, 0x10},
    {RIG_MODEL_IC375, 0x12},
    {RIG_MODEL_IC471, 0x22},
    {RIG_MODEL_IC475, 0x14},
    {RIG_MODEL_IC575, 0x16},
    {RIG_MODEL_IC707, 0x3e},
    {RIG_MODEL_IC725, 0x28},
    {RIG_MODEL_IC726, 0x30},
    {RIG_MODEL_IC728, 0x38},
    {RIG_MODEL_IC729, 0x3a},
    {RIG_MODEL_IC731, 0x02},  /* need confirmation */
    {RIG_MODEL_IC735, 0x04},
    {RIG_MODEL_IC736, 0x40},
    {RIG_MODEL_IC7410, 0x80},
    {RIG_MODEL_IC746, 0x56},
    {RIG_MODEL_IC746PRO, 0x66},
    {RIG_MODEL_IC737, 0x3c},
    {RIG_MODEL_IC738, 0x44},
    {RIG_MODEL_IC751, 0x1c},
    {RIG_MODEL_IC751A, 0x1c},
    {RIG_MODEL_IC756, 0x50},
    {RIG_MODEL_IC756PRO, 0x5c},
    {RIG_MODEL_IC756PROII, 0x64},
    {RIG_MODEL_IC756PROIII, 0x6e},
    {RIG_MODEL_IC7600, 0x7a},
    {RIG_MODEL_IC761, 0x1e},
    {RIG_MODEL_IC765, 0x2c},
    {RIG_MODEL_IC775, 0x46},
    {RIG_MODEL_IC7800, 0x6a},
    {RIG_MODEL_IC785x, 0x8e},
    {RIG_MODEL_IC781, 0x26},
    {RIG_MODEL_IC820, 0x42},
    {RIG_MODEL_IC821, 0x4c},
    {RIG_MODEL_IC821H, 0x4c},
    {RIG_MODEL_IC910, 0x60},
    {RIG_MODEL_IC9100, 0x7c},
    {RIG_MODEL_IC9700, 0xa2},
    {RIG_MODEL_IC970, 0x2e},
    {RIG_MODEL_IC1271, 0x24},
    {RIG_MODEL_IC1275, 0x18},
    {RIG_MODEL_ICR10, 0x52},
    {RIG_MODEL_ICR20, 0x6c},
    {RIG_MODEL_ICR6, 0x7e},
    {RIG_MODEL_ICR71, 0x1a},
    {RIG_MODEL_ICR72, 0x32},
    {RIG_MODEL_ICR75, 0x5a},
    {RIG_MODEL_ICRX7, 0x78},
    {RIG_MODEL_IC78, 0x62},
    {RIG_MODEL_ICR7000, 0x08},
    {RIG_MODEL_ICR7100, 0x34},
    {RIG_MODEL_ICR8500, 0x4a},
    {RIG_MODEL_ICR9000, 0x2a},
    {RIG_MODEL_ICR9500, 0x72},
    {RIG_MODEL_MINISCOUT, 0x94},
    {RIG_MODEL_IC718, 0x5e},
    {RIG_MODEL_OS535, 0x80},  /* same address as IC-7410 */
    {RIG_MODEL_ICID1, 0x01},
    {RIG_MODEL_IC7000, 0x70},
    {RIG_MODEL_IC7100, 0x88},
    {RIG_MODEL_IC7200, 0x76},
    {RIG_MODEL_IC7610, 0x98},
    {RIG_MODEL_IC7700, 0x74},
    {RIG_MODEL_PERSEUS, 0xE1},
    {RIG_MODEL_X108G, 0x70},
    {RIG_MODEL_ICR8600, 0x96},
    {RIG_MODEL_ICR30, 0x9c},
    {RIG_MODEL_NONE, 0},
};

/*
 * This is a generic icom_init function.
 * You might want to define yours, so you can customize it for your rig
 *
 * Basically, it sets up *priv
 * REM: serial port is already open (rig->state.rigport.fd)
 */
int
icom_init(RIG *rig)
{
    struct icom_priv_data *priv;
    const struct icom_priv_caps *priv_caps;
    const struct rig_caps *caps;
    int retval;
    int satmode;

    rig_debug(RIG_DEBUG_VERBOSE, "%s called\n", __func__);

    if (!rig->caps)
    {
        return -RIG_EINVAL;
    }

    caps = rig->caps;

    if (!caps->priv)
    {
        return -RIG_ECONF;
    }

    priv_caps = (const struct icom_priv_caps *) caps->priv;


    priv = (struct icom_priv_data *) calloc(1, sizeof(struct icom_priv_data));

    if (!priv)
    {
        /* whoops! memory shortage! */
        return -RIG_ENOMEM;
    }

    rig->state.priv = (void *) priv;

    /* TODO: CI-V address should be customizable */

    /*
     * init the priv_data from static struct
     *          + override with preferences
     */

    priv->re_civ_addr = priv_caps->re_civ_addr;
    priv->civ_731_mode = priv_caps->civ_731_mode;
    priv->no_xchg = priv_caps->no_xchg;
    priv->tx_vfo = RIG_VFO_NONE;
    priv->rx_vfo = RIG_VFO_NONE;
    priv->curr_vfo = RIG_VFO_NONE;
    retval = rig_get_func(rig, RIG_VFO_CURR, RIG_FUNC_SATMODE, &satmode);
    rig_debug(RIG_DEBUG_VERBOSE, "%s: satmode=%d\n", __func__, satmode);

    if (retval == RIG_OK && satmode)
    {
        priv->rx_vfo = RIG_VFO_MAIN;
        priv->tx_vfo = RIG_VFO_SUB;
    }

    rig_debug(RIG_DEBUG_TRACE, "%s: done\n", __func__);

    return RIG_OK;
}

/*
 * ICOM Generic icom_cleanup routine
 * the serial port is closed by the frontend
 */
int
icom_cleanup(RIG *rig)
{
    rig_debug(RIG_DEBUG_VERBOSE, "%s called\n", __func__);

    if (!rig)
    {
        return -RIG_EINVAL;
    }

    if (rig->state.priv)
    {
        free(rig->state.priv);
    }

    rig->state.priv = NULL;

    return RIG_OK;
}


/*
 * ICOM rig open routine
 * Detect echo state of USB serial port
 */
int
icom_rig_open(RIG *rig)
{
    unsigned char ackbuf[MAXFRAMELEN];
    int ack_len = sizeof(ackbuf);
    int retval = RIG_OK;
    struct rig_state *rs = &rig->state;
    struct icom_priv_data *priv = (struct icom_priv_data *) rs->priv;

    rig_debug(RIG_DEBUG_VERBOSE, "%s called\n", __func__);

    priv->serial_USB_echo_off = 0;

    retval = icom_transaction(rig, C_RD_TRXID, 0x00, NULL, 0, ackbuf, &ack_len);

    if (retval == RIG_OK)
    {
        rig_debug(RIG_DEBUG_VERBOSE, "%s: USB echo on detected\n",
                  __func__);
        return RIG_OK;
    }
    else
    {
        // maybe we need power on?
        retval = abs(rig_set_powerstat(rig, 1));

        // this is only a fatal error if powerstat is implemented
        if (retval != RIG_OK && retval != RIG_ENIMPL && retval != RIG_ENAVAIL)
        {
            rig_debug(RIG_DEBUG_WARN, "%s: unexpected retval here: %s\n",
                      __func__, rigerror(retval));

            rig_debug(RIG_DEBUG_WARN, "%s: rig_set_powerstat failed: =%s\n", __func__,
                      rigerror(retval));
            return retval;
        }

        // Now that we're powered up let's try again
        retval =
            icom_transaction(rig, C_RD_TRXID, 0x00, NULL, 0, ackbuf, &ack_len);

        if (retval == RIG_OK)
        {
            priv->serial_USB_echo_off = 0;
            rig_debug(RIG_DEBUG_VERBOSE, "%s: USB echo on detected\n",
                      __func__);
            return RIG_OK;
        }
    }

    priv->serial_USB_echo_off = 1;
    retval = icom_transaction(rig, C_RD_TRXID, 0x00, NULL, 0, ackbuf, &ack_len);

    if (retval == RIG_OK)
    {
        rig_debug(RIG_DEBUG_VERBOSE, "%s: USB echo off detected\n",
                  __func__);
        return RIG_OK;
    }
    else
    {
        return retval;
    }
}


/*
 * icom_set_freq
 * Assumes rig!=NULL, rig->state.priv!=NULL
 */
int icom_set_freq(RIG *rig, vfo_t vfo, freq_t freq)
{
    struct icom_priv_data *priv;
    struct rig_state *rs;
    unsigned char freqbuf[MAXFRAMELEN], ackbuf[MAXFRAMELEN];
    int freq_len, ack_len = sizeof(ackbuf), retval;
    int cmd, subcmd;

    rig_debug(RIG_DEBUG_VERBOSE, "%s called %s=%" PRIfreq "\n", __func__,
              rig_strvfo(vfo), freq);
    rs = &rig->state;
    priv = (struct icom_priv_data *) rs->priv;

    // IC-9700 cannot set freq MAIN to same band as SUB
    // So we query both and ensure they won't match
    // If a potential collision we just swap VFOs
    // This covers setting VFOA, VFOB, Main or Sub
#if 0

    if (rig->caps->rig_model == RIG_MODEL_IC9700)
    {
        // the 0x07 0xd2 is not working as of IC-9700 firmwave 1.05
        // When it does work this can be unblocked
        freq_t freqMain, freqSub;
        retval = rig_get_freq(rig, RIG_VFO_MAIN, &freqMain);

        if (retval != RIG_OK)
        {
            return retval;
        }

        retval = rig_get_freq(rig, RIG_VFO_SUB, &freqSub);

        if (retval != RIG_OK)
        {
            return retval;
        }

        // Make our 2M = 1, 70cm = 4, and 23cm=12
        freqMain = freqMain / 1e8;
        freqSub = freqMain / 1e8;
        freq_t freq2 = freq / 1e8;
        // Check if changing bands on Main and it matches Sub band
        int mainCollides = freq2 != freqMain && freq2 == freqSub;

        if (mainCollides)
        {
            // we'll just swap Main/Sub
            retval = icom_vfo_op(rig, vfo, RIG_OP_XCHG);

            if (retval != RIG_OK)
            {
                return retval;
            }
        }
    }

#endif
    retval = set_vfo_curr(rig, vfo, priv->curr_vfo);

    if (retval != RIG_OK)
    {
        return retval;
    }

    freq_len = priv->civ_731_mode ? 4 : 5;
    /*
     * to_bcd requires nibble len
     */
    to_bcd(freqbuf, freq, freq_len * 2);

    cmd = C_SET_FREQ;
    subcmd = -1;
    retval = icom_transaction(rig, cmd, subcmd, freqbuf, freq_len, ackbuf,
                              &ack_len);

    if (retval != RIG_OK)
    {
        return retval;
    }

    if (ack_len != 1 || ackbuf[0] != ACK)
    {
        rig_debug(RIG_DEBUG_ERR, "%s: ack NG (%#.2x), len=%d\n", __func__,
                  ackbuf[0], ack_len);
        return -RIG_ERJCTED;
    }

    return RIG_OK;
}

/*
 * icom_get_freq
 * Assumes rig!=NULL, rig->state.priv!=NULL, freq!=NULL, Main=VFOA, Sub=VFOB
 * Note: old rig may return less than 4/5 bytes for get_freq
 */
int icom_get_freq(RIG *rig, vfo_t vfo, freq_t *freq)
{
    struct icom_priv_data *priv;
    struct rig_state *rs;
    unsigned char freqbuf[MAXFRAMELEN];
    int freq_len, retval;
    int cmd, subcmd;

    rig_debug(RIG_DEBUG_VERBOSE, "%s called for %s\n", __func__,
              rig_strvfo(vfo));
    rs = &rig->state;
    priv = (struct icom_priv_data *) rs->priv;

    cmd = C_RD_FREQ;
    subcmd = -1;

    // Pick the appropriate VFO when VFO_TX is requested
    if (vfo == RIG_VFO_TX)
    {
        rig_debug(RIG_DEBUG_TRACE, "%s: VFO_TX requested, vfo=%s\n", __func__,
                  rig_strvfo(vfo));

        if (priv->split_on)
        {
            vfo = (rig->state.vfo_list & RIG_VFO_B) ? RIG_VFO_B : RIG_VFO_SUB;
        }
        else
        {
            vfo = (rig->state.vfo_list & RIG_VFO_B) ? RIG_VFO_A : RIG_VFO_MAIN;
        }
    }

    retval = set_vfo_curr(rig, vfo, priv->curr_vfo);

    if (retval != RIG_OK)
    {
        return retval;
    }

    // Pick the appropriate VFO when VFO_RX is requested
    if (vfo == RIG_VFO_RX)
    {
        rig_debug(RIG_DEBUG_TRACE, "%s: VFO_RX requested, vfo=%s\n", __func__,
                  rig_strvfo(vfo));
        vfo = (rig->state.vfo_list & RIG_VFO_B) ? RIG_VFO_A : RIG_VFO_MAIN;
    }

    rig_debug(RIG_DEBUG_VERBOSE, "%s: using vfo=%s\n", __func__,
              rig_strvfo(vfo));

    retval = icom_transaction(rig, cmd, subcmd, NULL, 0, freqbuf, &freq_len);

    if (retval != RIG_OK)
    {
        return retval;
    }

    /*
     * freqbuf should contain Cn,Data area
     */
    freq_len--;

    /*
     * is it a blank mem channel ?
     */
    if (freq_len == 1 && freqbuf[1] == 0xff)
    {
        *freq = RIG_FREQ_NONE;

        return RIG_OK;
    }

    if (freq_len != 4 && freq_len != 5)
    {
        rig_debug(RIG_DEBUG_ERR, "%s: wrong frame len=%d\n",
                  __func__, freq_len);
        return -RIG_ERJCTED;
    }

    if (freq_len != (priv->civ_731_mode ? 4 : 5))
    {
        rig_debug(RIG_DEBUG_WARN, "%s: freq len (%d) differs from expected\n",
                  __func__, freq_len);
    }

    /*
     * from_bcd requires nibble len
     */
    *freq = from_bcd(freqbuf + 1, freq_len * 2);

    return RIG_OK;
}

int icom_set_rit(RIG *rig, vfo_t vfo, shortfreq_t rit)
{
    unsigned char freqbuf[MAXFRAMELEN], ackbuf[MAXFRAMELEN];
    int freq_len, ack_len = sizeof(ackbuf), retval;


    rig_debug(RIG_DEBUG_VERBOSE, "%s called\n", __func__);
    freq_len = 2;
    /*
     * to_bcd requires nibble len
     */
    to_bcd(freqbuf, rit, freq_len * 2);

    retval = icom_transaction(rig, C_SET_OFFS, -1, freqbuf, freq_len,
                              ackbuf, &ack_len);

    if (retval != RIG_OK)
    {
        return retval;
    }

    if (ack_len != 1 || ackbuf[0] != ACK)
    {
        rig_debug(RIG_DEBUG_ERR, "%s: ack NG (%#.2x), len=%d\n", __func__,
                  ackbuf[0], ack_len);
        return -RIG_ERJCTED;
    }

    return RIG_OK;
}

int icom_get_rit_new(RIG *rig, vfo_t vfo, shortfreq_t *ts)
{
    unsigned char tsbuf[MAXFRAMELEN];
    int ts_len, retval;

    retval =
        icom_transaction(rig, C_CTL_RIT, S_RIT_FREQ, NULL, 0, tsbuf, &ts_len);

    if (retval != RIG_OK)
    {
        return retval;
    }

    /*
     * tsbuf nibbles should contain 10,1,1000,100 hz digits and 00=+, 01=- bit
     */
    rig_debug(RIG_DEBUG_VERBOSE, "%s: ts_len=%d\n", __func__, ts_len);

    if (ts_len != 5)
    {
        rig_debug(RIG_DEBUG_ERR, "%s: wrong frame len=%d\n", __func__, ts_len);
        return -RIG_ERJCTED;
    }

    *ts = (shortfreq_t) from_bcd(tsbuf + 2, 4);

    if (tsbuf[4] != 0)
    {
        *ts *= -1;
    }

    return RIG_OK;
}

// The Icom rigs have only one register for both RIT and Delta TX
// you can turn one or both on -- but both end up just being in sync.
static int icom_set_it_new(RIG *rig, vfo_t vfo, shortfreq_t ts, int set_xit)
{
    unsigned char tsbuf[8];
    unsigned char ackbuf[16];
    int ack_len;
    int retval;

    rig_debug(RIG_DEBUG_VERBOSE, "%s: ts=%d\n", __func__, (int) ts);

    to_bcd(tsbuf, abs((int) ts), 4);
    // set sign bit
    tsbuf[2] = (ts < 0) ? 1 : 0;

    retval = icom_transaction(rig, C_CTL_RIT, S_RIT_FREQ, tsbuf, 3, ackbuf,
                              &ack_len);

    if (retval != RIG_OK)
    {
        return retval;
    }

    if (ts == 0)          // Turn off both RIT/XIT
    {
        if (rig->caps->has_get_func & RIG_FUNC_XIT)
        {
            rig_debug(RIG_DEBUG_TRACE, "%s: turning of XIT too\n", __func__);
            retval = icom_set_func(rig, vfo, RIG_FUNC_XIT, 0);

            if (retval != RIG_OK)
            {
                return retval;
            }
        }
        else          // some rigs don't have XIT like the 9700
        {
            rig_debug(RIG_DEBUG_TRACE,
                      "%s: rig does not have xit command enabled\n", __func__);
        }

        retval = icom_set_func(rig, vfo, RIG_FUNC_RIT, 0);
    }
    else
    {
        retval =
            icom_set_func(rig, vfo, set_xit ? RIG_FUNC_XIT : RIG_FUNC_RIT, 1);
    }

    return retval;
}

int icom_set_rit_new(RIG *rig, vfo_t vfo, shortfreq_t ts)
{
    return icom_set_it_new(rig, vfo, ts, 0);
}

int icom_set_xit_new(RIG *rig, vfo_t vfo, shortfreq_t ts)
{
    return icom_set_it_new(rig, vfo, ts, 1);
}

/* icom_get_dsp_flt
    returns the dsp filter width in hz or 0 if the command is not implemented or error.
    This allows the default parameters to be assigned from the get_mode routine if the command is not implemented.
    Assumes rig != null and the current mode is in mode.

    Has been tested for IC-746pro,  Should work on the all dsp rigs ie pro models.
    The 746 documentation says it has the get_if_filter, but doesn't give any decoding information ? Please test.
*/

pbwidth_t icom_get_dsp_flt(RIG *rig, rmode_t mode)
{

    int retval, res_len, rfstatus;
    unsigned char resbuf[MAXFRAMELEN];
    value_t rfwidth;
    unsigned char fw_sub_cmd = RIG_MODEL_IC7200 == rig->caps->rig_model ? 0x02 :
                               S_MEM_FILT_WDTH;
    struct icom_priv_data *priv = (struct icom_priv_data *) rig->state.priv;

    rig_debug(RIG_DEBUG_VERBOSE, "%s called\n", __func__);

    if (rig_has_get_func(rig, RIG_FUNC_RF)
            && (mode & (RIG_MODE_RTTY | RIG_MODE_RTTYR)))
    {
        if (!rig_get_func(rig, RIG_VFO_CURR, RIG_FUNC_RF, &rfstatus)
                && (rfstatus))
        {
            retval = rig_get_ext_parm(rig, TOK_RTTY_FLTR, &rfwidth);

            if (retval != RIG_OK || rfwidth.i >= RTTY_FIL_NB)
            {
                return 0;     /* use default */
            }
            else
            {
                return rtty_fil[rfwidth.i];
            }
        }
    }

    if (RIG_MODEL_X108G == rig->caps->rig_model)
    {
        priv->no_1a_03_cmd = 1;
    }

    if (priv->no_1a_03_cmd)
    {
        return 0;
    }

    retval = icom_transaction(rig, C_CTL_MEM, fw_sub_cmd, 0, 0,
                              resbuf, &res_len);

    if (-RIG_ERJCTED == retval)
    {
        priv->no_1a_03_cmd = -1;  /* do not keep asking */
        return 0;
    }

    if (retval != RIG_OK)
    {
        rig_debug(RIG_DEBUG_ERR, "%s: protocol error (%#.2x), "
                  "len=%d\n", __func__, resbuf[0], res_len);
        return 0;         /* use default */
    }

    if (res_len == 3 && resbuf[0] == C_CTL_MEM)
    {
        int i;
        i = (int) from_bcd(resbuf + 2, 2);

        if (mode & RIG_MODE_AM)
        {
            return (i + 1) * 200; /* Ic_7800 */
        }
        else if (mode &
                 (RIG_MODE_CW | RIG_MODE_USB | RIG_MODE_LSB | RIG_MODE_RTTY |
                  RIG_MODE_RTTYR))
        {
            return i < 10 ? (i + 1) * 50 : (i - 4) * 100;
        }
    }

    return 0;
}

#ifdef XXREMOVEDXX
// not referenced anywhere
int icom_set_dsp_flt(RIG *rig, rmode_t mode, pbwidth_t width)
{
    int retval, rfstatus;
    unsigned char ackbuf[MAXFRAMELEN];
    unsigned char flt_ext;
    value_t rfwidth;
    int ack_len = sizeof(ackbuf), flt_idx;
    unsigned char fw_sub_cmd = RIG_MODEL_IC7200 == rig->caps->rig_model ? 0x02 :
                               S_MEM_FILT_WDTH;

    if (RIG_PASSBAND_NOCHANGE == width)
    {
        return RIG_OK;
    }

    if (width == RIG_PASSBAND_NORMAL)
    {
        width = rig_passband_normal(rig, mode);
    }

    if (rig_has_get_func(rig, RIG_FUNC_RF)
            && (mode & (RIG_MODE_RTTY | RIG_MODE_RTTYR)))
    {
        if (!rig_get_func(rig, RIG_VFO_CURR, RIG_FUNC_RF, &rfstatus)
                && (rfstatus))
        {
            int i;

            for (i = 0; i < RTTY_FIL_NB; i++)
            {
                if (rtty_fil[i] == width)
                {
                    rfwidth.i = i;
                    return rig_set_ext_parm(rig, TOK_RTTY_FLTR, rfwidth);
                }
            }

            /* not found */
            return -RIG_EINVAL;
        }
    }

    if (mode & RIG_MODE_AM)
    {
        flt_idx = (width / 200) - 1;  /* TBC: Ic_7800? */
    }
    else if (mode & (RIG_MODE_CW | RIG_MODE_USB | RIG_MODE_LSB | RIG_MODE_RTTY |
                     RIG_MODE_RTTYR))
    {
        if (width == 0)
        {
            width = 1;
        }

        flt_idx =
            width <= 500 ? ((width + 49) / 50) - 1 : ((width + 99) / 100) + 4;
    }
    else
    {
        return RIG_OK;
    }

    to_bcd(&flt_ext, flt_idx, 2);

    retval = icom_transaction(rig, C_CTL_MEM, fw_sub_cmd, &flt_ext, 1,
                              ackbuf, &ack_len);

    if (retval != RIG_OK)
    {
        rig_debug(RIG_DEBUG_ERR, "%s: protocol error (%#.2x), "
                  "len=%d\n", __func__, ackbuf[0], ack_len);
        return retval;
    }

    if (ack_len != 1 || ackbuf[0] != ACK)
    {
        rig_debug(RIG_DEBUG_ERR, "%s: command not supported ? (%#.2x), "
                  "len=%d\n", __func__, ackbuf[0], ack_len);
        return retval;
    }

    return RIG_OK;
}
#endif

/*
 * icom_set_mode_with_data
 */
int icom_set_mode_with_data(RIG *rig, vfo_t vfo, rmode_t mode,
                            pbwidth_t width)
{
    int retval;
    unsigned char datamode[2];
    unsigned char ackbuf[MAXFRAMELEN];
    int ack_len = sizeof(ackbuf);
    rmode_t icom_mode;
    unsigned char dm_sub_cmd = RIG_MODEL_IC7200 == rig->caps->rig_model ? 0x04 :
                               S_MEM_DATA_MODE;
    int filter_byte = rig->caps->rig_model == RIG_MODEL_IC7300
                   || rig->caps->rig_model == RIG_MODEL_IC7610;

    rig_debug(RIG_DEBUG_VERBOSE, "%s called\n", __func__);

    switch (mode)
    {
    case RIG_MODE_PKTUSB:
        icom_mode = RIG_MODE_USB;
        break;

    case RIG_MODE_PKTLSB:
        icom_mode = RIG_MODE_LSB;
        break;

    case RIG_MODE_PKTFM:
        icom_mode = RIG_MODE_FM;
        break;

    case RIG_MODE_PKTAM:
        icom_mode = RIG_MODE_AM;
        break;

    default:
        icom_mode = mode;
        break;
    }

    retval = icom_set_mode(rig, vfo, icom_mode, width);

    if (RIG_OK == retval)
    {
        switch (mode)
        {
        case RIG_MODE_PKTUSB:
        case RIG_MODE_PKTLSB:
        case RIG_MODE_PKTFM:
        case RIG_MODE_PKTAM:
            /* some rigs (e.g. IC-7700 & IC-7800)
               have D1/2/3 but we cannot know
               which to set so just set D1 */
            datamode[0] = 0x01;
            break;

        default:
            datamode[0] = 0x00;
            break;
        }

        if (filter_byte) { // then we need the width byte too
            unsigned char md;
            signed char pd;
            retval = rig2icom_mode(rig, mode, width, &md, &pd); 
            if (retval == RIG_OK) {
              datamode[1] = pd;
            retval =
                icom_transaction(rig, C_CTL_MEM, dm_sub_cmd, datamode, 2, ackbuf,
                             &ack_len);
            }
        }
        else {
            retval =
                icom_transaction(rig, C_CTL_MEM, dm_sub_cmd, datamode, 1, ackbuf,
                             &ack_len);
        }

        if (retval != RIG_OK)
        {
            rig_debug(RIG_DEBUG_ERR, "%s: protocol error (%#.2x), len=%d\n",
                      __func__, ackbuf[0], ack_len);
        }
        else
        {
            if (ack_len != 1 || ackbuf[0] != ACK)
            {
                rig_debug(RIG_DEBUG_ERR,
                          "%s: command not supported ? (%#.2x), len=%d\n",
                          __func__, ackbuf[0], ack_len);
            }
        }
    }

    return retval;
}

/*
 * icom_set_mode
 * Assumes rig!=NULL, rig->state.priv!=NULL
 */
int icom_set_mode(RIG *rig, vfo_t vfo, rmode_t mode, pbwidth_t width)
{
    struct icom_priv_data *priv;
    const struct icom_priv_caps *priv_caps;
    struct rig_state *rs;
    unsigned char ackbuf[MAXFRAMELEN];
    unsigned char icmode;
    signed char icmode_ext;
    int ack_len = sizeof(ackbuf), retval, err;

    rig_debug(RIG_DEBUG_VERBOSE, "%s called\n", __func__);
    rs = &rig->state;
    priv = (struct icom_priv_data *) rs->priv;

    priv_caps = (const struct icom_priv_caps *) rig->caps->priv;

    if (priv_caps->r2i_mode != NULL)  /* call priv code if defined */
    {
        err = priv_caps->r2i_mode(rig, mode, width, &icmode, &icmode_ext);
    }
    else              /* else call default */
    {
        err = rig2icom_mode(rig, mode, width, &icmode, &icmode_ext);
    }

    if (err < 0)
    {
        return err;
    }

    /* IC-731 and IC-735 don't support passband data */
    /* IC-726 & IC-475A/E also limited support - only on CW */
    /* TODO: G4WJS CW wide/narrow are possible with above two radios */
    if (priv->civ_731_mode || rig->caps->rig_model == RIG_MODEL_OS456
            || rig->caps->rig_model == RIG_MODEL_IC726
            || rig->caps->rig_model == RIG_MODEL_IC475)
    {
        icmode_ext = -1;
    }

    retval = icom_transaction(rig, C_SET_MODE, icmode,
                              (unsigned char *) &icmode_ext,
                              (icmode_ext == -1 ? 0 : 1), ackbuf, &ack_len);

    if (retval != RIG_OK)
    {
        return retval;
    }

    if (ack_len != 1 || ackbuf[0] != ACK)
    {
        rig_debug(RIG_DEBUG_ERR, "%s: ack NG (%#.2x), len=%d\n", __func__,
                  ackbuf[0], ack_len);
        return -RIG_ERJCTED;
    }

#if 0

    /* Tentative DSP filter setting ($1A$03), but not supported by every rig,
     * and some models like IC910/Omni VI Plus have a different meaning for
     * this subcommand
     */
    if ((rig->caps->rig_model != RIG_MODEL_IC910) &&
            (rig->caps->rig_model != RIG_MODEL_OMNIVIP))
    {
        icom_set_dsp_flt(rig, mode, width);
    }

#endif

    return RIG_OK;
}

/*
 * icom_get_mode_with_data
 *
 * newer Icom rigs support data mode with ACC-1 audio input and MIC muted
 */
int icom_get_mode_with_data(RIG *rig, vfo_t vfo, rmode_t *mode,
                            pbwidth_t *width)
{
    unsigned char databuf[MAXFRAMELEN];
    int data_len, retval;
    unsigned char dm_sub_cmd = RIG_MODEL_IC7200 == rig->caps->rig_model ? 0x04 :
                               S_MEM_DATA_MODE;

    rig_debug(RIG_DEBUG_VERBOSE, "%s called\n", __func__);
    retval = icom_get_mode(rig, vfo, mode, width);

    if (retval != RIG_OK)
    {
        return retval;
    }

    switch (*mode)
    {
    case RIG_MODE_USB:
    case RIG_MODE_LSB:
    case RIG_MODE_AM:
    case RIG_MODE_FM:
        /*
         * fetch data mode on/off
         */
        retval =
            icom_transaction(rig, C_CTL_MEM, dm_sub_cmd, 0, 0, databuf,
                             &data_len);

        if (retval != RIG_OK)
        {
            rig_debug(RIG_DEBUG_ERR, "%s: protocol error (%#.2x), len=%d\n",
                      __func__, databuf[0], data_len);
            return -RIG_ERJCTED;
        }

        /*
         * databuf should contain Cn,Sc,D0[,D1]
         */
        data_len -= 2;

        if (1 > data_len || data_len > 2)
        {
            /* manual says 1 byte answer
               but at least IC756 ProIII
               sends 2 - second byte
               appears to be same as
               second byte from 04 command
               which is filter preset
               number, whatever it is we
               ignore it */
            rig_debug(RIG_DEBUG_ERR, "%s: wrong frame len=%d\n", __func__,
                      data_len);
            return -RIG_ERJCTED;
        }

        if (databuf[2])       /* 0x01/0x02/0x03 -> data mode, 0x00 -> not data mode */
        {
            switch (*mode)
            {
            case RIG_MODE_USB:
                *mode = RIG_MODE_PKTUSB;
                break;

            case RIG_MODE_LSB:
                *mode = RIG_MODE_PKTLSB;
                break;

            case RIG_MODE_AM:
                *mode = RIG_MODE_PKTAM;
                break;

            case RIG_MODE_FM:
                *mode = RIG_MODE_PKTFM;
                break;

            default:
                break;
            }
        }

    default:
        break;
    }

    return retval;
}

/*
 * icom_get_mode
 * Assumes rig!=NULL, rig->state.priv!=NULL, mode!=NULL, width!=NULL
 *
 * TODO: some IC781's, when sending mode info, in wide filter mode, no
 *  width data is send along, making the frame 1 byte short.
 *  (Thank to Mel, VE2DC for this info)
 */
int icom_get_mode(RIG *rig, vfo_t vfo, rmode_t *mode, pbwidth_t *width)
{
    unsigned char modebuf[MAXFRAMELEN];
    const struct icom_priv_caps *priv_caps;
    int mode_len, retval;

    rig_debug(RIG_DEBUG_VERBOSE, "%s called\n", __func__);
    priv_caps = (const struct icom_priv_caps *) rig->caps->priv;

    retval = icom_transaction(rig, C_RD_MODE, -1, NULL, 0, modebuf, &mode_len);

    if (retval != RIG_OK)
    {
        return retval;
    }

    /*
     * modebuf should contain Cn,Data area
     */
    mode_len--;

    if (mode_len != 2 && mode_len != 1)
    {
        rig_debug(RIG_DEBUG_ERR, "%s: wrong frame len=%d\n",
                  __func__, mode_len);
        return -RIG_ERJCTED;
    }

    if (priv_caps->i2r_mode != NULL)  /* call priv code if defined */
    {
        priv_caps->i2r_mode(rig, modebuf[1],
                            mode_len == 2 ? modebuf[2] : -1, mode, width);
    }
    else              /* else call default */
    {
        icom2rig_mode(rig, modebuf[1],
                      mode_len == 2 ? modebuf[2] : -1, mode, width);
    }

    /* IC910H has different meaning of command 1A, subcommand 03. So do
     * not ask for DSP filter settings */
    /* Likewise, don't ask if we happen to be an Omni VI Plus */
    /* Likewise, don't ask if we happen to be an IC-R30 */
    if ((rig->caps->rig_model == RIG_MODEL_IC910) ||
            (rig->caps->rig_model == RIG_MODEL_OMNIVIP) ||
            (rig->caps->rig_model == RIG_MODEL_ICR30))
    {
        return RIG_OK;
    }

    /* Most rigs return 1-wide, 2-normal,3-narrow
     * For DSP rigs these are presets, can be programmed for 30 - 41 bandwidths, depending on mode.
     * Lets check for dsp filters
     */

    if ((retval = icom_get_dsp_flt(rig, *mode)) != 0)
    {
        *width = retval;
    }

    return RIG_OK;
}

#ifdef XXREMOVEDXX
// not implemented yet
/*
 * icom_get_vfo
 * The IC-9700 has introduced the ability to see MAIN/SUB selection
 * Maybe we'll see this in future ICOMs or firmware upgrades
 * Command 0x07 0XD2 -- but as of version 1.05 it doesn't work
 * We will, by default, force Main=VFOA and Sub=VFOB, and may want
 * an option to not force that behavior
 * Assumes rig!=NULL, rig->state.priv!=NULL
 */
int icom_get_vfo(RIG *rig, vfo_t *vfo)
{
    unsigned char ackbuf[MAXFRAMELEN];
    int ack_len = sizeof(ackbuf), retval;
    rig_debug(RIG_DEBUG_VERBOSE, "%s called\n", __func__);

    retval = icom_transaction(rig, C_SET_VFO, S_SUB_SEL, NULL, 0,
                              ackbuf, &ack_len);

    if (retval != RIG_OK)
    {
        return retval;
    }

    if (ack_len != 3)
    {
        rig_debug(RIG_DEBUG_ERR, "%s wrong frame len=%d\n", __func__, ack_len);
        return -RIG_ERJCTED;
    }

    *vfo = ackbuf[2] == 0 ? RIG_VFO_A : RIG_VFO_B;
    return RIG_OK;
}
#endif

/*
 * icom_get_vfo
 * Assumes rig!=NULL, rig->state.priv!=NULL
 */
int icom_set_vfo(RIG *rig, vfo_t vfo)
{
    unsigned char ackbuf[MAXFRAMELEN];
    int ack_len = sizeof(ackbuf), icvfo, retval;
    struct rig_state *rs = &rig->state;
    struct icom_priv_data *priv = (struct icom_priv_data *) rs->priv;

    rig_debug(RIG_DEBUG_VERBOSE, "%s called\n", __func__);

    if (vfo == RIG_VFO_CURR)
    {
        return RIG_OK;
    }

    if ((vfo == RIG_VFO_A || vfo == RIG_VFO_B) && !VFO_HAS_A_B)
    {
        rig_debug(RIG_DEBUG_ERR, "%s: Rig does not have VFO A/B?\n", __func__);
        return -RIG_EINVAL;
    }

    if ((vfo == RIG_VFO_MAIN || vfo == RIG_VFO_SUB) && !VFO_HAS_MAIN_SUB)
    {
        rig_debug(RIG_DEBUG_ERR, "%s: Rig does not have VFO Main/Sub?\n",
                  __func__);
        return -RIG_EINVAL;
    }

    switch (vfo)
    {
    case RIG_VFO_A:
        icvfo = S_VFOA;
        break;

    case RIG_VFO_B:
        icvfo = S_VFOB;
        break;

    case RIG_VFO_MAIN:
        icvfo = S_MAIN;
        break;

    case RIG_VFO_SUB:
        icvfo = S_SUB;
        break;

    case RIG_VFO_TX:
        icvfo = priv->split_on ? S_VFOB : S_VFOA;
        break;

    case RIG_VFO_VFO:
        retval = icom_transaction(rig, C_SET_VFO, -1, NULL, 0,
                                  ackbuf, &ack_len);

        if (retval != RIG_OK)
        {
            return retval;
        }

        if (ack_len != 1 || ackbuf[0] != ACK)
        {
            rig_debug(RIG_DEBUG_ERR, "%s: ack NG (%#.2x), len=%d\n", __func__,
                      ackbuf[0], ack_len);
            return -RIG_ERJCTED;
        }

        priv->curr_vfo = vfo;
        return RIG_OK;

    case RIG_VFO_MEM:
        retval = icom_transaction(rig, C_SET_MEM, -1, NULL, 0,
                                  ackbuf, &ack_len);

        if (retval != RIG_OK)
        {
            return retval;
        }

        if (ack_len != 1 || ackbuf[0] != ACK)
        {
            rig_debug(RIG_DEBUG_ERR, "%s: ack NG (%#.2x), len=%d\n", __func__,
                      ackbuf[0], ack_len);
            return -RIG_ERJCTED;
        }

        priv->curr_vfo = vfo;
        return RIG_OK;

    case RIG_VFO_MAIN_A:    // we need to select Main before setting VFO
    case RIG_VFO_MAIN_B:
        retval = icom_transaction(rig, C_SET_VFO, RIG_VFO_MAIN, NULL, 0,
                                  ackbuf, &ack_len);

        if (retval != RIG_OK)
        {
            return retval;
        }

        if (ack_len != 1 || ackbuf[0] != ACK)
        {
            rig_debug(RIG_DEBUG_ERR, "%s: ack NG (%#.2x), len=%d\n", __func__,
                      ackbuf[0], ack_len);
            return -RIG_ERJCTED;
        }

        priv->curr_vfo = vfo;
        return RIG_OK;

        break;

    case RIG_VFO_SUB_A: // we need to select Sub before setting VFO
    case RIG_VFO_SUB_B:
        retval = icom_transaction(rig, C_SET_VFO, RIG_VFO_SUB, NULL, 0,
                                  ackbuf, &ack_len);

        if (retval != RIG_OK)
        {
            return retval;
        }

        if (ack_len != 1 || ackbuf[0] != ACK)
        {
            rig_debug(RIG_DEBUG_ERR, "%s: ack NG (%#.2x), len=%d\n", __func__,
                      ackbuf[0], ack_len);
            return -RIG_ERJCTED;
        }

        priv->curr_vfo = vfo;
        return RIG_OK;

        break;

    default:
        rig_debug(RIG_DEBUG_ERR, "%s: unsupported VFO %s\n", __func__,
                  rig_strvfo(vfo));
        return -RIG_EINVAL;
    }

    retval = icom_transaction(rig, C_SET_VFO, icvfo, NULL, 0,
                              ackbuf, &ack_len);

    if (retval != RIG_OK)
    {
        return retval;
    }

    if (ack_len != 1 || ackbuf[0] != ACK)
    {
        rig_debug(RIG_DEBUG_ERR, "%s: ack NG (%#.2x), len=%d\n", __func__,
                  ackbuf[0], ack_len);
        return -RIG_ERJCTED;
    }

    priv->curr_vfo = vfo;
    return RIG_OK;
}

/*
 * icom_set_level
 * Assumes rig!=NULL, rig->state.priv!=NULL
 */
int icom_set_level(RIG *rig, vfo_t vfo, setting_t level, value_t val)
{
    struct rig_state *rs;
    unsigned char lvlbuf[MAXFRAMELEN], ackbuf[MAXFRAMELEN];
    int ack_len = sizeof(ackbuf), lvl_len;
    int lvl_cn, lvl_sc;       /* Command Number, Subcommand */
    int icom_val;
    int i, retval;
    const struct icom_priv_caps *priv_caps =
        (const struct icom_priv_caps *) rig->caps->priv;

    rig_debug(RIG_DEBUG_VERBOSE, "%s called\n", __func__);
    rs = &rig->state;

    /*
     * So far, levels of float type are in [0.0..1.0] range
     */
    if (RIG_LEVEL_IS_FLOAT(level))
    {
        icom_val = val.f * 255;
    }
    else
    {
        icom_val = val.i;
    }

    /* convert values to 0 .. 255 range */
    if (rig->caps->rig_model == RIG_MODEL_ICR75)
    {
        switch (level)
        {
        case RIG_LEVEL_NR:
            icom_val = val.f * 240;
            break;

        case RIG_LEVEL_PBT_IN:
        case RIG_LEVEL_PBT_OUT:
            icom_val = (val.f / 10.0) + 128;

            if (icom_val > 255)
            {
                icom_val = 255;
            }

            break;

        default:
            break;
        }
    }

    switch (level)
    {
    case RIG_LEVEL_KEYSPD:
        if (val.i < 6)
        {
            icom_val = 6;
        }
        else if (val.i > 48)
        {
            icom_val = 48;
        }

        icom_val = (int) lroundf(((float) icom_val - 6.0f) * (255.0f / 42.0f));
        break;

    case RIG_LEVEL_CWPITCH:
        if (val.i < 300)
        {
            icom_val = 300;
        }
        else if (val.i >= 900)
        {
            icom_val = 900;
        }

        icom_val = (int) lroundf(((float) icom_val - 300) * (255.0f / 600.0f));
        break;

    default:
        break;
    }

    /*
     * Most of the time, the data field is a 3 digit BCD,
     * but in *big endian* order: 0000..0255
     * (from_bcd is little endian)
     */
    lvl_len = 2;
    to_bcd_be(lvlbuf, (long long) icom_val, lvl_len * 2);

    switch (level)
    {
    case RIG_LEVEL_PREAMP:
        lvl_cn = C_CTL_FUNC;
        lvl_sc = S_FUNC_PAMP;
        lvl_len = 1;

        if (val.i == 0)
        {
            lvlbuf[0] = 0;    /* 0=OFF */
            break;
        }

        for (i = 0; i < MAXDBLSTSIZ; i++)
        {
            if (rs->preamp[i] == val.i)
            {
                break;
            }
        }

        if (i == MAXDBLSTSIZ || rs->preamp[i] == 0)
        {
            rig_debug(RIG_DEBUG_ERR, "%s: unsupported preamp set_level %ddB",
                      __func__, val.i);
            return -RIG_EINVAL;
        }

        lvlbuf[0] = i + 1;    /* 1=P.AMP1, 2=P.AMP2 */
        break;

    case RIG_LEVEL_ATT:
        lvl_cn = C_CTL_ATT;
        /* attenuator level is dB, in BCD mode */
        lvl_sc = (val.i / 10) << 4 | (val.i % 10);
        lvl_len = 0;
        break;

    case RIG_LEVEL_AF:
        lvl_cn = C_CTL_LVL;
        lvl_sc = S_LVL_AF;
        break;

    case RIG_LEVEL_RF:
        lvl_cn = C_CTL_LVL;
        lvl_sc = S_LVL_RF;
        break;

    case RIG_LEVEL_SQL:
        lvl_cn = C_CTL_LVL;
        lvl_sc = S_LVL_SQL;
        break;

    case RIG_LEVEL_IF:
        lvl_cn = C_CTL_LVL;
        lvl_sc = S_LVL_IF;
        break;

    case RIG_LEVEL_APF:
        lvl_cn = C_CTL_LVL;
        lvl_sc = S_LVL_APF;
        break;

    case RIG_LEVEL_NR:
        lvl_cn = C_CTL_LVL;
        lvl_sc = S_LVL_NR;
        break;

    case RIG_LEVEL_NB:
        lvl_cn = C_CTL_LVL;
        lvl_sc = S_LVL_NB;
        break;

    case RIG_LEVEL_PBT_IN:
        lvl_cn = C_CTL_LVL;
        lvl_sc = S_LVL_PBTIN;
        break;

    case RIG_LEVEL_PBT_OUT:
        lvl_cn = C_CTL_LVL;
        lvl_sc = S_LVL_PBTOUT;
        break;

    case RIG_LEVEL_CWPITCH:
        lvl_cn = C_CTL_LVL;
        lvl_sc = S_LVL_CWPITCH;

        /* use 'set mode' call for CWPITCH on IC-R75 */
        if (rig->caps->rig_model == RIG_MODEL_ICR75)
        {
            lvl_cn = C_CTL_MEM;
            lvl_sc = S_MEM_MODE_SLCT;
            lvl_len = 3;
            lvlbuf[0] = S_PRM_CWPITCH;
            to_bcd_be(lvlbuf + 1, (long long) icom_val, 4);
        }

        break;

    case RIG_LEVEL_RFPOWER:
        lvl_cn = C_CTL_LVL;
        lvl_sc = S_LVL_RFPOWER;
        break;

    case RIG_LEVEL_MICGAIN:
        lvl_cn = C_CTL_LVL;
        lvl_sc = S_LVL_MICGAIN;
        break;

    case RIG_LEVEL_KEYSPD:
        lvl_cn = C_CTL_LVL;
        lvl_sc = S_LVL_KEYSPD;
        break;

    case RIG_LEVEL_NOTCHF_RAW:
        lvl_cn = C_CTL_LVL;
        lvl_sc = S_LVL_NOTCHF;
        break;

    case RIG_LEVEL_COMP:
        lvl_cn = C_CTL_LVL;
        lvl_sc = S_LVL_COMP;
        break;

    case RIG_LEVEL_AGC:
        lvl_cn = C_CTL_FUNC;
        lvl_sc = S_FUNC_AGC;
        lvl_len = 1;

        if (priv_caps->agc_levels_present)
        {
            int found = 0;

            for (i = 0;
                    i <= RIG_AGC_LAST && priv_caps->agc_levels[i].level >= 0; i++)
            {
                if (priv_caps->agc_levels[i].level == val.i)
                {
                    lvlbuf[0] = priv_caps->agc_levels[i].icom_level;
                    found = 1;
                    break;
                }
            }

            if (!found)
            {
                return -RIG_EINVAL;
            }
        }
        else
        {
            // Legacy mapping that does not apply to all rigs
            switch (val.i)
            {
            case RIG_AGC_SLOW:
                lvlbuf[0] = D_AGC_SLOW;
                break;

            case RIG_AGC_MEDIUM:
                lvlbuf[0] = D_AGC_MID;
                break;

            case RIG_AGC_FAST:
                lvlbuf[0] = D_AGC_FAST;
                break;

            case RIG_AGC_SUPERFAST:
                lvlbuf[0] = D_AGC_SUPERFAST;
                break;

            default:
                rig_debug(RIG_DEBUG_ERR, "%s: unsupported LEVEL_AGC %d",
                          __func__, val.i);
                return -RIG_EINVAL;
            }
        }

        break;

    case RIG_LEVEL_BKINDL:
        lvl_cn = C_CTL_LVL;
        lvl_sc = S_LVL_BKINDL;
        break;

    case RIG_LEVEL_BALANCE:
        lvl_cn = C_CTL_LVL;
        lvl_sc = S_LVL_BALANCE;
        break;

    case RIG_LEVEL_VOXGAIN:
        if (rig->caps->rig_model == RIG_MODEL_IC910)
        {
            /* IC-910H */
            lvl_cn = C_CTL_MEM;
            lvl_sc = S_MEM_VOXGAIN;
        }
        else
        {
            lvl_cn = C_CTL_LVL;
            lvl_sc = S_LVL_VOXGAIN;
        }

        break;

    case RIG_LEVEL_ANTIVOX:
        if (rig->caps->rig_model == RIG_MODEL_IC910)
        {
            /* IC-910H */
            lvl_cn = C_CTL_MEM;
            lvl_sc = S_MEM_ANTIVOX;
        }
        else
        {
            lvl_cn = C_CTL_LVL;
            lvl_sc = S_LVL_ANTIVOX;
        }

        break;

    case RIG_LEVEL_MONITOR_GAIN:
        lvl_cn = C_CTL_LVL;
        lvl_sc = S_LVL_MON;
        break;

    default:
        rig_debug(RIG_DEBUG_ERR, "%s: unsupported set_level %s", __func__,
                  rig_strlevel(level));
        return -RIG_EINVAL;
    }

    retval = icom_transaction(rig, lvl_cn, lvl_sc, lvlbuf, lvl_len, ackbuf,
                              &ack_len);

    if (retval != RIG_OK)
    {
        return retval;
    }

    if (ack_len != 1 || ackbuf[0] != ACK)
    {
        rig_debug(RIG_DEBUG_ERR, "%s: ack NG (%#.2x), len=%d\n", __func__,
                  ackbuf[0], ack_len);
        return -RIG_ERJCTED;
    }

    return RIG_OK;
}

/*
 * icom_get_level
 * Assumes rig!=NULL, rig->state.priv!=NULL, val!=NULL
 *
 */
int icom_get_level(RIG *rig, vfo_t vfo, setting_t level, value_t *val)
{
    struct rig_state *rs;
    unsigned char lvlbuf[MAXFRAMELEN], lvl2buf[MAXFRAMELEN];
    int lvl_len, lvl2_len;
    int lvl_cn, lvl_sc;       /* Command Number, Subcommand */
    int icom_val;
    int cmdhead;
    int retval;
    const struct icom_priv_caps *priv_caps =
        (const struct icom_priv_caps *) rig->caps->priv;

    rig_debug(RIG_DEBUG_VERBOSE, "%s called\n", __func__);
    rs = &rig->state;

    lvl2_len = 0;

    switch (level)
    {
    case RIG_LEVEL_STRENGTH:
    case RIG_LEVEL_RAWSTR:
        lvl_cn = C_RD_SQSM;
        lvl_sc = S_SML;
        break;

    case RIG_LEVEL_ALC:
        lvl_cn = C_RD_SQSM;
        lvl_sc = S_ALC;
        break;

    case RIG_LEVEL_SWR:
        lvl_cn = C_RD_SQSM;
        lvl_sc = S_SWR;
        break;

    case RIG_LEVEL_RFPOWER_METER:
        lvl_cn = C_RD_SQSM;
        lvl_sc = S_RFML;
        break;

    case RIG_LEVEL_COMP_METER:
        lvl_cn = C_RD_SQSM;
        lvl_sc = S_CMP;
        break;

    case RIG_LEVEL_VD_METER:
        lvl_cn = C_RD_SQSM;
        lvl_sc = S_VD;
        break;

    case RIG_LEVEL_ID_METER:
        lvl_cn = C_RD_SQSM;
        lvl_sc = S_ID;
        break;

    case RIG_LEVEL_PREAMP:
        lvl_cn = C_CTL_FUNC;
        lvl_sc = S_FUNC_PAMP;
        break;

    case RIG_LEVEL_ATT:
        lvl_cn = C_CTL_ATT;
        lvl_sc = -1;
        break;

    case RIG_LEVEL_AF:
        lvl_cn = C_CTL_LVL;
        lvl_sc = S_LVL_AF;
        break;

    case RIG_LEVEL_RF:
        lvl_cn = C_CTL_LVL;
        lvl_sc = S_LVL_RF;
        break;

    case RIG_LEVEL_SQL:
        lvl_cn = C_CTL_LVL;
        lvl_sc = S_LVL_SQL;
        break;

    case RIG_LEVEL_IF:
        lvl_cn = C_CTL_LVL;
        lvl_sc = S_LVL_IF;
        break;

    case RIG_LEVEL_APF:
        lvl_cn = C_CTL_LVL;
        lvl_sc = S_LVL_APF;
        break;

    case RIG_LEVEL_NR:
        lvl_cn = C_CTL_LVL;
        lvl_sc = S_LVL_NR;
        break;

    case RIG_LEVEL_NB:
        lvl_cn = C_CTL_LVL;
        lvl_sc = S_LVL_NB;
        break;

    case RIG_LEVEL_PBT_IN:
        lvl_cn = C_CTL_LVL;
        lvl_sc = S_LVL_PBTIN;
        break;

    case RIG_LEVEL_PBT_OUT:
        lvl_cn = C_CTL_LVL;
        lvl_sc = S_LVL_PBTOUT;
        break;

    case RIG_LEVEL_CWPITCH:
        lvl_cn = C_CTL_LVL;
        lvl_sc = S_LVL_CWPITCH;

        /* use 'set mode' call for CWPITCH on IC-R75 */
        if (rig->caps->rig_model == RIG_MODEL_ICR75)
        {
            lvl_cn = C_CTL_MEM;
            lvl_sc = S_MEM_MODE_SLCT;
            lvl2_len = 1;
            lvl2buf[0] = S_PRM_CWPITCH;
        }

        break;

    case RIG_LEVEL_RFPOWER:
        lvl_cn = C_CTL_LVL;
        lvl_sc = S_LVL_RFPOWER;
        break;

    case RIG_LEVEL_MICGAIN:
        lvl_cn = C_CTL_LVL;
        lvl_sc = S_LVL_MICGAIN;
        break;

    case RIG_LEVEL_KEYSPD:
        lvl_cn = C_CTL_LVL;
        lvl_sc = S_LVL_KEYSPD;
        break;

    case RIG_LEVEL_NOTCHF_RAW:
        lvl_cn = C_CTL_LVL;
        lvl_sc = S_LVL_NOTCHF;
        break;

    case RIG_LEVEL_COMP:
        lvl_cn = C_CTL_LVL;
        lvl_sc = S_LVL_COMP;
        break;

    case RIG_LEVEL_AGC:
        lvl_cn = C_CTL_FUNC;
        lvl_sc = S_FUNC_AGC;
        break;

    case RIG_LEVEL_BKINDL:
        lvl_cn = C_CTL_LVL;
        lvl_sc = S_LVL_BKINDL;
        break;

    case RIG_LEVEL_BALANCE:
        lvl_cn = C_CTL_LVL;
        lvl_sc = S_LVL_BALANCE;
        break;

    case RIG_LEVEL_VOXGAIN: /* IC-910H */
        if (rig->caps->rig_model == RIG_MODEL_IC910)
        {
            /* IC-910H */
            lvl_cn = C_CTL_MEM;
            lvl_sc = S_MEM_VOXGAIN;
        }
        else
        {
            lvl_cn = C_CTL_LVL;
            lvl_sc = S_LVL_VOXGAIN;
        }

        break;

    case RIG_LEVEL_ANTIVOX:
        if (rig->caps->rig_model == RIG_MODEL_IC910)
        {
            /* IC-910H */
            lvl_cn = C_CTL_MEM;
            lvl_sc = S_MEM_ANTIVOX;
        }
        else
        {
            lvl_cn = C_CTL_LVL;
            lvl_sc = S_LVL_ANTIVOX;
        }

        break;

    case RIG_LEVEL_MONITOR_GAIN:
        lvl_cn = C_CTL_LVL;
        lvl_sc = S_LVL_MON;
        break;

    default:
        rig_debug(RIG_DEBUG_ERR, "%s: unsupported get_level %s", __func__,
                  rig_strlevel(level));
        return -RIG_EINVAL;
    }

    /* use lvl2buf and lvl2_len for 'set mode' subcommand */
    retval = icom_transaction(rig, lvl_cn, lvl_sc, lvl2buf, lvl2_len, lvlbuf,
                              &lvl_len);

    if (retval != RIG_OK)
    {
        return retval;
    }

    /*
     * strbuf should contain Cn,Sc,Data area
     */
    cmdhead = (lvl_sc == -1) ? 1 : 2;
    lvl_len -= cmdhead;

    /* back off one char since first char in buffer is now 'set mode' subcommand */
    if ((rig->caps->rig_model == RIG_MODEL_ICR75)
            && (level == RIG_LEVEL_CWPITCH))
    {
        cmdhead = 3;
        lvl_len--;
    }

    if (lvlbuf[0] != ACK && lvlbuf[0] != lvl_cn)
    {
        rig_debug(RIG_DEBUG_ERR, "%s: ack NG (%#.2x), len=%d\n", __func__,
                  lvlbuf[0], lvl_len);
        return -RIG_ERJCTED;
    }

    /*
     * The result is a 3 digit BCD, but in *big endian* order: 0000..0255
     * (from_bcd is little endian)
     */
    icom_val = from_bcd_be(lvlbuf + cmdhead, lvl_len * 2);

    switch (level)
    {
    case RIG_LEVEL_STRENGTH:
        val->i = round(rig_raw2val(icom_val, &rig->caps->str_cal));
        break;

    case RIG_LEVEL_RAWSTR:
        /* raw value */
        val->i = icom_val;
        break;

    case RIG_LEVEL_AGC:
        if (priv_caps->agc_levels_present)
        {
            int found = 0;
            int i;

            for (i = 0;
                    i <= RIG_AGC_LAST && priv_caps->agc_levels[i].level >= 0; i++)
            {
                if (priv_caps->agc_levels[i].icom_level == icom_val)
                {
                    val->i = priv_caps->agc_levels[i].level;
                    found = 1;
                    break;
                }
            }

            if (!found)
            {
                rig_debug(RIG_DEBUG_ERR, "%s: unexpected AGC 0x%02x", __func__,
                          icom_val);
                return -RIG_EPROTO;
            }
        }
        else
        {
            switch (icom_val)
            {
            case D_AGC_SLOW:
                val->i = RIG_AGC_SLOW;
                break;

            case D_AGC_MID:
                val->i = RIG_AGC_MEDIUM;
                break;

            case D_AGC_FAST:
                val->i = RIG_AGC_FAST;
                break;

            case D_AGC_SUPERFAST:
                val->i = RIG_AGC_SUPERFAST;
                break;

            default:
                rig_debug(RIG_DEBUG_ERR, "%s: unexpected AGC 0x%02x", __func__,
                          icom_val);
                return -RIG_EPROTO;
            }
        }

        break;

    case RIG_LEVEL_ALC:
        if (rig->caps->alc_cal.size == 0)
        {
            val->f = rig_raw2val_float(icom_val, &icom_default_alc_cal);
        }
        else
        {
            val->f = rig_raw2val_float(icom_val, &rig->caps->alc_cal);
        }

        break;

    case RIG_LEVEL_SWR:
        if (rig->caps->swr_cal.size == 0)
        {
            val->f = rig_raw2val_float(icom_val, &icom_default_swr_cal);
        }
        else
        {
            val->f = rig_raw2val_float(icom_val, &rig->caps->swr_cal);
        }

        break;

    case RIG_LEVEL_RFPOWER_METER:
        if (rig->caps->rfpower_meter_cal.size == 0)
        {
            val->f =
                rig_raw2val_float(icom_val, &icom_default_rfpower_meter_cal);
        }
        else
        {
            val->f =
                rig_raw2val_float(icom_val, &rig->caps->rfpower_meter_cal);
        }

        break;

    case RIG_LEVEL_COMP_METER:
        if (rig->caps->comp_meter_cal.size == 0)
        {
            val->f = rig_raw2val_float(icom_val, &icom_default_comp_meter_cal);
        }
        else
        {
            val->f = rig_raw2val_float(icom_val, &rig->caps->comp_meter_cal);
        }

        break;

    case RIG_LEVEL_VD_METER:
        if (rig->caps->vd_meter_cal.size == 0)
        {
            val->f = rig_raw2val_float(icom_val, &icom_default_vd_meter_cal);
        }
        else
        {
            val->f = rig_raw2val_float(icom_val, &rig->caps->vd_meter_cal);
        }

        break;

    case RIG_LEVEL_ID_METER:
        if (rig->caps->id_meter_cal.size == 0)
        {
            val->f = rig_raw2val_float(icom_val, &icom_default_id_meter_cal);
        }
        else
        {
            val->f = rig_raw2val_float(icom_val, &rig->caps->id_meter_cal);
        }

        break;

    case RIG_LEVEL_CWPITCH:
        val->i = (int) lroundf(300.0f + ((float) icom_val * 600.0f / 255.0f));
        break;

    case RIG_LEVEL_KEYSPD:
        val->i = (int) lroundf((float) icom_val * (42.0f / 255.0f) + 6.0f);
        break;

    case RIG_LEVEL_PREAMP:
        if (icom_val == 0)
        {
            val->i = 0;
            break;
        }

        if (icom_val > MAXDBLSTSIZ || rs->preamp[icom_val - 1] == 0)
        {
            rig_debug(RIG_DEBUG_ERR, "%s: unsupported preamp get_level %ddB",
                      __func__, icom_val);
            return -RIG_EPROTO;
        }

        val->i = rs->preamp[icom_val - 1];
        break;

    /* RIG_LEVEL_ATT: returned value is already an integer in dB (coded in BCD) */
    default:
        if (RIG_LEVEL_IS_FLOAT(level))
        {
            val->f = (float) icom_val / 255;
        }
        else
        {
            val->i = icom_val;
        }
    }

    /* convert values from 0 .. 255 range */
    if (rig->caps->rig_model == RIG_MODEL_ICR75)
    {
        switch (level)
        {
        case RIG_LEVEL_NR:
            val->f = (float) icom_val / 240;
            break;

        case RIG_LEVEL_PBT_IN:
        case RIG_LEVEL_PBT_OUT:
            if (icom_val == 255)
            {
                val->f = 1280.0;
            }
            else
            {
                val->f = (float)(icom_val - 128) * 10.0;
            }

            break;

        default:
            break;
        }
    }

    rig_debug(RIG_DEBUG_TRACE, "%s: %d %d %d %f\n", __func__, lvl_len,
              icom_val, val->i, val->f);

    return RIG_OK;
}

int icom_set_ext_func(RIG *rig, vfo_t vfo, token_t token, int status)
{
    rig_debug(RIG_DEBUG_VERBOSE, "%s called\n", __func__);
    return icom_set_ext_cmd(rig, vfo, token, (value_t)status);
}

<<<<<<< HEAD
int icom_get_ext_func(RIG *rig, vfo_t vfo, token_t token, int *status)
{
    rig_debug(RIG_DEBUG_VERBOSE, "%s called\n", __func__);
    return icom_get_ext_cmd(rig, vfo, token, (value_t *)status);
}
=======
    switch (token)
    {
    case TOK_DRIVE_GAIN:
        return icom_set_raw(rig, C_CTL_LVL, S_LVL_DRIVE, 0, NULL, 2,
                            (int) val.f);

    case TOK_DIGI_SEL_FUNC:
        return icom_set_raw(rig, C_CTL_FUNC, S_FUNC_DIGISEL, 0, NULL, 1,
                            val.i ? 1 : 0);

    case TOK_DIGI_SEL_LEVEL:
        return icom_set_raw(rig, C_CTL_LVL, S_LVL_DIGI, 0, NULL, 2,
                            (int) val.f);
>>>>>>> 0d021094

int icom_set_ext_level(RIG *rig, vfo_t vfo, token_t token, value_t val)
{
    rig_debug(RIG_DEBUG_VERBOSE, "%s called\n", __func__);
    return icom_set_ext_cmd(rig, vfo, token, val);
}

int icom_get_ext_level(RIG *rig, vfo_t vfo, token_t token, value_t *val)
{
    rig_debug(RIG_DEBUG_VERBOSE, "%s called\n", __func__);
    return icom_get_ext_cmd(rig, vfo, token, val);
}

int icom_set_ext_parm(RIG *rig, token_t token, value_t val)
{
    rig_debug(RIG_DEBUG_VERBOSE, "%s called\n", __func__);
    return icom_set_ext_cmd(rig, RIG_VFO_NONE, token, val);
}

int icom_get_ext_parm(RIG *rig, token_t token, value_t *val)
{
    rig_debug(RIG_DEBUG_VERBOSE, "%s called\n", __func__);
    return icom_get_ext_cmd(rig, RIG_VFO_NONE, token, val);
}

int icom_get_ext_cmd(RIG *rig, vfo_t vfo, token_t token, value_t *val)
{
    int i;
    unsigned char ssc = 0x02;
    unsigned char resbuf[MAXFRAMELEN];
    int reslen = sizeof(resbuf);
    int retval;

<<<<<<< HEAD
    rig_debug(RIG_DEBUG_VERBOSE, "%s called\n", __func__);
=======
    case TOK_DIGI_SEL_FUNC:
        retval =
            icom_get_raw(rig, C_CTL_FUNC, S_FUNC_DIGISEL, 0, NULL, &icom_val);
>>>>>>> 0d021094

    const struct icom_priv_caps *priv = rig->caps->priv;
    const struct cmdparams *cmd = priv->cmdparams;
    for (i = 0; cmd[i].token != 0; i++) {
        if (cmd[i].token == TOK_LINK) {
            cmd = icom_ext_cmd;
            i = -1;
            continue;
        }
        if (cmd[i].token == token) {
            if (!(cmd[i].submod & SC_MOD_RD)) break;
            if ((cmd[i].submod & SC_MOD_RW12) == SC_MOD_RW12) {
                retval = icom_get_raw_buf(rig, cmd[i].command, cmd[i].subcmd,
                 1, &ssc, &reslen, resbuf);
            } else {
                retval = icom_get_raw_buf(rig, cmd[i].command, cmd[i].subcmd,
                cmd[i].sublen, (unsigned char *)cmd[i].subext, &reslen, resbuf);
            }
            if (retval != RIG_OK) {
                return retval;
            }
            switch (cmd[i].dattyp) {
            case CMD_DAT_WRD: {
                int wrd = 0;
                int j;
                for (j = 0; j < cmd[i].datlen; j++) {
                    wrd = (wrd << 8) + resbuf[j];
                }
                val->i = wrd;
                }
                break;
            case CMD_DAT_STR:
                if (strlen(val->s) < reslen) {
                    return -RIG_EINTERNAL;
                }
                memcpy(val->s, resbuf, reslen);
                val->s[reslen] = 0;
                break;
            case CMD_DAT_BUF:
                if (reslen > val->b.l) {
                    return -RIG_EINTERNAL;
                }
                memcpy(val->b.d, resbuf, reslen);
                val->b.l = reslen;
                break;
            case CMD_DAT_INT:
                val->i = from_bcd_be(resbuf, (reslen * 2));
                break;
            case CMD_DAT_FLT:
                val->f = (float) from_bcd_be(resbuf, (reslen * 2));
                break;
            case CMD_DAT_BOL:
                val->i = (from_bcd_be(resbuf, (reslen * 2)) == 0) ? 0 : 1;
                break;
            default:
                val->i = 0;
                break;
            }
            return RIG_OK;
        }
    }
    return -RIG_EINVAL;
}

/*
 * icom_set_ext_cmd
 * Assumes rig!=NULL, rig->state.priv!=NULL
 */
int icom_set_ext_cmd(RIG *rig, vfo_t vfo, token_t token, value_t val)
{
    int i;
    unsigned char cmdbuf[MAXFRAMELEN];
    int cmdlen = 0;
    unsigned char ackbuf[MAXFRAMELEN];
    int acklen = 0;

    rig_debug(RIG_DEBUG_VERBOSE, "%s called\n", __func__);

    const struct icom_priv_caps *priv = rig->caps->priv;
    const struct cmdparams *cmd = priv->cmdparams;
    for (i = 0; cmd[i].token != 0; i++) {
        if (cmd[i].token == TOK_LINK) {
            cmd = icom_ext_cmd;
            i = -1;
            continue;
        }
        if (cmd[i].token == token) {
            if (!(cmd[i].submod & SC_MOD_WR)) break;
            if ((cmd[i].submod & SC_MOD_RW12) == SC_MOD_RW12) {
                cmdbuf[0] = 0x01;
                cmdlen = 1;
            } else {
                cmdlen = cmd[i].sublen;
                memcpy(cmdbuf, cmd[i].subext, cmdlen);
            }
            int wrd = val.i;
            int j;
            switch (cmd[i].dattyp) {
            case CMD_DAT_WRD:
                for (j = 1; j <= cmd[i].datlen; j++) {
                    cmdbuf[cmdlen + cmd[i].datlen - j] = wrd & 0xff;
                    wrd >>= 8;
                }
                break;
            case CMD_DAT_BUF:
                memcpy(&cmdbuf[cmdlen], val.b.d, cmd[i].datlen);
                break;
            case CMD_DAT_INT:
            case CMD_DAT_BOL:
                to_bcd_be(&cmdbuf[cmdlen], val.i, (cmd[i].datlen * 2));
                break;
            case CMD_DAT_FLT:
                to_bcd_be(&cmdbuf[cmdlen], (int) val.f, (cmdlen * 2));
                break;
            default:
                break;
            }
            cmdlen += cmd[i].datlen;
            return icom_transaction(rig, cmd[i].command, cmd[i].subcmd,
                cmdbuf, cmdlen, ackbuf, &acklen);
        }
    }
    return -RIG_EINVAL;
}

/*
 * Assumes rig!=NULL, rig->state.priv!=NULL
 */
int icom_set_conf(RIG *rig, token_t token, const char *val)
{
    struct icom_priv_data *priv;
    struct rig_state *rs;

    rig_debug(RIG_DEBUG_VERBOSE, "%s called\n", __func__);
    rs = &rig->state;
    priv = (struct icom_priv_data *) rs->priv;

    switch (token)
    {
    case TOK_CIVADDR:
        if (val[0] == '0' && val[1] == 'x')
        {
            priv->re_civ_addr = strtol(val, (char **) NULL, 16);
        }
        else
        {
            priv->re_civ_addr = atoi(val);
        }

        break;

    case TOK_MODE731:
        priv->civ_731_mode = atoi(val) ? 1 : 0;
        break;

    case TOK_NOXCHG:
        priv->no_xchg = atoi(val) ? 1 : 0;
        break;

    default:
        return -RIG_EINVAL;
    }

    return RIG_OK;
}

/*
 * assumes rig!=NULL,
 * Assumes rig!=NULL, rig->state.priv!=NULL
 *  and val points to a buffer big enough to hold the conf value.
 */
int icom_get_conf(RIG *rig, token_t token, char *val)
{
    struct icom_priv_data *priv;
    struct rig_state *rs;

    rig_debug(RIG_DEBUG_VERBOSE, "%s called\n", __func__);
    rs = &rig->state;
    priv = (struct icom_priv_data *) rs->priv;

    switch (token)
    {
    case TOK_CIVADDR:
        sprintf(val, "%d", priv->re_civ_addr);
        break;

    case TOK_MODE731: sprintf(val, "%d", priv->civ_731_mode);
        break;

    case TOK_NOXCHG: sprintf(val, "%d", priv->no_xchg);
        break;

    default: return -RIG_EINVAL;
    }

    return RIG_OK;
}


/*
 * icom_set_ptt
 * Assumes rig!=NULL, rig->state.priv!=NULL
 */
int icom_set_ptt(RIG *rig, vfo_t vfo, ptt_t ptt)
{
    unsigned char ackbuf[MAXFRAMELEN], pttbuf[1];
    int ack_len = sizeof(ackbuf), retval;

    rig_debug(RIG_DEBUG_VERBOSE, "%s called\n", __func__);
    pttbuf[0] = ptt == RIG_PTT_ON ? 1 : 0;

    retval = icom_transaction(rig, C_CTL_PTT, S_PTT, pttbuf, 1,
                              ackbuf, &ack_len);

    if (retval != RIG_OK)
    {
        return retval;
    }

    if (ack_len != 1 || ackbuf[0] != ACK)
    {
        rig_debug(RIG_DEBUG_ERR, "%s: ack NG (%#.2x), len=%d\n", __func__,
                  ackbuf[0], ack_len);
        return -RIG_ERJCTED;
    }

    return RIG_OK;
}

/*
 * icom_get_ptt
 * Assumes rig!=NULL, rig->state.priv!=NULL, ptt!=NULL
 */
int icom_get_ptt(RIG *rig, vfo_t vfo, ptt_t *ptt)
{
    unsigned char pttbuf[MAXFRAMELEN];
    int ptt_len, retval;

    rig_debug(RIG_DEBUG_VERBOSE, "%s called\n", __func__);
    retval = icom_transaction(rig, C_CTL_PTT, S_PTT, NULL, 0,
                              pttbuf, &ptt_len);

    if (retval != RIG_OK)
    {
        return retval;
    }

    /*
     * pttbuf should contain Cn,Sc,Data area
     */
    ptt_len -= 2;

    if (ptt_len != 1)
    {
        rig_debug(RIG_DEBUG_ERR, "%s: wrong frame len=%d\n",
                  __func__, ptt_len);
        return -RIG_ERJCTED;
    }

    *ptt = pttbuf[2] == 1 ? RIG_PTT_ON : RIG_PTT_OFF;

    return RIG_OK;
}

/*
 * icom_get_dcd
 * Assumes rig!=NULL, rig->state.priv!=NULL, ptt!=NULL
 */
int icom_get_dcd(RIG *rig, vfo_t vfo, dcd_t *dcd)
{
    unsigned char dcdbuf[MAXFRAMELEN];
    int dcd_len, retval;

    rig_debug(RIG_DEBUG_VERBOSE, "%s called\n", __func__);
    retval = icom_transaction(rig, C_RD_SQSM, S_SQL, NULL, 0,
                              dcdbuf, &dcd_len);

    if (retval != RIG_OK)
    {
        return retval;
    }

    /*
     * dcdbuf should contain Cn,Data area
     */
    dcd_len -= 2;

    if (dcd_len != 1)
    {
        rig_debug(RIG_DEBUG_ERR, "%s: wrong frame len=%d\n",
                  __func__, dcd_len);
        return -RIG_ERJCTED;
    }

    /*
     * 0x00=sql closed, 0x01=sql open
     */

    *dcd = dcdbuf[2] == 1 ? RIG_DCD_ON : RIG_DCD_OFF;

    return RIG_OK;
}

/*
 * icom_set_rptr_shift
 * Assumes rig!=NULL, rig->state.priv!=NULL
 */
int icom_set_rptr_shift(RIG *rig, vfo_t vfo, rptr_shift_t rptr_shift)
{
    unsigned char ackbuf[MAXFRAMELEN];
    int ack_len = sizeof(ackbuf), retval;
    int rptr_sc;

    rig_debug(RIG_DEBUG_VERBOSE, "%s called\n", __func__);

    switch (rptr_shift)
    {
    case RIG_RPT_SHIFT_NONE:
        rptr_sc = S_DUP_OFF;  /* Simplex mode */
        break;

    case RIG_RPT_SHIFT_MINUS:
        rptr_sc = S_DUP_M;    /* Duplex - mode */
        break;

    case RIG_RPT_SHIFT_PLUS:
        rptr_sc = S_DUP_P;    /* Duplex + mode */
        break;

    default:
        rig_debug(RIG_DEBUG_ERR, "%s: unsupported shift %d", __func__,
                  rptr_shift);
        return -RIG_EINVAL;
    }

    retval = icom_transaction(rig, C_CTL_SPLT, rptr_sc, NULL, 0,
                              ackbuf, &ack_len);

    if (retval != RIG_OK)
    {
        return retval;
    }

    if (ack_len != 1 || ackbuf[0] != ACK)
    {
        rig_debug(RIG_DEBUG_ERR, "%s: ack NG (%#.2x), len=%d\n", __func__,
                  ackbuf[0], ack_len);
        return -RIG_ERJCTED;
    }

    return RIG_OK;
}


/*
 * icom_get_rptr_shift
 * Assumes rig!=NULL, rig->state.priv!=NULL, rptr_shift!=NULL
 * will not work for IC-746 Pro
 * NOTE: seems not to work (tested on IC-706MkIIG), please report --SF
 */
int icom_get_rptr_shift(RIG *rig, vfo_t vfo, rptr_shift_t *rptr_shift)
{
    unsigned char rptrbuf[MAXFRAMELEN];
    int rptr_len, retval;

    rig_debug(RIG_DEBUG_VERBOSE, "%s called\n", __func__);
    retval = icom_transaction(rig, C_CTL_SPLT, -1, NULL, 0,
                              rptrbuf, &rptr_len);

    if (retval != RIG_OK)
    {
        return retval;
    }

    /*
     * rptrbuf should contain Cn,Sc
     */
    rptr_len--;

    if (rptr_len != 1)
    {
        rig_debug(RIG_DEBUG_ERR, "%s: wrong frame len=%d\n",
                  __func__, rptr_len);
        return -RIG_ERJCTED;
    }

    switch (rptrbuf[1])
    {
    case S_DUP_OFF:
        *rptr_shift = RIG_RPT_SHIFT_NONE; /* Simplex mode */
        break;

    case S_DUP_M:
        *rptr_shift = RIG_RPT_SHIFT_MINUS;    /* Duplex - mode */
        break;

    case S_DUP_P:
        *rptr_shift = RIG_RPT_SHIFT_PLUS; /* Duplex + mode */
        break;

    default:
        rig_debug(RIG_DEBUG_ERR, "%s: unsupported shift %d", __func__,
                  rptrbuf[1]);
        return -RIG_EPROTO;
    }

    return RIG_OK;
}

/*
 * icom_set_rptr_offs
 * Assumes rig!=NULL, rig->state.priv!=NULL
 */
int icom_set_rptr_offs(RIG *rig, vfo_t vfo, shortfreq_t rptr_offs)
{
    int offs_len;
    unsigned char offsbuf[MAXFRAMELEN], ackbuf[MAXFRAMELEN];
    int ack_len = sizeof(ackbuf), retval;
    const struct icom_priv_caps *priv_caps;

    priv_caps = (const struct icom_priv_caps *) rig->caps->priv;
    offs_len = (priv_caps->offs_len) ? priv_caps->offs_len : OFFS_LEN;

    rig_debug(RIG_DEBUG_VERBOSE, "%s called\n", __func__);
    /*
     * Icoms are using a 100Hz unit (at least on 706MKIIg) -- SF
     */
    to_bcd(offsbuf, rptr_offs / 100, offs_len * 2);

    retval = icom_transaction(rig, C_SET_OFFS, -1, offsbuf, offs_len,
                              ackbuf, &ack_len);

    if (retval != RIG_OK)
    {
        return retval;
    }

    if (ack_len != 1 || ackbuf[0] != ACK)
    {
        rig_debug(RIG_DEBUG_ERR, "%s: ack NG (%#.2x), len=%d\n", __func__,
                  ackbuf[0], ack_len);
        return -RIG_ERJCTED;
    }

    return RIG_OK;
}


/*
 * icom_get_rptr_offs
 * Assumes rig!=NULL, rig->state.priv!=NULL, rptr_offs!=NULL
 */
int icom_get_rptr_offs(RIG *rig, vfo_t vfo, shortfreq_t *rptr_offs)
{
    int offs_len;
    unsigned char offsbuf[MAXFRAMELEN];
    int buf_len, retval;
    const struct icom_priv_caps *priv_caps;

    priv_caps = (const struct icom_priv_caps *) rig->caps->priv;
    offs_len = (priv_caps->offs_len) ? priv_caps->offs_len : OFFS_LEN;

    rig_debug(RIG_DEBUG_VERBOSE, "%s called\n", __func__);
    retval = icom_transaction(rig, C_RD_OFFS, -1, NULL, 0, offsbuf, &buf_len);

    if (retval != RIG_OK)
    {
        return retval;
    }

    /*
     * offsbuf should contain Cn
     */
    buf_len--;

    if (buf_len != offs_len)
    {
        rig_debug(RIG_DEBUG_ERR, "%s: wrong frame len=%d\n", __func__,
                  buf_len);
        return -RIG_ERJCTED;
    }

    /*
     * Icoms are using a 100Hz unit (at least on 706MKIIg) -- SF
     */
    *rptr_offs = from_bcd(offsbuf + 1, buf_len * 2) * 100;

    return RIG_OK;
}

/*
 * Helper function to go back and forth split VFO
 */
int icom_get_split_vfos(const RIG *rig, vfo_t *rx_vfo, vfo_t *tx_vfo)
{
    struct icom_priv_data *priv;
    struct rig_state *rs;

    rig_debug(RIG_DEBUG_VERBOSE, "%s called\n", __func__);

    rs = (struct rig_state *) &rig->state;
    priv = (struct icom_priv_data *) rs->priv;


    if (VFO_HAS_A_B_ONLY)
    {
        *rx_vfo = RIG_VFO_A;
        *tx_vfo = RIG_VFO_B;  /* rig doesn't enforce this but
                   convention is needed here */
    }
    else if (VFO_HAS_MAIN_SUB_ONLY)
    {
        *rx_vfo = RIG_VFO_MAIN;
        *tx_vfo = RIG_VFO_SUB;
    }
    else if (VFO_HAS_MAIN_SUB_A_B_ONLY)
    {
        // TBD -- newer rigs we need to find active VFO
        // priv->curvfo if VFOA then A/B response else priv->curvfo=Main Main/Sub response
        // For now we return Main/Sub
        *rx_vfo = priv->rx_vfo;
        *tx_vfo = priv->tx_vfo;
    }
    else
    {
        rig_debug(RIG_DEBUG_ERR, "%s invalid vfo setup?\n", __func__);
        return -RIG_ENAVAIL;
    }

    return RIG_OK;
}

/*
 * icom_set_split_freq
 * Assumes rig!=NULL, rig->state.priv!=NULL,
 *  icom_set_vfo,icom_set_freq works for this rig
 *
 * Assumes also that the current VFO is the rx VFO.
 */
int icom_set_split_freq(RIG *rig, vfo_t vfo, freq_t tx_freq)
{
    int rc;
    vfo_t rx_vfo, tx_vfo;
    struct icom_priv_data *priv;
    struct rig_state *rs;
    unsigned char ackbuf[MAXFRAMELEN];
    int ack_len = sizeof(ackbuf);

    rig_debug(RIG_DEBUG_VERBOSE, "%s called\n", __func__);
    rs = &rig->state;
    priv = (struct icom_priv_data *) rs->priv;

    /* This method works also in memory mode(RIG_VFO_MEM) */
    if (!priv->no_xchg && rig_has_vfo_op(rig, RIG_OP_XCHG))
    {
        if (RIG_OK != (rc = icom_vfo_op(rig, vfo, RIG_OP_XCHG)))
        {
            return rc;
        }

        if (RIG_OK != (rc = icom_set_freq(rig, RIG_VFO_CURR, tx_freq)))
        {
            return rc;
        }

        if (RIG_OK != (rc = icom_vfo_op(rig, vfo, RIG_OP_XCHG)))
        {
            return rc;
        }

        return rc;
    }

    /* In the case of rigs with an A/B VFO arrangement we assume the
       current VFO is VFO A and the split Tx VFO is always VFO B. These
       assumptions allow us to deal with the lack of VFO and split
       queries */
    if (VFO_HAS_A_B_ONLY
            && priv->split_on)   /* broken if user changes split on rig :( */
    {
        /* VFO A/B style rigs swap VFO on split Tx so we need to disable
           split for certainty */
        if (RIG_OK !=
                (rc =
                     icom_transaction(rig, C_CTL_SPLT, S_SPLT_OFF, NULL, 0, ackbuf,
                                      &ack_len)))
        {
            return rc;
        }

        if (ack_len != 1 || ackbuf[0] != ACK)
        {
            rig_debug(RIG_DEBUG_ERR, "%s: ack NG (%#.2x), len=%d\n", __func__,
                      ackbuf[0], ack_len);
            return -RIG_ERJCTED;
        }
    }

    if (RIG_OK != (rc = icom_get_split_vfos(rig, &rx_vfo, &tx_vfo)))
    {
        return rc;
    }

    if (RIG_OK != (rc = icom_set_vfo(rig, tx_vfo)))
    {
        return rc;
    }

    if (RIG_OK != (rc = rig_set_freq(rig, RIG_VFO_CURR, tx_freq)))
    {
        return rc;
    }

    if (RIG_OK != (rc = icom_set_vfo(rig, rx_vfo)))
    {
        return rc;
    }

    if (VFO_HAS_A_B_ONLY && priv->split_on)
    {
        /* Re-enable split */
        if (RIG_OK !=
                (rc =
                     icom_transaction(rig, C_CTL_SPLT, S_SPLT_ON, NULL, 0, ackbuf,
                                      &ack_len)))
        {
            return rc;
        }
    }

    return rc;
}

/*
 * icom_get_split_freq
 * Assumes rig!=NULL, rig->state.priv!=NULL, rx_freq!=NULL, tx_freq!=NULL
 *  icom_set_vfo,icom_get_freq works for this rig
 */
int icom_get_split_freq(RIG *rig, vfo_t vfo, freq_t *tx_freq)
{
    int rc;
    vfo_t rx_vfo, tx_vfo;
    struct icom_priv_data *priv;
    struct rig_state *rs;
    unsigned char ackbuf[MAXFRAMELEN];
    int ack_len = sizeof(ackbuf);

    rig_debug(RIG_DEBUG_VERBOSE, "%s called\n", __func__);
    rs = &rig->state;
    priv = (struct icom_priv_data *) rs->priv;

    /* This method works also in memory mode(RIG_VFO_MEM) */
    if (!priv->no_xchg && rig_has_vfo_op(rig, RIG_OP_XCHG))
    {
        if (RIG_OK != (rc = icom_vfo_op(rig, vfo, RIG_OP_XCHG)))
        {
            return rc;
        }

        if (RIG_OK != (rc = icom_get_freq(rig, RIG_VFO_CURR, tx_freq)))
        {
            return rc;
        }

        if (RIG_OK != (rc = icom_vfo_op(rig, vfo, RIG_OP_XCHG)))
        {
            return rc;
        }

        return rc;
    }

    /* In the case of rigs with an A/B VFO arrangement we assume the
       current VFO is VFO A and the split Tx VFO is always VFO B. These
       assumptions allow us to deal with the lack of VFO and split
       queries */
    if (VFO_HAS_A_B_ONLY
            && priv->split_on)   /* broken if user changes split on rig :( */
    {
        /* VFO A/B style rigs swap VFO on split Tx so we need to disable
           split for certainty */
        if (RIG_OK !=
                (rc =
                     icom_transaction(rig, C_CTL_SPLT, S_SPLT_OFF, NULL, 0, ackbuf,
                                      &ack_len)))
        {
            return rc;
        }

        if (ack_len != 1 || ackbuf[0] != ACK)
        {
            rig_debug(RIG_DEBUG_ERR, "%s: ack NG (%#.2x), len=%d\n", __func__,
                      ackbuf[0], ack_len);
            return -RIG_ERJCTED;
        }
    }

    if (RIG_OK != (rc = icom_get_split_vfos(rig, &rx_vfo, &tx_vfo)))
    {
        return rc;
    }

    if (RIG_OK != (rc = icom_set_vfo(rig, tx_vfo)))
    {
        return rc;
    }

    if (RIG_OK != (rc = icom_get_freq(rig, RIG_VFO_CURR, tx_freq)))
    {
        return rc;
    }

    if (RIG_OK != (rc = icom_set_vfo(rig, rx_vfo)))
    {
        return rc;
    }

    if (VFO_HAS_A_B_ONLY && priv->split_on)
    {
        /* Re-enable split */
        if (RIG_OK !=
                (rc =
                     icom_transaction(rig, C_CTL_SPLT, S_SPLT_ON, NULL, 0, ackbuf,
                                      &ack_len)))
        {
            return rc;
        }
    }

    return rc;
}

/*
 * icom_set_split_mode
 * Assumes rig!=NULL, rig->state.priv!=NULL,
 *  icom_set_vfo,icom_set_mode works for this rig
 */
int icom_set_split_mode(RIG *rig, vfo_t vfo, rmode_t tx_mode,
                        pbwidth_t tx_width)
{
    int rc;
    vfo_t rx_vfo, tx_vfo;
    struct icom_priv_data *priv;
    struct rig_state *rs;
    unsigned char ackbuf[MAXFRAMELEN];
    int ack_len = sizeof(ackbuf);

    rig_debug(RIG_DEBUG_VERBOSE, "%s called\n", __func__);
    rs = &rig->state;
    priv = (struct icom_priv_data *) rs->priv;

    /* This method works also in memory mode(RIG_VFO_MEM) */
    if (!priv->no_xchg && rig_has_vfo_op(rig, RIG_OP_XCHG))
    {
        if (RIG_OK != (rc = icom_vfo_op(rig, vfo, RIG_OP_XCHG)))
        {
            return rc;
        }

        if (RIG_OK != (rc = rig->caps->set_mode(rig, RIG_VFO_CURR, tx_mode,
                                                tx_width)))
        {
            return rc;
        }

        if (RIG_OK != (rc = icom_vfo_op(rig, vfo, RIG_OP_XCHG)))
        {
            return rc;
        }

        return rc;
    }

    /* In the case of rigs with an A/B VFO arrangement we assume the
       current VFO is VFO A and the split Tx VFO is always VFO B. These
       assumptions allow us to deal with the lack of VFO and split
       queries */
    if (VFO_HAS_A_B_ONLY
            && priv->split_on)   /* broken if user changes split on rig :( */
    {
        /* VFO A/B style rigs swap VFO on split Tx so we need to disable
           split for certainty */
        if (RIG_OK !=
                (rc =
                     icom_transaction(rig, C_CTL_SPLT, S_SPLT_OFF, NULL, 0, ackbuf,
                                      &ack_len)))
        {
            return rc;
        }

        if (ack_len != 1 || ackbuf[0] != ACK)
        {
            rig_debug(RIG_DEBUG_ERR, "%s: ack NG (%#.2x), len=%d\n", __func__,
                      ackbuf[0], ack_len);
            return -RIG_ERJCTED;
        }
    }

    if (RIG_OK != (rc = icom_get_split_vfos(rig, &rx_vfo, &tx_vfo)))
    {
        return rc;
    }

    if (RIG_OK != (rc = icom_set_vfo(rig, tx_vfo)))
    {
        return rc;
    }

    if (RIG_OK != (rc = rig->caps->set_mode(rig, RIG_VFO_CURR, tx_mode,
                                            tx_width)))
    {
        return rc;
    }

    if (RIG_OK != (rc = icom_set_vfo(rig, rx_vfo)))
    {
        return rc;
    }

    if (VFO_HAS_A_B_ONLY && priv->split_on)
    {
        /* Re-enable split */
        if (RIG_OK !=
                (rc =
                     icom_transaction(rig, C_CTL_SPLT, S_SPLT_ON, NULL, 0, ackbuf,
                                      &ack_len)))
        {
            return rc;
        }
    }

    return rc;
}

/*
 * icom_get_split_mode
 * Assumes rig!=NULL, rig->state.priv!=NULL,
 *  rx_mode!=NULL, rx_width!=NULL, tx_mode!=NULL, tx_width!=NULL
 *  icom_set_vfo,icom_get_mode works for this rig
 */
int icom_get_split_mode(RIG *rig, vfo_t vfo, rmode_t *tx_mode,
                        pbwidth_t *tx_width)
{
    int rc;
    vfo_t rx_vfo, tx_vfo;
    struct icom_priv_data *priv;
    struct rig_state *rs;
    unsigned char ackbuf[MAXFRAMELEN];
    int ack_len = sizeof(ackbuf);

    rig_debug(RIG_DEBUG_VERBOSE, "%s called\n", __func__);
    rs = &rig->state;
    priv = (struct icom_priv_data *) rs->priv;

    /* This method works also in memory mode(RIG_VFO_MEM) */
    if (!priv->no_xchg && rig_has_vfo_op(rig, RIG_OP_XCHG))
    {
        if (RIG_OK != (rc = icom_vfo_op(rig, vfo, RIG_OP_XCHG)))
        {
            return rc;
        }

        if (RIG_OK != (rc = rig->caps->get_mode(rig, RIG_VFO_CURR, tx_mode,
                                                tx_width)))
        {
            return rc;
        }

        if (RIG_OK != (rc = icom_vfo_op(rig, vfo, RIG_OP_XCHG)))
        {
            return rc;
        }

        return rc;
    }

    /* In the case of rigs with an A/B VFO arrangement we assume the
       current VFO is VFO A and the split Tx VFO is always VFO B. These
       assumptions allow us to deal with the lack of VFO and split
       queries */
    if (VFO_HAS_A_B_ONLY
            && priv->split_on)   /* broken if user changes split on rig :( */
    {
        /* VFO A/B style rigs swap VFO on split Tx so we need to disable
           split for certainty */
        if (RIG_OK !=
                (rc =
                     icom_transaction(rig, C_CTL_SPLT, S_SPLT_OFF, NULL, 0, ackbuf,
                                      &ack_len)))
        {
            return rc;
        }

        if (ack_len != 1 || ackbuf[0] != ACK)
        {
            rig_debug(RIG_DEBUG_ERR, "%s: ack NG (%#.2x), len=%d\n", __func__,
                      ackbuf[0], ack_len);
            return -RIG_ERJCTED;
        }
    }

    if (RIG_OK != (rc = icom_get_split_vfos(rig, &rx_vfo, &tx_vfo)))
    {
        return rc;
    }

    if (RIG_OK != (rc = icom_set_vfo(rig, tx_vfo)))
    {
        return rc;
    }

    if (RIG_OK != (rc = rig->caps->get_mode(rig, RIG_VFO_CURR, tx_mode,
                                            tx_width)))
    {
        return rc;
    }

    if (RIG_OK != (rc = icom_set_vfo(rig, rx_vfo)))
    {
        return rc;
    }

    if (VFO_HAS_A_B_ONLY && priv->split_on)
    {
        /* Re-enable split */
        if (RIG_OK !=
                (rc =
                     icom_transaction(rig, C_CTL_SPLT, S_SPLT_ON, NULL, 0, ackbuf,
                                      &ack_len)))
        {
            return rc;
        }
    }

    return rc;
}

/*
 * icom_set_split_freq_mode
 * Assumes rig!=NULL, rig->state.priv!=NULL,
 *  icom_set_vfo,icom_set_mode works for this rig
 */
int icom_set_split_freq_mode(RIG *rig, vfo_t vfo, freq_t tx_freq,
                             rmode_t tx_mode, pbwidth_t tx_width)
{
    int rc;
    struct icom_priv_data *priv = (struct icom_priv_data *) rig->state.priv;
    unsigned char ackbuf[MAXFRAMELEN];
    int ack_len = sizeof(ackbuf);
    vfo_t rx_vfo, tx_vfo;

    rig_debug(RIG_DEBUG_VERBOSE, "%s called vfo=%s\n", __func__,
              rig_strvfo(vfo));

    /* This method works also in memory mode(RIG_VFO_MEM) */
    if (!priv->no_xchg && rig_has_vfo_op(rig, RIG_OP_XCHG))
    {
        if (RIG_OK != (rc = icom_vfo_op(rig, vfo, RIG_OP_XCHG)))
        {
            return rc;
        }

        if (RIG_OK != (rc = rig_set_freq(rig, RIG_VFO_CURR, tx_freq)))
        {
            return rc;
        }

        if (RIG_OK != (rc = rig->caps->set_mode(rig, RIG_VFO_CURR, tx_mode,
                                                tx_width)))
        {
            return rc;
        }

        if (RIG_OK != (rc = icom_vfo_op(rig, vfo, RIG_OP_XCHG)))
        {
            return rc;
        }

        return rc;
    }

    /* In the case of rigs with an A/B VFO arrangement we assume the
       current VFO is VFO A and the split Tx VFO is always VFO B. These
       assumptions allow us to deal with the lack of VFO and split
       queries */
    if (VFO_HAS_A_B
            && priv->split_on)    /* broken if user changes split on rig :( */
    {
        /* VFO A/B style rigs swap VFO on split Tx so we need to disable
           split for certainty */
        if (RIG_OK !=
                (rc =
                     icom_transaction(rig, C_CTL_SPLT, S_SPLT_OFF, NULL, 0, ackbuf,
                                      &ack_len)))
        {
            return rc;
        }

        if (ack_len != 1 || ackbuf[0] != ACK)
        {
            rig_debug(RIG_DEBUG_ERR, "%s: ack NG (%#.2x), len=%d\n", __func__,
                      ackbuf[0], ack_len);
            return -RIG_ERJCTED;
        }
    }

    rig_debug(RIG_DEBUG_VERBOSE,
              "%s: before get_split_vfos rx_vfo=%s tx_vfo=%s\n", __func__,
              rig_strvfo(priv->rx_vfo), rig_strvfo(priv->tx_vfo));

    if (RIG_OK != (rc = icom_get_split_vfos(rig, &rx_vfo, &tx_vfo)))
    {
        return rc;
    }

    rig_debug(RIG_DEBUG_VERBOSE,
              "%s: after get_split_vfos  rx_vfo=%s tx_vfo=%s\n", __func__,
              rig_strvfo(priv->rx_vfo), rig_strvfo(priv->tx_vfo));


    if (RIG_OK != (rc = icom_set_vfo(rig, tx_vfo)))
    {
        return rc;
    }

    if (RIG_OK != (rc = rig_set_freq(rig, RIG_VFO_CURR, tx_freq)))
    {
        return rc;
    }

    if (RIG_OK != (rc = rig->caps->set_mode(rig, RIG_VFO_CURR, tx_mode,
                                            tx_width)))
    {
        return rc;
    }

    if (RIG_OK != (rc = icom_set_vfo(rig, rx_vfo)))
    {
        return rc;
    }

    if (VFO_HAS_A_B && priv->split_on)
    {
        /* Re-enable split */
        if (RIG_OK !=
                (rc =
                     icom_transaction(rig, C_CTL_SPLT, S_SPLT_ON, NULL, 0, ackbuf,
                                      &ack_len)))
        {
            return rc;
        }
    }

    return rc;
}

/*
 * icom_get_split_freq_mode
 * Assumes rig!=NULL, rig->state.priv!=NULL,
 *  rx_mode!=NULL, rx_width!=NULL, tx_mode!=NULL, tx_width!=NULL
 *  icom_set_vfo,icom_get_mode works for this rig
 */
int icom_get_split_freq_mode(RIG *rig, vfo_t vfo, freq_t *tx_freq,
                             rmode_t *tx_mode, pbwidth_t *tx_width)
{
    int rc;
    vfo_t rx_vfo, tx_vfo;
    struct icom_priv_data *priv;
    struct rig_state *rs;
    unsigned char ackbuf[MAXFRAMELEN];
    int ack_len = sizeof(ackbuf);

    rig_debug(RIG_DEBUG_VERBOSE, "%s called\n", __func__);
    rs = &rig->state;
    priv = (struct icom_priv_data *) rs->priv;

    /* This method works also in memory mode(RIG_VFO_MEM) */
    if (!priv->no_xchg && rig_has_vfo_op(rig, RIG_OP_XCHG))
    {
        if (RIG_OK != (rc = icom_vfo_op(rig, vfo, RIG_OP_XCHG)))
        {
            return rc;
        }

        if (RIG_OK != (rc = rig_get_freq(rig, RIG_VFO_CURR, tx_freq)))
        {
            return rc;
        }

        if (RIG_OK != (rc = rig->caps->get_mode(rig, RIG_VFO_CURR, tx_mode,
                                                tx_width)))
        {
            return rc;
        }

        if (RIG_OK != (rc = icom_vfo_op(rig, vfo, RIG_OP_XCHG)))
        {
            return rc;
        }

        return rc;
    }

    /* In the case of rigs with an A/B VFO arrangement we assume the
       current VFO is VFO A and the split Tx VFO is always VFO B. These
       assumptions allow us to deal with the lack of VFO and split
       queries */
    if (VFO_HAS_A_B_ONLY
            && priv->split_on)   /* broken if user changes split on rig :( */
    {
        /* VFO A/B style rigs swap VFO on split Tx so we need to disable
           split for certainty */
        if (RIG_OK !=
                (rc =
                     icom_transaction(rig, C_CTL_SPLT, S_SPLT_OFF, NULL, 0, ackbuf,
                                      &ack_len)))
        {
            return rc;
        }

        if (ack_len != 1 || ackbuf[0] != ACK)
        {
            rig_debug(RIG_DEBUG_ERR, "%s: ack NG (%#.2x), len=%d\n", __func__,
                      ackbuf[0], ack_len);
            return -RIG_ERJCTED;
        }
    }

    if (RIG_OK != (rc = icom_get_split_vfos(rig, &rx_vfo, &tx_vfo)))
    {
        return rc;
    }

    if (RIG_OK != (rc = icom_set_vfo(rig, tx_vfo)))
    {
        return rc;
    }

    if (RIG_OK != (rc = icom_get_freq(rig, RIG_VFO_CURR, tx_freq)))
    {
        return rc;
    }

    if (RIG_OK != (rc = rig->caps->get_mode(rig, RIG_VFO_CURR, tx_mode,
                                            tx_width)))
    {
        return rc;
    }

    if (RIG_OK != (rc = icom_set_vfo(rig, rx_vfo)))
    {
        return rc;
    }

    if (VFO_HAS_A_B_ONLY && priv->split_on)
    {
        /* Re-enable split */
        if (RIG_OK !=
                (rc =
                     icom_transaction(rig, C_CTL_SPLT, S_SPLT_ON, NULL, 0, ackbuf,
                                      &ack_len)))
        {
            return rc;
        }
    }

    return rc;
}


/*
 * icom_set_split
 * Assumes rig!=NULL, rig->state.priv!=NULL
 */
int icom_set_split_vfo(RIG *rig, vfo_t vfo, split_t split, vfo_t tx_vfo)
{
    struct icom_priv_data *priv = (struct icom_priv_data *) rig->state.priv;
    unsigned char ackbuf[MAXFRAMELEN];
    int ack_len = sizeof(ackbuf), rc;
    int split_sc;

    rig_debug(RIG_DEBUG_VERBOSE, "%s called\n", __func__);

    switch (split)
    {
    case RIG_SPLIT_OFF:

        // if either VFOA or B is the vfo we set to VFOA when split is turned off
        if (vfo == RIG_VFO_A || vfo == RIG_VFO_B)
        {
            rig_set_vfo(rig, RIG_VFO_A);
        }
        // otherwise if Main or Sub we set Main as the current vfo
        else if (vfo == RIG_VFO_MAIN || vfo == RIG_VFO_SUB)
        {
            rig_set_vfo(rig, RIG_VFO_MAIN);
        }

        split_sc = S_SPLT_OFF;
        break;

    case RIG_SPLIT_ON:
        split_sc = S_SPLT_ON;

        // Need to allow for SATMODE split in here
        /* ensure VFO A is Rx and VFO B is Tx as we assume that elsewhere */
        if (VFO_HAS_A_B)
        {
            if (RIG_OK != (rc = icom_set_vfo(rig, RIG_VFO_A)))
            {
                return rc;
            }
        }

        break;

    default:
        rig_debug(RIG_DEBUG_ERR, "%s: unsupported split %d", __func__, split);
        return -RIG_EINVAL;
    }

    if (RIG_OK != (rc = icom_transaction(rig, C_CTL_SPLT, split_sc, NULL, 0,
                                         ackbuf, &ack_len)))
    {
        return rc;
    }

    if (ack_len != 1 || ackbuf[0] != ACK)
    {
        rig_debug(RIG_DEBUG_ERR, "%s: ack NG (%#.2x), len=%d\n", __func__,
                  ackbuf[0], ack_len);
        return -RIG_ERJCTED;
    }

    priv->rx_vfo = vfo;
    priv->tx_vfo = tx_vfo;
    priv->split_on = RIG_SPLIT_ON == split;
    rig_debug(RIG_DEBUG_VERBOSE, "%s: vfo=%s rx_vfo=%s tx_vfo=%s split=%d\n",
              __func__, rig_strvfo(vfo), rig_strvfo(priv->rx_vfo),
              rig_strvfo(priv->tx_vfo), split);
    return RIG_OK;
}

/*
 * icom_get_split_vfo
 * Assumes rig!=NULL, rig->state.priv!=NULL, split!=NULL
 *
 * Does not appear to be supported by any mode?
 * \sa icom_mem_get_split_vfo()
 */
int icom_get_split_vfo(RIG *rig, vfo_t vfo, split_t *split, vfo_t *tx_vfo)
{
    unsigned char splitbuf[MAXFRAMELEN];
    int split_len, retval;
    struct icom_priv_data *priv = (struct icom_priv_data *) rig->state.priv;

    rig_debug(RIG_DEBUG_VERBOSE, "%s called\n", __func__);
    retval = icom_transaction(rig, C_CTL_SPLT, -1, NULL, 0,
                              splitbuf, &split_len);

    if (retval != RIG_OK)
    {
        return retval;
    }

    /*
     * splitbuf should contain Cn,Sc
     */
    split_len--;

    if (split_len != 1)
    {
        rig_debug(RIG_DEBUG_ERR, "%s: wrong frame len=%d\n",
                  __func__, split_len);
        return -RIG_ERJCTED;
    }

    switch (splitbuf[1])
    {
    case S_SPLT_OFF:
        *split = RIG_SPLIT_OFF;
        break;

    case S_SPLT_ON:
        *split = RIG_SPLIT_ON;
        break;

    default:
        rig_debug(RIG_DEBUG_ERR, "%s: unsupported split %d", __func__,
                  splitbuf[1]);
        return -RIG_EPROTO;
    }

    *tx_vfo = priv->tx_vfo;
    priv->split_on = RIG_SPLIT_ON == *split;
    rig_debug(RIG_DEBUG_VERBOSE, "%s: vfo=%s rx_vfo=%s tx_vfo=%s split=%d\n",
              __func__, rig_strvfo(vfo), rig_strvfo(priv->rx_vfo),
              rig_strvfo(priv->tx_vfo), *split);
    return RIG_OK;
}


/*
 * icom_mem_get_split_vfo
 * Assumes rig!=NULL, rig->state.priv!=NULL, split!=NULL
 */
int icom_mem_get_split_vfo(RIG *rig, vfo_t vfo, split_t *split,
                           vfo_t *tx_vfo)
{
    int retval;

    rig_debug(RIG_DEBUG_VERBOSE, "%s called\n", __func__);

    /* this hacks works only when in memory mode
     * I have no clue how to detect split in regular VFO mode
     */
    if (rig->state.current_vfo != RIG_VFO_MEM ||
            !rig_has_vfo_op(rig, RIG_OP_XCHG))
    {
        return -RIG_ENAVAIL;
    }

    retval = icom_vfo_op(rig, vfo, RIG_OP_XCHG);

    if (retval == RIG_OK)
    {
        *split = RIG_SPLIT_ON;
        /* get it back to normal */
        retval = icom_vfo_op(rig, vfo, RIG_OP_XCHG);
    }
    else if (retval == -RIG_ERJCTED)
    {
        *split = RIG_SPLIT_OFF;
    }
    else
    {
        /* this is really an error! */
        return retval;
    }

    return RIG_OK;
}

/*
 * icom_set_ts
 * Assumes rig!=NULL, rig->caps->priv!=NULL
 */
int icom_set_ts(RIG *rig, vfo_t vfo, shortfreq_t ts)
{
    const struct icom_priv_caps *priv_caps;
    unsigned char ackbuf[MAXFRAMELEN];
    int i, ack_len = sizeof(ackbuf), retval;
    int ts_sc = 0;

    rig_debug(RIG_DEBUG_VERBOSE, "%s called\n", __func__);
    priv_caps = (const struct icom_priv_caps *) rig->caps->priv;

    for (i = 0; i < TSLSTSIZ; i++)
    {
        if (priv_caps->ts_sc_list[i].ts == ts)
        {
            ts_sc = priv_caps->ts_sc_list[i].sc;
            break;
        }
    }

    if (i >= TSLSTSIZ)
    {
        return -RIG_EINVAL;   /* not found, unsupported */
    }

    retval = icom_transaction(rig, C_SET_TS, ts_sc, NULL, 0, ackbuf, &ack_len);

    if (retval != RIG_OK)
    {
        return retval;
    }

    if (ack_len != 1 || ackbuf[0] != ACK)
    {
        rig_debug(RIG_DEBUG_ERR, "%s: ack NG (%#.2x), len=%d\n", __func__,
                  ackbuf[0], ack_len);
        return -RIG_ERJCTED;
    }

    return RIG_OK;
}

/*
 * icom_get_ts
 * Assumes rig!=NULL, rig->caps->priv!=NULL, ts!=NULL
 * NOTE: seems not to work (tested on IC-706MkIIG), please report --SF  Not available on 746pro
 */
int icom_get_ts(RIG *rig, vfo_t vfo, shortfreq_t *ts)
{
    const struct icom_priv_caps *priv_caps;
    unsigned char tsbuf[MAXFRAMELEN];
    int ts_len, i, retval;

    rig_debug(RIG_DEBUG_VERBOSE, "%s called\n", __func__);
    priv_caps = (const struct icom_priv_caps *) rig->caps->priv;

    retval = icom_transaction(rig, C_SET_TS, -1, NULL, 0, tsbuf, &ts_len);

    if (retval != RIG_OK)
    {
        return retval;
    }

    /*
     * tsbuf should contain Cn,Sc
     */
    ts_len--;

    if (ts_len != 1)
    {
        rig_debug(RIG_DEBUG_ERR, "%s: wrong frame len=%d\n", __func__, ts_len);
        return -RIG_ERJCTED;
    }

    for (i = 0; i < TSLSTSIZ; i++)
    {
        if (priv_caps->ts_sc_list[i].sc == tsbuf[1])
        {
            *ts = priv_caps->ts_sc_list[i].ts;
            break;
        }
    }

    if (i >= TSLSTSIZ)
    {
        return -RIG_EPROTO;   /* not found, unsupported */
    }

    return RIG_OK;
}


/*
 * icom_set_func
 * Assumes rig!=NULL, rig->state.priv!=NULL
 */
int icom_set_func(RIG *rig, vfo_t vfo, setting_t func, int status)
{
    unsigned char fctbuf[MAXFRAMELEN], ackbuf[MAXFRAMELEN];
    int fct_len, acklen, retval;
    int fct_cn, fct_sc;       /* Command Number, Subcommand */

    rig_debug(RIG_DEBUG_VERBOSE, "%s called\n", __func__);

    fctbuf[0] = status ? 0x01 : 0x00;
    fct_len = 1;

    switch (func)
    {
    case RIG_FUNC_NB:
        fct_cn = C_CTL_FUNC;
        fct_sc = S_FUNC_NB;
        break;

    case RIG_FUNC_COMP: fct_cn = C_CTL_FUNC;
        fct_sc = S_FUNC_COMP;
        break;

    case RIG_FUNC_VOX: fct_cn = C_CTL_FUNC;
        fct_sc = S_FUNC_VOX;
        break;

    case RIG_FUNC_TONE:   /* repeater tone */
        fct_cn = C_CTL_FUNC;
        fct_sc = S_FUNC_TONE;
        break;

    case RIG_FUNC_TSQL: fct_cn = C_CTL_FUNC;
        fct_sc = S_FUNC_TSQL;
        break;

    case RIG_FUNC_SBKIN: fct_cn = C_CTL_FUNC;
        fct_sc = S_FUNC_BKIN;

        if (status != 0)
        {
            fctbuf[0] = 0x01;
        }
        else
        {
            fctbuf[0] = 0x00;
        }

        break;

    case RIG_FUNC_FBKIN:
        fct_cn = C_CTL_FUNC;
        fct_sc = S_FUNC_BKIN;

        if (status != 0)
        {
            fctbuf[0] = 0x02;
        }
        else
        {
            fctbuf[0] = 0x00;
        }

        break;

    case RIG_FUNC_ANF:
        fct_cn = C_CTL_FUNC;
        fct_sc = S_FUNC_ANF;
        break;

    case RIG_FUNC_NR:
        fct_cn = C_CTL_FUNC;
        fct_sc = S_FUNC_NR;
        break;

    case RIG_FUNC_APF:
        fct_cn = C_CTL_FUNC;
        fct_sc = S_FUNC_APF;
        break;

    case RIG_FUNC_MON:
        fct_cn = C_CTL_FUNC;
        fct_sc = S_FUNC_MON;
        break;

    case RIG_FUNC_MN:
        fct_cn = C_CTL_FUNC;
        fct_sc = S_FUNC_MN;
        break;

    case RIG_FUNC_RF:
        fct_cn = C_CTL_FUNC;
        fct_sc = S_FUNC_RF;
        break;

    case RIG_FUNC_VSC:
        fct_cn = C_CTL_FUNC;
        fct_sc = S_FUNC_VSC;
        break;

    case RIG_FUNC_LOCK:
        fct_cn = C_CTL_FUNC;
        fct_sc = S_FUNC_DIAL_LK;
        break;

    case RIG_FUNC_AFC:      /* IC-910H */
        fct_cn = C_CTL_FUNC;
        fct_sc = S_FUNC_AFC;
        break;

    case RIG_FUNC_SCOPE:
        // The command 0x27 0x10 is supported by many newer Icom rigs
        fct_cn = 0x27;
        fct_sc = 0x10;
        fctbuf[0] = status;
        fct_len = 1;
        break;

    case RIG_FUNC_RESUME:   /* IC-910H  & IC-746-Pro */
        fct_cn = C_CTL_SCAN;
        fct_sc = status ? S_SCAN_RSMON : S_SCAN_RSMOFF;
        fct_len = 0;
        break;

    case RIG_FUNC_CSQL:
        fct_cn = C_CTL_FUNC;
        fct_sc = S_FUNC_CSQL;
        break;

    case RIG_FUNC_DSQL:
        fct_cn = C_CTL_FUNC;
        fct_sc = S_FUNC_DSSQL;

        if (status <= 2)
        {
            fctbuf[0] = status;
        }
        else
        {
            fctbuf[0] = 0;
        }

        break;

    case RIG_FUNC_AFLT:
        fct_cn = C_CTL_MEM;
        fct_sc = S_MEM_AFLT;
        break;

    case RIG_FUNC_ANL:
        fct_cn = C_CTL_MEM;
        fct_sc = S_MEM_ANL;
        break;

    case RIG_FUNC_AIP:      /* IC-R8600 IP+ function, misusing AIP since RIG_FUNC_ word is full (32 bit) */
        fct_cn = C_CTL_MEM;
        fct_sc = S_FUNC_IPPLUS;
        break;

    case RIG_FUNC_RIT:
        fct_cn = C_CTL_RIT;
        fct_sc = S_RIT;
        break;

    case RIG_FUNC_XIT:
        fct_cn = C_CTL_RIT;
        fct_sc = S_XIT;
        break;

    case RIG_FUNC_TUNER:
        fct_cn = C_CTL_PTT;
        fct_sc = S_ANT_TUN;
        break;

    case RIG_FUNC_DUAL_WATCH:
        fct_cn = C_SET_VFO;
        fct_sc = S_DUAL;
        break;

    case RIG_FUNC_SATMODE:
        if (rig->caps->rig_model == RIG_MODEL_IC910)
        {
            // Is the 910 the only one that uses this command?
            fct_cn = C_CTL_MEM;
            fct_sc = S_MEM_SATMODE910;
        }
        else
        {
            fct_cn = C_CTL_FUNC;
            fct_sc = S_MEM_SATMODE;
        }

        break;


    default:
        rig_debug(RIG_DEBUG_ERR, "%s: unsupported set_func %s", __func__,
                  rig_strfunc(func));
        return -RIG_EINVAL;
    }

    retval = icom_transaction(rig, fct_cn, fct_sc, fctbuf, fct_len, ackbuf,
                              &acklen);

    if (retval != RIG_OK)
    {
        return retval;
    }

    if (acklen != 1)
    {
        rig_debug(RIG_DEBUG_ERR, "%s: wrong frame len=%d\n", __func__, acklen);
        return -RIG_EPROTO;
    }

    return RIG_OK;
}

/*
 * icom_get_func
 * Assumes rig!=NULL, rig->state.priv!=NULL
 * FIXME: IC8500 and no-sc, any support?
 */
int icom_get_func(RIG *rig, vfo_t vfo, setting_t func, int *status)
{
    unsigned char ackbuf[MAXFRAMELEN];
    int ack_len = sizeof(ackbuf), retval;
    int fct_cn, fct_sc;       /* Command Number, Subcommand */

    rig_debug(RIG_DEBUG_VERBOSE, "%s called\n", __func__);

    switch (func)
    {
    case RIG_FUNC_NB:
        fct_cn = C_CTL_FUNC;
        fct_sc = S_FUNC_NB;
        break;

    case RIG_FUNC_COMP: fct_cn = C_CTL_FUNC;
        fct_sc = S_FUNC_COMP;
        break;

    case RIG_FUNC_VOX: fct_cn = C_CTL_FUNC;
        fct_sc = S_FUNC_VOX;
        break;

    case RIG_FUNC_TONE:   /* repeater tone */
        fct_cn = C_CTL_FUNC;
        fct_sc = S_FUNC_TONE;
        break;

    case RIG_FUNC_TSQL: fct_cn = C_CTL_FUNC;
        fct_sc = S_FUNC_TSQL;
        break;

    case RIG_FUNC_SBKIN:  /* returns 1 for semi and 2 for full adjusted below */
    case RIG_FUNC_FBKIN: fct_cn = C_CTL_FUNC;
        fct_sc = S_FUNC_BKIN;
        break;

    case RIG_FUNC_ANF: fct_cn = C_CTL_FUNC;
        fct_sc = S_FUNC_ANF;
        break;

    case RIG_FUNC_NR: fct_cn = C_CTL_FUNC;
        fct_sc = S_FUNC_NR;
        break;

    case RIG_FUNC_APF: fct_cn = C_CTL_FUNC;
        fct_sc = S_FUNC_APF;
        break;

    case RIG_FUNC_MON: fct_cn = C_CTL_FUNC;
        fct_sc = S_FUNC_MON;
        break;

    case RIG_FUNC_MN: fct_cn = C_CTL_FUNC;
        fct_sc = S_FUNC_MN;
        break;

    case RIG_FUNC_RF: fct_cn = C_CTL_FUNC;
        fct_sc = S_FUNC_RF;
        break;

    case RIG_FUNC_VSC: fct_cn = C_CTL_FUNC;
        fct_sc = S_FUNC_VSC;
        break;

    case RIG_FUNC_LOCK: fct_cn = C_CTL_FUNC;
        fct_sc = S_FUNC_DIAL_LK;
        break;

    case RIG_FUNC_AFC:    /* IC-910H */
        fct_cn = C_CTL_FUNC;
        fct_sc = S_FUNC_AFC;
        break;

    case RIG_FUNC_SCOPE:
        // The command 0x27 0x10 is supported by many newer Icom rigs
        fct_cn = 0x27;
        fct_sc = 0x10;
        break;

    case RIG_FUNC_AIP:    /* IC-R8600 IP+ function, misusing AIP since RIG_FUNC_ word is full (32 bit) */
        fct_cn = C_CTL_MEM;   /* 1a */
        fct_sc = S_FUNC_IPPLUS;
        break;

    case RIG_FUNC_CSQL: fct_cn = C_CTL_FUNC;
        fct_sc = S_FUNC_CSQL;
        break;

    case RIG_FUNC_DSQL: fct_cn = C_CTL_FUNC;
        fct_sc = S_FUNC_DSSQL;
        break;

    case RIG_FUNC_AFLT: fct_cn = C_CTL_MEM;
        fct_sc = S_MEM_AFLT;
        break;

    case RIG_FUNC_ANL: fct_cn = C_CTL_MEM;
        fct_sc = S_MEM_ANL;
        break;

    case RIG_FUNC_RIT: fct_cn = C_CTL_RIT;
        fct_sc = S_RIT;
        break;

    case RIG_FUNC_XIT: fct_cn = C_CTL_RIT;
        fct_sc = S_XIT;
        break;

    case RIG_FUNC_TUNER: fct_cn = C_CTL_PTT;
        fct_sc = S_ANT_TUN;
        break;

    case RIG_FUNC_DUAL_WATCH: fct_cn = C_SET_VFO;
        fct_sc = S_DUAL;
        break;

    case RIG_FUNC_SATMODE: if (rig->caps->rig_model == RIG_MODEL_IC910)
        {
            // Is the 910 the only one that uses this command?
            fct_cn = C_CTL_MEM;
            fct_sc = S_MEM_SATMODE910;
        }
        else
        {
            fct_cn = C_CTL_FUNC;
            fct_sc = S_MEM_SATMODE;
        }

        break;



    default:
        rig_debug(RIG_DEBUG_ERR, "%s: unsupported get_func %s\n", __func__,
                  rig_strfunc(func));
        return -RIG_EINVAL;
    }

    retval = icom_transaction(rig, fct_cn, fct_sc, NULL, 0, ackbuf, &ack_len);

    if (retval != RIG_OK)
    {
        return retval;
    }

    if (ack_len != 3)
    {
        rig_debug(RIG_DEBUG_ERR, "%s: wrong frame len=%d\n", __func__,
                  ack_len);
        return -RIG_EPROTO;
    }

    if (func != RIG_FUNC_FBKIN)
    {
        *status = ackbuf[2];
    }
    else
    {
        *status = ackbuf[2] == 2 ? 1 : 0;
    }

    return RIG_OK;
}

/*
 * icom_set_parm
 * Assumes rig!=NULL
 *
 * NOTE: Most of the parm commands are rig-specific.
 *
 * See the IC-7300 backend how to implement them for newer rigs that have 0x1A 0x05-based commands where
 * icom_set_custom_parm()/icom_get_custom_parm() can be used.
 *
 * For older rigs, see the IC-R75 backend where icom_set_raw()/icom_get_raw() are used.
 */
int icom_set_parm(RIG *rig, setting_t parm, value_t val)
{
    rig_debug(RIG_DEBUG_VERBOSE, "%s called\n", __func__);

    switch (parm)
    {
    case RIG_PARM_ANN:
    {
        int ann_mode;

        switch (val.i)
        {
        case RIG_ANN_OFF:
            ann_mode = S_ANN_ALL;
            break;

        case RIG_ANN_FREQ:
            ann_mode = S_ANN_FREQ;
            break;

        case RIG_ANN_RXMODE:
            ann_mode = S_ANN_MODE;
            break;

        default:
            rig_debug(RIG_DEBUG_ERR, "%s: unsupported RIG_PARM_ANN %d\n",
                      __func__, val.i);
            return -RIG_EINVAL;
        }

        return icom_set_raw(rig, C_CTL_ANN, ann_mode, 0, NULL, 0, 0);
    }

    default:
        rig_debug(RIG_DEBUG_ERR, "%s: unsupported set_parm %s\n", __func__,
                  rig_strparm(parm));
        return -RIG_EINVAL;
    }
}

/*
 * icom_get_parm
 * Assumes rig!=NULL
 *
 * NOTE: Most of the parm commands are rig-specific.
 *
 * See the IC-7300 backend how to implement them for newer rigs that have 0x1A 0x05-based commands where
 * icom_set_custom_parm()/icom_get_custom_parm() can be used.
 *
 * For older rigs, see the IC-R75 backend where icom_set_raw()/icom_get_raw() are used.
 */
int icom_get_parm(RIG *rig, setting_t parm, value_t *val)
{
    rig_debug(RIG_DEBUG_VERBOSE, "%s called\n", __func__);

    switch (parm)
    {
    default:
        rig_debug(RIG_DEBUG_ERR, "%s: unsupported get_parm %s", __func__,
                  rig_strparm(parm));
        return -RIG_EINVAL;
    }

    return RIG_OK;
}

/*
 * icom_set_ctcss_tone
 * Assumes rig!=NULL, rig->state.priv!=NULL
 *
 * Works for 746 pro and should work for 756 xx and 7800
 */
int icom_set_ctcss_tone(RIG *rig, vfo_t vfo, tone_t tone)
{
    const struct rig_caps *caps;
    unsigned char tonebuf[MAXFRAMELEN], ackbuf[MAXFRAMELEN];
    int tone_len, ack_len = sizeof(ackbuf), retval;

    rig_debug(RIG_DEBUG_VERBOSE, "%s called\n", __func__);
    caps = rig->caps;

    if (caps->ctcss_list)
    {
        int i;

        for (i = 0; caps->ctcss_list[i] != 0; i++)
        {
            if (caps->ctcss_list[i] == tone)
            {
                break;
            }
        }

        if (caps->ctcss_list[i] != tone)
        {
            return -RIG_EINVAL;
        }
    }

    /* Sent as frequency in tenth of Hz */

    tone_len = 3;
    to_bcd_be(tonebuf, tone, tone_len * 2);

    retval = icom_transaction(rig, C_SET_TONE, S_TONE_RPTR,
                              tonebuf, tone_len, ackbuf, &ack_len);

    if (retval != RIG_OK)
    {
        return retval;
    }

    if (ack_len != 1 || ackbuf[0] != ACK)
    {
        rig_debug(RIG_DEBUG_ERR, "%s: ack NG (%#.2x), len=%d\n", __func__,
                  ackbuf[0], ack_len);
        return -RIG_ERJCTED;
    }

    return RIG_OK;
}

/*
 * icom_get_ctcss_tone
 * Assumes rig!=NULL, rig->state.priv!=NULL
 */
int icom_get_ctcss_tone(RIG *rig, vfo_t vfo, tone_t *tone)
{
    const struct rig_caps *caps;
    unsigned char tonebuf[MAXFRAMELEN];
    int tone_len, retval;
    int i;

    rig_debug(RIG_DEBUG_VERBOSE, "%s called\n", __func__);
    caps = rig->caps;

    retval = icom_transaction(rig, C_SET_TONE, S_TONE_RPTR, NULL, 0,
                              tonebuf, &tone_len);

    if (retval != RIG_OK)
    {
        return retval;
    }

    /* cn,sc,data*3 */
    if (tone_len != 5)
    {
        rig_debug(RIG_DEBUG_ERR, "%s: ack NG (%#.2x), len=%d\n", __func__,
                  tonebuf[0], tone_len);
        return -RIG_ERJCTED;
    }

    tone_len -= 2;
    *tone = from_bcd_be(tonebuf + 2, tone_len * 2);

    if (!caps->ctcss_list)
    {
        return RIG_OK;
    }

    /* check this tone exists. That's better than nothing. */
    for (i = 0; caps->ctcss_list[i] != 0; i++)
    {
        if (caps->ctcss_list[i] == *tone)
        {
            return RIG_OK;
        }
    }

    rig_debug(RIG_DEBUG_ERR, "%s: CTCSS NG (%#.2x)\n", __func__, tonebuf[2]);
    return -RIG_EPROTO;
}

/*
 * icom_set_ctcss_sql
 * Assumes rig!=NULL, rig->state.priv!=NULL
 */
int icom_set_ctcss_sql(RIG *rig, vfo_t vfo, tone_t tone)
{
    const struct rig_caps *caps;
    unsigned char tonebuf[MAXFRAMELEN], ackbuf[MAXFRAMELEN];
    int tone_len, ack_len = sizeof(ackbuf), retval;
    int i;

    rig_debug(RIG_DEBUG_VERBOSE, "%s called\n", __func__);
    caps = rig->caps;

    for (i = 0; caps->ctcss_list[i] != 0; i++)
    {
        if (caps->ctcss_list[i] == tone)
        {
            break;
        }
    }

    if (caps->ctcss_list[i] != tone)
    {
        return -RIG_EINVAL;
    }

    /* Sent as frequency in tenth of Hz */

    tone_len = 3;
    to_bcd_be(tonebuf, tone, tone_len * 2);

    retval = icom_transaction(rig, C_SET_TONE, S_TONE_SQL,
                              tonebuf, tone_len, ackbuf, &ack_len);

    if (retval != RIG_OK)
    {
        return retval;
    }

    if (ack_len != 1 || ackbuf[0] != ACK)
    {
        rig_debug(RIG_DEBUG_ERR, "%s: ack NG (%#.2x), len=%d\n", __func__,
                  ackbuf[0], ack_len);
        return -RIG_ERJCTED;
    }

    return RIG_OK;
}

/*
 * icom_get_ctcss_sql
 * Assumes rig!=NULL, rig->state.priv!=NULL
 */
int icom_get_ctcss_sql(RIG *rig, vfo_t vfo, tone_t *tone)
{
    const struct rig_caps *caps;
    unsigned char tonebuf[MAXFRAMELEN];
    int tone_len, retval;
    int i;

    rig_debug(RIG_DEBUG_VERBOSE, "%s called\n", __func__);
    caps = rig->caps;

    retval = icom_transaction(rig, C_SET_TONE, S_TONE_SQL, NULL, 0,
                              tonebuf, &tone_len);

    if (retval != RIG_OK)
    {
        return retval;
    }

    if (tone_len != 5)
    {
        rig_debug(RIG_DEBUG_ERR, "%s: ack NG (%#.2x), len=%d\n", __func__,
                  tonebuf[0], tone_len);
        return -RIG_ERJCTED;
    }

    tone_len -= 2;
    *tone = from_bcd_be(tonebuf + 2, tone_len * 2);

    /* check this tone exists. That's better than nothing. */
    for (i = 0; caps->ctcss_list[i] != 0; i++)
    {
        if (caps->ctcss_list[i] == *tone)
        {
            return RIG_OK;
        }
    }

    rig_debug(RIG_DEBUG_ERR, "%s: CTCSS NG (%#.2x)\n", __func__, tonebuf[2]);
    return -RIG_EPROTO;
}

/*
 * icom_set_dcs_code
 * Assumes rig!=NULL, rig->state.priv!=NULL
 */
int icom_set_dcs_code(RIG *rig, vfo_t vfo, tone_t code)
{
    const struct rig_caps *caps;
    unsigned char codebuf[MAXFRAMELEN], ackbuf[MAXFRAMELEN];
    int code_len, ack_len = sizeof(ackbuf), retval;
    int i;

    rig_debug(RIG_DEBUG_VERBOSE, "%s called\n", __func__);
    caps = rig->caps;

    for (i = 0; caps->dcs_list[i] != 0; i++)
    {
        if (caps->dcs_list[i] == code)
        {
            break;
        }
    }

    if (caps->dcs_list[i] != code)
    {
        return -RIG_EINVAL;
    }

    /* DCS Polarity ignored, by setting code_len to 3 it's forced to 0 (= Tx:norm, Rx:norm). */
    code_len = 3;
    to_bcd_be(codebuf, code, code_len * 2);

    retval = icom_transaction(rig, C_SET_TONE, S_TONE_DTCS,
                              codebuf, code_len, ackbuf, &ack_len);

    if (retval != RIG_OK)
    {
        return retval;
    }

    if (ack_len != 1 || ackbuf[0] != ACK)
    {
        rig_debug(RIG_DEBUG_ERR, "%s: ack NG (%#.2x), len=%d\n", __func__,
                  ackbuf[0], ack_len);
        return -RIG_ERJCTED;
    }

    return RIG_OK;
}

/*
 * icom_get_dcs_code
 * Assumes rig!=NULL, rig->state.priv!=NULL
 */
int icom_get_dcs_code(RIG *rig, vfo_t vfo, tone_t *code)
{
    const struct rig_caps *caps;
    unsigned char codebuf[MAXFRAMELEN];
    int code_len, retval;
    int i;

    rig_debug(RIG_DEBUG_VERBOSE, "%s called\n", __func__);
    caps = rig->caps;

    retval = icom_transaction(rig, C_SET_TONE, S_TONE_DTCS, NULL, 0,
                              codebuf, &code_len);

    if (retval != RIG_OK)
    {
        return retval;
    }

    /* cn,sc,data*3 */
    if (code_len != 5)
    {
        rig_debug(RIG_DEBUG_ERR, "%s: ack NG (%#.2x), len=%d\n", __func__,
                  codebuf[0], code_len);
        return -RIG_ERJCTED;
    }

    /* buf is cn,sc, polarity, code_lo, code_hi, so code bytes start at 3, len is 2
       polarity is not decoded yet, hard to do without breaking ABI
     */

    code_len -= 3;
    *code = from_bcd_be(codebuf + 3, code_len * 2);

    /* check this code exists. That's better than nothing. */
    for (i = 0; caps->dcs_list[i] != 0; i++)
    {
        if (caps->dcs_list[i] == *code)
        {
            return RIG_OK;
        }
    }

    rig_debug(RIG_DEBUG_ERR, "%s: DTCS NG (%#.2x)\n", __func__, codebuf[2]);
    return -RIG_EPROTO;
}

/*
 * icom_set_dcs_sql
 * Assumes rig!=NULL, rig->state.priv!=NULL
 */
int icom_set_dcs_sql(RIG *rig, vfo_t vfo, tone_t code)
{
    const struct rig_caps *caps;
    unsigned char codebuf[MAXFRAMELEN], ackbuf[MAXFRAMELEN];
    int code_len, ack_len = sizeof(ackbuf), retval;
    int i;

    rig_debug(RIG_DEBUG_VERBOSE, "%s called\n", __func__);
    caps = rig->caps;

    for (i = 0; caps->dcs_list[i] != 0; i++)
    {
        if (caps->dcs_list[i] == code)
        {
            break;
        }
    }

    if (caps->dcs_list[i] != code)
    {
        return -RIG_EINVAL;
    }

    /* DCS Polarity ignored, by setting code_len to 3 it's forced to 0 (= Tx:norm, Rx:norm). */
    code_len = 3;
    to_bcd_be(codebuf, code, code_len * 2);

    retval = icom_transaction(rig, C_SET_TONE, S_TONE_DTCS,
                              codebuf, code_len, ackbuf, &ack_len);

    if (retval != RIG_OK)
    {
        return retval;
    }

    if (ack_len != 1 || ackbuf[0] != ACK)
    {
        rig_debug(RIG_DEBUG_ERR, "%s: ack NG (%#.2x), len=%d\n", __func__,
                  ackbuf[0], ack_len);
        return -RIG_ERJCTED;
    }

    return RIG_OK;
}

/*
 * icom_get_dcs_sql
 * Assumes rig!=NULL, rig->state.priv!=NULL
 */
int icom_get_dcs_sql(RIG *rig, vfo_t vfo, tone_t *code)
{
    const struct rig_caps *caps;
    unsigned char codebuf[MAXFRAMELEN];
    int code_len, retval;
    int i;

    rig_debug(RIG_DEBUG_VERBOSE, "%s called\n", __func__);
    caps = rig->caps;

    retval = icom_transaction(rig, C_SET_TONE, S_TONE_DTCS, NULL, 0,
                              codebuf, &code_len);

    if (retval != RIG_OK)
    {
        return retval;
    }

    /* cn,sc,data*3 */
    if (code_len != 5)
    {
        rig_debug(RIG_DEBUG_ERR, "%s: ack NG (%#.2x), len=%d\n", __func__,
                  codebuf[0], code_len);
        return -RIG_ERJCTED;
    }

    /* buf is cn,sc, polarity, code_lo, code_hi, so code bytes start at 3, len is 2
       polarity is not decoded yet, hard to do without breaking ABI
     */

    code_len -= 3;
    *code = from_bcd_be(codebuf + 3, code_len * 2);

    /* check this code exists. That's better than nothing. */
    for (i = 0; caps->dcs_list[i] != 0; i++)
    {
        if (caps->dcs_list[i] == *code)
        {
            return RIG_OK;
        }
    }

    rig_debug(RIG_DEBUG_ERR, "%s: DTCS NG (%#.2x)\n", __func__, codebuf[2]);
    return -RIG_EPROTO;
}

/*
 * icom_set_powerstat
 * Assumes rig!=NULL, rig->state.priv!=NULL
 */
int icom_set_powerstat(RIG *rig, powerstat_t status)
{
    unsigned char ackbuf[200];
    int ack_len = sizeof(ackbuf), retval = RIG_OK;
    int pwr_sc;
    // so we'll do up to 175 for 115,200
    int fe_max = 175;
    unsigned char fe_buf[fe_max]; // for FE's to power up
    int i;
    int retry;
    struct rig_state *rs = &rig->state;

    rig_debug(RIG_DEBUG_VERBOSE, "%s called status=%d\n", __func__,
              (int) status);

    switch (status)
    {
    case RIG_POWER_ON:

        sleep(1);         // let serial bus idle for a while
        rig_debug(RIG_DEBUG_TRACE, "%s: PWR_ON failed, trying 0xfe's\n",
                  __func__);
        // ic7300 manual says ~150 for 115,200
        // we'll just send a few more to be sure for all speeds
        memset(fe_buf, 0xfe, fe_max);
        // sending more than enough 0xfe's to wake up the rs232
        retval = write_block(&rs->rigport, (char *) fe_buf, fe_max);

        usleep(100 * 1000);
        // we'll try 0x18 0x01 now -- should work on STBY rigs too
        pwr_sc = S_PWR_ON;
        fe_buf[0] = 0;
        retry = rs->rigport.retry;
        rs->rigport.retry = 0;
        retval =
            icom_transaction(rig, C_SET_PWR, pwr_sc, NULL, 0, ackbuf, &ack_len);
        rs->rigport.retry = retry;

        break;

    default:
        pwr_sc = S_PWR_OFF;
        fe_buf[0] = 0;
        retry = rs->rigport.retry;
        rs->rigport.retry = 0;
        retval =
            icom_transaction(rig, C_SET_PWR, pwr_sc, NULL, 0, ackbuf, &ack_len);
        rs->rigport.retry = retry;
    }

    i = 0;
    retry = 10;

    if (status == RIG_POWER_ON)   // wait for wakeup only
    {
        for (i = 0; i < retry; ++i)   // up to 10 attempts
        {
            freq_t freq;
            sleep(1);
            // Use get_freq as all rigs should repond to this
            retval = rig_get_freq(rig, RIG_VFO_CURR, &freq);

            if (retval == RIG_OK)
            {
                return retval;
            }
            else
            {
                rig_debug(RIG_DEBUG_TRACE, "%s: get_freq err=%s\n", __func__,
                          rigerror(retval));
            }

            rig_debug(RIG_DEBUG_TRACE, "%s: Wait %d of %d for get_powerstat\n",
                      __func__, i + 1, retry);
        }
    }

    if (i == retry)
    {
        rig_debug(RIG_DEBUG_TRACE, "%s: Wait failed for get_powerstat\n",
                  __func__);
        retval = -RIG_ETIMEOUT;
    }

    if (retval != RIG_OK)
    {
        rig_debug(RIG_DEBUG_TRACE, "%s: retval != RIG_OK, =%s\n", __func__,
                  rigerror(retval));
        return retval;
    }

    if (status == RIG_POWER_OFF && (ack_len != 1 || ackbuf[0] != ACK))
    {
        rig_debug(RIG_DEBUG_ERR, "%s: ack NG (%#.2x), len=%d\n", __func__,
                  ackbuf[0], ack_len);
        return -RIG_ERJCTED;
    }

    return RIG_OK;
}

/*
 * icom_get_powerstat
 * Assumes rig!=NULL, rig->state.priv!=NULL
 */
int icom_get_powerstat(RIG *rig, powerstat_t *status)
{
    unsigned char ackbuf[MAXFRAMELEN];
    int ack_len = sizeof(ackbuf), retval;

    rig_debug(RIG_DEBUG_VERBOSE, "%s called\n", __func__);

    /* r75 has no way to get power status, so fake it */
    if (rig->caps->rig_model == RIG_MODEL_ICR75)
    {
        /* getting the mode doesn't work if a memory is blank */
        /* so use one of the more innculous 'set mode' commands instead */
        int cmd_len = 1;
        unsigned char cmdbuf[MAXFRAMELEN];
        cmdbuf[0] = S_PRM_TIME;
        retval = icom_transaction(rig, C_CTL_MEM, S_MEM_MODE_SLCT,
                                  cmdbuf, cmd_len, ackbuf, &ack_len);

        if (retval != RIG_OK)
        {
            return retval;
        }

        *status = ((ack_len == 6) && (ackbuf[0] == C_CTL_MEM)) ?
                  RIG_POWER_ON : RIG_POWER_OFF;
    }
    else
    {
        retval = icom_transaction(rig, C_SET_PWR, -1, NULL, 0,
                                  ackbuf, &ack_len);

        if (retval != RIG_OK)
        {
            return retval;
        }

        if (ack_len != 1 || ackbuf[0] != ACK)
        {
            rig_debug(RIG_DEBUG_ERR, "%s: ack NG (%#.2x), len=%d\n", __func__,
                      ackbuf[0], ack_len);
            return -RIG_ERJCTED;
        }

        *status = ackbuf[1] == S_PWR_ON ? RIG_POWER_ON : RIG_POWER_OFF;
    }

    return RIG_OK;
}


/*
 * icom_set_mem
 * Assumes rig!=NULL, rig->state.priv!=NULL
 */
int icom_set_mem(RIG *rig, vfo_t vfo, int ch)
{
    unsigned char membuf[2];
    unsigned char ackbuf[MAXFRAMELEN];
    int ack_len = sizeof(ackbuf), retval;
    int chan_len;

    rig_debug(RIG_DEBUG_VERBOSE, "%s called\n", __func__);
    chan_len = ch < 100 ? 1 : 2;

    to_bcd_be(membuf, ch, chan_len * 2);
    retval = icom_transaction(rig, C_SET_MEM, -1, membuf, chan_len,
                              ackbuf, &ack_len);

    if (retval != RIG_OK)
    {
        return retval;
    }

    if (ack_len != 1 || ackbuf[0] != ACK)
    {
        rig_debug(RIG_DEBUG_ERR, "%s: ack NG (%#.2x), len=%d\n", __func__,
                  ackbuf[0], ack_len);
        return -RIG_ERJCTED;
    }

    return RIG_OK;
}

/*
 * icom_set_bank
 * Assumes rig!=NULL, rig->state.priv!=NULL
 */
int icom_set_bank(RIG *rig, vfo_t vfo, int bank)
{
    unsigned char bankbuf[2];
    unsigned char ackbuf[MAXFRAMELEN];
    int ack_len = sizeof(ackbuf), retval;

    rig_debug(RIG_DEBUG_VERBOSE, "%s called\n", __func__);
    to_bcd_be(bankbuf, bank, BANK_NB_LEN * 2);
    retval = icom_transaction(rig, C_SET_MEM, S_BANK,
                              bankbuf, CHAN_NB_LEN, ackbuf, &ack_len);

    if (retval != RIG_OK)
    {
        return retval;
    }

    if (ack_len != 1 || ackbuf[0] != ACK)
    {
        rig_debug(RIG_DEBUG_ERR, "%s: ack NG (%#.2x), len=%d\n", __func__,
                  ackbuf[0], ack_len);
        return -RIG_ERJCTED;
    }

    return RIG_OK;
}

/*
 * icom_set_ant
 * Assumes rig!=NULL, rig->state.priv!=NULL
 */
int icom_set_ant(RIG *rig, vfo_t vfo, ant_t ant)
{
    unsigned char antarg;
    unsigned char ackbuf[MAXFRAMELEN];
    int ack_len = sizeof(ackbuf), retval, i_ant = 0;
    int ant_len;

    rig_debug(RIG_DEBUG_VERBOSE, "%s called\n", __func__);

    /*
     * TODO: IC-756* and [RX ANT]
     */
    switch (ant)
    {
    case RIG_ANT_1:
        i_ant = 0;
        break;

    case RIG_ANT_2:
        i_ant = 1;
        break;

    case RIG_ANT_3:
        i_ant = 2;
        break;

    case RIG_ANT_4:
        i_ant = 3;
        break;

    default:
        rig_debug(RIG_DEBUG_ERR, "%s: unsupported ant %#x", __func__, ant);
        return -RIG_EINVAL;
    }

    antarg = 0;
    ant_len = ((rig->caps->rig_model == RIG_MODEL_ICR75)
               || (rig->caps->rig_model == RIG_MODEL_ICR8600) ||
               (rig->caps->rig_model == RIG_MODEL_ICR6)
               || (rig->caps->rig_model == RIG_MODEL_ICR30)) ? 0 : 1;
    retval = icom_transaction(rig, C_CTL_ANT, i_ant,
                              &antarg, ant_len, ackbuf, &ack_len);

    if (retval != RIG_OK)
    {
        return retval;
    }

    if (ack_len != 1 || ackbuf[0] != ACK)
    {
        rig_debug(RIG_DEBUG_ERR, "%s: ack NG (%#.2x), len=%d\n", __func__,
                  ackbuf[0], ack_len);
        return -RIG_ERJCTED;
    }

    return RIG_OK;
}

/*
 * icom_get_ant
 * Assumes rig!=NULL, rig->state.priv!=NULL
 * only meaningfull for HF
 */
int icom_get_ant(RIG *rig, vfo_t vfo, ant_t *ant)
{
    unsigned char ackbuf[MAXFRAMELEN];
    int ack_len = sizeof(ackbuf), retval;

    rig_debug(RIG_DEBUG_VERBOSE, "%s called\n", __func__);
    retval = icom_transaction(rig, C_CTL_ANT, -1, NULL, 0, ackbuf, &ack_len);

    if (retval != RIG_OK)
    {
        return retval;
    }

    if ((ack_len != 2 && ack_len != 3) || ackbuf[0] != C_CTL_ANT ||
            ackbuf[1] > 3)
    {
        rig_debug(RIG_DEBUG_ERR, "%s: ack NG (%#.2x), len=%d\n", __func__,
                  ackbuf[0], ack_len);
        return -RIG_ERJCTED;
    }

    /* Note: with IC756/IC-756Pro/IC-7800, ackbuf[2] deals with [RX ANT] */

    *ant = RIG_ANT_N(ackbuf[1]);

    return RIG_OK;
}


/*
 * icom_vfo_op, Mem/VFO operation
 * Assumes rig!=NULL, rig->state.priv!=NULL
 */
int icom_vfo_op(RIG *rig, vfo_t vfo, vfo_op_t op)
{
    unsigned char mvbuf[MAXFRAMELEN];
    unsigned char ackbuf[MAXFRAMELEN];
    int mv_len = 0, ack_len = sizeof(ackbuf), retval;
    int mv_cn, mv_sc;
    int vfo_list;

    rig_debug(RIG_DEBUG_VERBOSE, "%s called\n", __func__);

    switch (op)
    {
    case RIG_OP_CPY:
        mv_cn = C_SET_VFO;
        vfo_list = rig->state.vfo_list;

        if ((vfo_list & (RIG_VFO_A | RIG_VFO_B)) == (RIG_VFO_A | RIG_VFO_B))
        {
            mv_sc = S_BTOA;
        }
        else if ((vfo_list & (RIG_VFO_MAIN | RIG_VFO_SUB)) == (RIG_VFO_MAIN |
                 RIG_VFO_SUB))
        {
            mv_sc = S_SUBTOMAIN;
        }
        else
        {
            return -RIG_ENAVAIL;
        }

        break;

    case RIG_OP_XCHG:
        mv_cn = C_SET_VFO;
        mv_sc = S_XCHNG;
        break;

    case RIG_OP_FROM_VFO:
        mv_cn = C_WR_MEM;
        mv_sc = -1;
        break;

    case RIG_OP_TO_VFO:
        mv_cn = C_MEM2VFO;
        mv_sc = -1;
        break;

    case RIG_OP_MCL:
        mv_cn = C_CLR_MEM;
        mv_sc = -1;
        break;

    case RIG_OP_TUNE:
        mv_cn = C_CTL_PTT;
        mv_sc = S_ANT_TUN;
        mvbuf[0] = 2;
        mv_len = 1;
        break;

    default:
        rig_debug(RIG_DEBUG_ERR, "%s: unsupported mem/vfo op %#x", __func__,
                  op);
        return -RIG_EINVAL;
    }

    retval =
        icom_transaction(rig, mv_cn, mv_sc, mvbuf, mv_len, ackbuf, &ack_len);

    if (retval != RIG_OK)
    {
        return retval;
    }

    if (ack_len != 1 || ackbuf[0] != ACK)
    {
        if (op != RIG_OP_XCHG)
        {
            rig_debug(RIG_DEBUG_ERR, "%s: ack NG (%#.2x), len=%d\n", __func__,
                      ackbuf[0], ack_len);
        }

        return -RIG_ERJCTED;
    }

    return RIG_OK;
}

/*
 * icom_scan, scan operation
 * Assumes rig!=NULL, rig->state.priv!=NULL
 */
int icom_scan(RIG *rig, vfo_t vfo, scan_t scan, int ch)
{
    unsigned char scanbuf[MAXFRAMELEN];
    unsigned char ackbuf[MAXFRAMELEN];
    int scan_len, ack_len = sizeof(ackbuf), retval;
    int scan_cn, scan_sc;

    rig_debug(RIG_DEBUG_VERBOSE, "%s called\n", __func__);
    scan_len = 0;
    scan_cn = C_CTL_SCAN;

    switch (scan)
    {
    case RIG_SCAN_STOP:
        scan_sc = S_SCAN_STOP;
        break;

    case RIG_SCAN_MEM: retval = icom_set_vfo(rig, RIG_VFO_MEM);

        if (retval != RIG_OK)
        {
            return retval;
        }

        /* Looks like all the IC-R* have this command,
         * but some old models don't have it.
         * Should be put in icom_priv_caps ?
         */
        if (rig->caps->rig_type == RIG_TYPE_RECEIVER)
        {
            scan_sc = S_SCAN_MEM2;
        }
        else
        {
            scan_sc = S_SCAN_START;
        }

        break;

    case RIG_SCAN_SLCT:
        retval = icom_set_vfo(rig, RIG_VFO_MEM);

        if (retval != RIG_OK)
        {
            return retval;
        }

        scan_sc = S_SCAN_START;
        break;

    case RIG_SCAN_PRIO:
    case RIG_SCAN_PROG:
        /* TODO: for SCAN_PROG, check this is an edge chan */
        /* BTW, I'm wondering if this is possible with CI-V */
        retval = icom_set_mem(rig, RIG_VFO_CURR, ch);

        if (retval != RIG_OK)
        {
            return retval;
        }

        retval = icom_set_vfo(rig, RIG_VFO_VFO);

        if (retval != RIG_OK)
        {
            return retval;
        }

        scan_sc = S_SCAN_START;
        break;

    case RIG_SCAN_DELTA:
        scan_sc = S_SCAN_DELTA;   /* TODO: delta-f support */
        break;

    default:
        rig_debug(RIG_DEBUG_ERR, "%s: unsupported scan %#x", __func__, scan);
        return -RIG_EINVAL;
    }

    retval = icom_transaction(rig, scan_cn, scan_sc, scanbuf, scan_len,
                              ackbuf, &ack_len);

    if (retval != RIG_OK)
    {
        return retval;
    }

    if (ack_len != 1 || ackbuf[0] != ACK)
    {
        rig_debug(RIG_DEBUG_ERR, "%s: ack NG (%#.2x), len=%d\n", __func__,
                  ackbuf[0], ack_len);
        return -RIG_ERJCTED;
    }

    return RIG_OK;
}

/*
 * icom_send_morse
 * Assumes rig!=NULL, msg!=NULL
 */
int icom_send_morse(RIG *rig, vfo_t vfo, const char *msg)
{
    unsigned char ackbuf[MAXFRAMELEN];
    int ack_len = sizeof(ackbuf), retval;
    int len;

    rig_debug(RIG_DEBUG_VERBOSE, "%s called\n", __func__);
    len = strlen(msg);

    if (len > 30)
    {
        len = 30;
    }

    rig_debug(RIG_DEBUG_TRACE, "%s: %s\n", __func__, msg);

    retval = icom_transaction(rig, C_SND_CW, -1, (unsigned char *) msg, len,
                              ackbuf, &ack_len);

    if (retval != RIG_OK)
    {
        return retval;
    }

    if (ack_len != 1 || ackbuf[0] != ACK)
    {
        rig_debug(RIG_DEBUG_ERR, "%s: ack NG (%#.2x), len=%d\n", __func__,
                  ackbuf[0], ack_len);
        return -RIG_ERJCTED;
    }

    return RIG_OK;
}

int icom_power2mW(RIG *rig, unsigned int *mwpower, float power, freq_t freq,
                  rmode_t mode)
{
    int rig_id;

    rig_debug(RIG_DEBUG_VERBOSE, "%s called\n", __func__);
    rig_id = rig->caps->rig_model;

    rig_debug(RIG_DEBUG_VERBOSE, "%s called\n", __func__);

    switch (rig_id)
    {
    default:
        /* Normal 100 Watts */
        *mwpower = power * 100000;
        break;
    }

    return RIG_OK;
}

int icom_mW2power(RIG *rig, float *power, unsigned int mwpower, freq_t freq,
                  rmode_t mode)
{
    int rig_id;

    rig_debug(RIG_DEBUG_VERBOSE, "%s called\n", __func__);
    rig_id = rig->caps->rig_model;

    rig_debug(RIG_DEBUG_TRACE, "%s: passed mwpower = %i\n", __func__,
              mwpower);
    rig_debug(RIG_DEBUG_TRACE, "%s: passed freq = %" PRIfreq " Hz\n",
              __func__, freq);
    rig_debug(RIG_DEBUG_TRACE, "%s: passed mode = %s\n", __func__,
              rig_strrmode(mode));

    if (mwpower > 100000)
    {
        return -RIG_EINVAL;
    }

    switch (rig_id)
    {
    default:            /* Default to a 100W radio */
        *power = ((float) mwpower / 100000);
        break;
    }

    return RIG_OK;
}



/*
 * icom_decode is called by sa_sigio, when some asynchronous
 * data has been received from the rig
 */
int icom_decode_event(RIG *rig)
{
    struct icom_priv_data *priv;
    struct rig_state *rs;
    unsigned char buf[MAXFRAMELEN];
    int frm_len;
    freq_t freq;
    rmode_t mode;
    pbwidth_t width;

    rig_debug(RIG_DEBUG_VERBOSE, "%s called\n", __func__);

    rs = &rig->state;
    priv = (struct icom_priv_data *) rs->priv;

    frm_len = read_icom_frame(&rs->rigport, buf, sizeof(buf));

    if (frm_len == -RIG_ETIMEOUT)
    {
        rig_debug(RIG_DEBUG_VERBOSE,
                  "%s: got a timeout before the first character\n", __func__);
    }

    if (frm_len < 1)
    {
        return 0;
    }

    switch (buf[frm_len - 1])
    {
    case COL:
        rig_debug(RIG_DEBUG_VERBOSE, "%s: saw a collision\n", __func__);
        /* Collision */
        return -RIG_BUSBUSY;

    case FI:
        /* Ok, normal frame */
        break;

    default:
        /* Timeout after reading at least one character */
        /* Problem on ci-v bus? */
        return -RIG_EPROTO;
    }

    if (buf[3] != BCASTID && buf[3] != priv->re_civ_addr)
    {
        rig_debug(RIG_DEBUG_WARN, "%s: CI-V %#x called for %#x!\n", __func__,
                  priv->re_civ_addr, buf[3]);
    }

    /*
     * the first 2 bytes must be 0xfe
     * the 3rd one the emitter
     * the 4rd one 0x00 since this is transceive mode
     * then the command number
     * the rest is data
     * and don't forget one byte at the end for the EOM
     */
    switch (buf[4])
    {
    case C_SND_FREQ:

        /*
         * TODO: the freq length might be less than 4 or 5 bytes
         *          on older rigs!
         */
        if (rig->callbacks.freq_event)
        {
            freq = from_bcd(buf + 5, (priv->civ_731_mode ? 4 : 5) * 2);
            return rig->callbacks.freq_event(rig, RIG_VFO_CURR, freq,
                                             rig->callbacks.freq_arg);
        }
        else
        {
            return -RIG_ENAVAIL;
        }

        break;

    case C_SND_MODE:
        if (rig->callbacks.mode_event)
        {
            icom2rig_mode(rig, buf[5], buf[6], &mode, &width);
            return rig->callbacks.mode_event(rig, RIG_VFO_CURR,
                                             mode, width,
                                             rig->callbacks.mode_arg);
        }
        else
        {
            return -RIG_ENAVAIL;
        }

        break;

    default:
        rig_debug(RIG_DEBUG_VERBOSE, "%s: transceive cmd unsupported %#2.2x\n",
                  __func__, buf[4]);
        return -RIG_ENIMPL;
    }

    return RIG_OK;
}

int icom_set_raw(RIG *rig, int cmd, int subcmd, int subcmdbuflen,
                 unsigned char *subcmdbuf, int val_bytes, int val)
{
    unsigned char cmdbuf[MAXFRAMELEN], ackbuf[MAXFRAMELEN];
    int acklen = sizeof(ackbuf);
    int cmdbuflen = subcmdbuflen;
    int retval;

    rig_debug(RIG_DEBUG_VERBOSE, "%s called\n", __func__);

    if (subcmdbuflen > 0)
    {
        if (subcmdbuf == NULL)
        {
            return -RIG_EINTERNAL;
        }

        memcpy(cmdbuf, subcmdbuf, subcmdbuflen);
    }

    if (val_bytes > 0)
    {
        to_bcd_be(cmdbuf + subcmdbuflen, (long long) val, val_bytes * 2);
        cmdbuflen += val_bytes;
    }

    retval =
        icom_transaction(rig, cmd, subcmd, cmdbuf, cmdbuflen, ackbuf, &acklen);

    if (retval != RIG_OK)
    {
        return retval;
    }

    if (acklen != 1 || ackbuf[0] != ACK)
    {
        rig_debug(RIG_DEBUG_ERR, "%s: ack NG (%#.2x), len=%d\n", __func__,
                  ackbuf[0], acklen);
        return -RIG_ERJCTED;
    }

    return RIG_OK;
}

int icom_get_raw_buf(RIG *rig, int cmd, int subcmd, int subcmdbuflen,
                     unsigned char *subcmdbuf, int *reslen,
                     unsigned char *res)
{
    unsigned char ackbuf[MAXFRAMELEN];
    int acklen = sizeof(ackbuf);
    int cmdhead = subcmdbuflen;
    int retval;

    rig_debug(RIG_DEBUG_VERBOSE, "%s called\n", __func__);

    retval =
        icom_transaction(rig, cmd, subcmd, subcmdbuf, subcmdbuflen, ackbuf,
                         &acklen);

    if (retval != RIG_OK)
    {
        return retval;
    }

    cmdhead += (subcmd == -1) ? 1 : 2;
    acklen -= cmdhead;

    if (ackbuf[0] != ACK && ackbuf[0] != cmd)
    {
        rig_debug(RIG_DEBUG_ERR, "%s: ack NG (%#.2x), len=%d\n", __func__,
                  ackbuf[0], acklen);
        return -RIG_ERJCTED;
    }

    rig_debug(RIG_DEBUG_TRACE, "%s: %d\n", __func__, acklen);

    if (*reslen < acklen || res == NULL)
    {
        return -RIG_EINTERNAL;
    }

    memcpy(res, ackbuf + cmdhead, acklen);
    *reslen = acklen;

    return RIG_OK;
}

int icom_get_raw(RIG *rig, int cmd, int subcmd, int subcmdbuflen,
                 unsigned char *subcmdbuf, int *val)
{
    unsigned char resbuf[MAXFRAMELEN];
    int reslen = sizeof(resbuf);
    int retval;

    rig_debug(RIG_DEBUG_VERBOSE, "%s called\n", __func__);

    retval =
        icom_get_raw_buf(rig, cmd, subcmd, subcmdbuflen, subcmdbuf, &reslen,
                         resbuf);

    if (retval != RIG_OK)
    {
        return retval;
    }

    * val = from_bcd_be(resbuf, reslen * 2);

    rig_debug(RIG_DEBUG_TRACE, "%s: %d %d\n", __func__, reslen, *val);

    return RIG_OK;
}

int icom_set_level_raw(RIG *rig, setting_t level, int cmd, int subcmd,
                       int subcmdbuflen, unsigned char *subcmdbuf,
                       int val_bytes, value_t val)
{
    int icom_val;

    rig_debug(RIG_DEBUG_VERBOSE, "%s called\n", __func__);

    if (RIG_LEVEL_IS_FLOAT(level))
    {
        icom_val = (int)(val.f * 255.0f);
    }
    else
    {
        icom_val = val.i;
    }

    return icom_set_raw(rig, cmd, subcmd, subcmdbuflen, subcmdbuf, val_bytes,
                        icom_val);
}

int icom_get_level_raw(RIG *rig, setting_t level, int cmd, int subcmd,
                       int subcmdbuflen, unsigned char *subcmdbuf,
                       value_t *val)
{
    int icom_val;
    int retval;

    rig_debug(RIG_DEBUG_VERBOSE, "%s called\n", __func__);

    retval =
        icom_get_raw(rig, cmd, subcmd, subcmdbuflen, subcmdbuf, &icom_val);

    if (retval != RIG_OK)
    {
        return retval;
    }

    if (RIG_LEVEL_IS_FLOAT(level))
    {
        val->f = (float) icom_val / 255.0f;
    }
    else
    {
        val->i = icom_val;
    }

    return RIG_OK;
}

int icom_set_custom_parm(RIG *rig, int parmbuflen, unsigned char *parmbuf,
                         int val_bytes, int value)
{
    return icom_set_raw(rig, C_CTL_MEM, S_MEM_PARM, parmbuflen, parmbuf,
                        val_bytes, value);
}

int icom_get_custom_parm(RIG *rig, int parmbuflen, unsigned char *parmbuf,
                         int *value)
{
    return icom_get_raw(rig, C_CTL_MEM, S_MEM_PARM, parmbuflen, parmbuf,
                        value);
}

int icom_set_custom_parm_time(RIG *rig, int parmbuflen,
                              unsigned char *parmbuf, int seconds)
{
    unsigned char cmdbuf[MAXFRAMELEN];
    int hour = (int)((float) seconds / 3600.0);
    int min = (int)((float)(seconds - (hour * 3600)) / 60.0);

    if (parmbuflen > 0)
    {
        memcpy(cmdbuf, parmbuf, parmbuflen);
    }

    to_bcd_be(cmdbuf + parmbuflen, (long long) hour, 2);
    to_bcd_be(cmdbuf + parmbuflen + 1, (long long) min, 2);

    return icom_set_raw(rig, C_CTL_MEM, S_MEM_PARM, parmbuflen + 2, cmdbuf, 0,
                        0);
}

int icom_get_custom_parm_time(RIG *rig, int parmbuflen,
                              unsigned char *parmbuf, int *seconds)
{
    unsigned char resbuf[MAXFRAMELEN];
    int reslen = sizeof(resbuf);
    int retval;
    int hour, min;

    retval =
        icom_get_raw_buf(rig, C_CTL_MEM, S_MEM_PARM, parmbuflen, parmbuf,
                         &reslen, resbuf);

    if (retval != RIG_OK)
    {
        return retval;
    }

    hour = from_bcd_be(resbuf, 2);
    min = from_bcd_be(resbuf + 1, 2);
    *seconds = (hour * 3600) + (min * 60);

    return RIG_OK;
}

// Sets rig vfo && priv->curr_vfo to default VFOA, or current vfo, or the vfo requested
static int set_vfo_curr(RIG *rig, vfo_t vfo, vfo_t curr_vfo)
{
    int retval;
    struct icom_priv_data *priv = (struct icom_priv_data *) rig->state.priv;

    rig_debug(RIG_DEBUG_TRACE, "%s: vfo=%s, curr_vfo=%s\n", __func__,
              rig_strvfo(vfo), rig_strvfo(curr_vfo));

    // first time we will set default to VFOA or Main as
    // So if you ask for frequency or such without setting VFO first you'll get VFOA
    if (priv->curr_vfo == RIG_VFO_NONE && vfo == RIG_VFO_CURR)
    {

        if (VFO_HAS_MAIN_SUB_ONLY)
        {
            rig_debug(RIG_DEBUG_TRACE, "%s: setting default as MAIN\n",
                      __func__);
            retval = rig_set_vfo(rig, RIG_VFO_MAIN);  // we'll default to Main in this case
        }
        else if (VFO_HAS_A_B)
        {
            rig_debug(RIG_DEBUG_TRACE, "%s: setting default as VFOA\n",
                      __func__);
            retval = rig_set_vfo(rig,
                                 RIG_VFO_A);     // we'll default to VFOA for all others
        }
        else
        {
            // we don't have any VFO selection
            rig_debug(RIG_DEBUG_TRACE, "%s: setting default as VFO_CURR\n",
                      __func__);

            vfo = RIG_VFO_CURR;
        }

        if (retval != RIG_OK)
        {
            return retval;
        }

        priv->curr_vfo = RIG_VFO_A;
    }
    // asking for vfo_curr so give it to them
    else if (priv->curr_vfo != RIG_VFO_NONE && vfo == RIG_VFO_CURR)
    {
        rig_debug(RIG_DEBUG_TRACE, "%s: using curr_vfo=%s\n", __func__,
                  rig_strvfo(priv->curr_vfo));
        vfo = priv->curr_vfo;
    }
    // only need to set vfo if it's changed
    else if (priv->curr_vfo != vfo)
    {
        rig_debug(RIG_DEBUG_TRACE, "%s: setting new vfo=%s\n", __func__,
                  rig_strvfo(vfo));
        retval = rig_set_vfo(rig, vfo);

        if (retval != RIG_OK)
        {
            return retval;
        }

        priv->curr_vfo = vfo;
    }

    return RIG_OK;
}

/*
 * init_icom is called by rig_probe_all (register.c)
 *
 * probe_icom reports all the devices on the CI-V bus.
 *
 * rig_model_t probeallrigs_icom(port_t *port, rig_probe_func_t cfunc, rig_ptr_t data)
 */
DECLARE_PROBERIG_BACKEND(icom)
{
    unsigned char buf[MAXFRAMELEN], civ_addr, civ_id;
    int frm_len, i;
    int retval;
    rig_model_t model = RIG_MODEL_NONE;
    int rates[] = { 19200, 9600, 300, 0 };
    int rates_idx;

    rig_debug(RIG_DEBUG_VERBOSE, "%s called\n", __func__);

    if (!port)
    {
        return RIG_MODEL_NONE;
    }

    if (port->type.rig != RIG_PORT_SERIAL)
    {
        return RIG_MODEL_NONE;
    }

    port->write_delay = port->post_write_delay = 0;
    port->retry = 1;

    /*
     * try for all different baud rates
     */
    for (rates_idx = 0; rates[rates_idx]; rates_idx++)
    {
        port->parm.serial.rate = rates[rates_idx];
        port->timeout = 2 * 1000 / rates[rates_idx] + 40;

        retval = serial_open(port);

        if (retval != RIG_OK)
        {
            return RIG_MODEL_NONE;
        }

        /*
         * try all possible addresses on the CI-V bus
         * FIXME: actualy, old rigs do not support C_RD_TRXID cmd!
         *      Try to be smart, and deduce model depending
         *      on freq range, return address, and
         *      available commands.
         */
        for (civ_addr = 0x01; civ_addr <= 0x7f; civ_addr++)
        {

            frm_len = make_cmd_frame((char *) buf, civ_addr, CTRLID,
                                     C_RD_TRXID, S_RD_TRXID, NULL, 0);

            serial_flush(port);
            write_block(port, (char *) buf, frm_len);

            /* read out the bytes we just sent
             * TODO: check this is what we expect
             */
            read_icom_frame(port, buf, sizeof(buf));

            /* this is the reply */
            frm_len = read_icom_frame(port, buf, sizeof(buf));

            /* timeout.. nobody's there */
            if (frm_len <= 0)
            {
                continue;
            }

            if (buf[7] != FI && buf[5] != FI)
            {
                /* protocol error, unexpected reply.
                 * is this a CI-V device?
                 */
                close(port->fd);
                return RIG_MODEL_NONE;
            }
            else if (buf[4] == NAK)
            {
                /*
                 * this is an Icom, but it does not support transceiver ID
                 * try to guess from the return address
                 */
                civ_id = buf[3];
            }
            else
            {
                civ_id = buf[6];
            }

            for (i = 0; icom_addr_list[i].model != RIG_MODEL_NONE; i++)
            {
                if (icom_addr_list[i].re_civ_addr == civ_id)
                {
                    rig_debug(RIG_DEBUG_VERBOSE, "%s: found %#x at %#x\n",
                              __func__, civ_id, buf[3]);
                    model = icom_addr_list[i].model;

                    if (cfunc)
                    {
                        (*cfunc)(port, model, data);
                    }

                    break;
                }
            }

            /*
             * not found in known table....
             * update icom_addr_list[]!
             */
            if (icom_addr_list[i].model == RIG_MODEL_NONE)
                rig_debug(RIG_DEBUG_WARN, "%s: found unknown device "
                          "with CI-V ID %#x, please report to Hamlib "
                          "developers.\n", __func__, civ_id);
        }

        /*
         * Try to identify OptoScan
         */
        for (civ_addr = 0x80; civ_addr <= 0x8f; civ_addr++)
        {

            frm_len = make_cmd_frame((char *) buf, civ_addr, CTRLID,
                                     C_CTL_MISC, S_OPTO_RDID, NULL, 0);

            serial_flush(port);
            write_block(port, (char *) buf, frm_len);

            /* read out the bytes we just sent
             * TODO: check this is what we expect
             */
            read_icom_frame(port, buf, sizeof(buf));

            /* this is the reply */
            frm_len = read_icom_frame(port, buf, sizeof(buf));

            /* timeout.. nobody's there */
            if (frm_len <= 0)
            {
                continue;
            }

            /* wrong protocol? */
            if (frm_len != 7 || buf[4] != C_CTL_MISC || buf[5] != S_OPTO_RDID)
            {
                continue;
            }

            rig_debug(RIG_DEBUG_VERBOSE, "%s: "
                      "found OptoScan%c%c%c, software version %d.%d, "
                      "interface version %d.%d, at %#x\n",
                      __func__,
                      buf[2], buf[3], buf[4],
                      buf[5] >> 4, buf[5] & 0xf,
                      buf[6] >> 4, buf[6] & 0xf, civ_addr);

            if (buf[6] == '5' && buf[7] == '3' && buf[8] == '5')
            {
                model = RIG_MODEL_OS535;
            }
            else if (buf[6] == '4' && buf[7] == '5' && buf[8] == '6')
            {
                model = RIG_MODEL_OS456;
            }
            else
            {
                continue;
            }

            if (cfunc)
            {
                (*cfunc)(port, model, data);
            }

            break;
        }

        close(port->fd);

        /*
         * Assumes all the rigs on the bus are running at same speed.
         * So if one at least has been found, none will be at lower speed.
         */
        if (model != RIG_MODEL_NONE)
        {
            return model;
        }
    }

    return model;
}

/*
 * initrigs_icom is called by rig_backend_load
 */
DECLARE_INITRIG_BACKEND(icom)
{
    rig_debug(RIG_DEBUG_VERBOSE, "%s: _init called\n", __func__);

    rig_register(&ic703_caps);
    rig_register(&ic706_caps);
    rig_register(&ic706mkii_caps);
    rig_register(&ic706mkiig_caps);
    rig_register(&ic718_caps);
    rig_register(&ic725_caps);
    rig_register(&ic726_caps);
    rig_register(&ic735_caps);
    rig_register(&ic736_caps);
    rig_register(&ic737_caps);
    rig_register(&ic738_caps);
    rig_register(&ic7410_caps);
    rig_register(&ic746_caps);
    rig_register(&ic746pro_caps);
    rig_register(&ic751_caps);
    rig_register(&ic761_caps);
    rig_register(&ic775_caps);
    rig_register(&ic756_caps);
    rig_register(&ic756pro_caps);
    rig_register(&ic756pro2_caps);
    rig_register(&ic756pro3_caps);
    rig_register(&ic7600_caps);
    rig_register(&ic765_caps);
    rig_register(&ic7700_caps);
    rig_register(&ic78_caps);
    rig_register(&ic7800_caps);
    rig_register(&ic785x_caps);
    rig_register(&ic7000_caps);
    rig_register(&ic7100_caps);
    rig_register(&ic7200_caps);
    rig_register(&ic7300_caps);
    rig_register(&ic7610_caps);
    rig_register(&ic781_caps);
    rig_register(&ic707_caps);
    rig_register(&ic728_caps);

    rig_register(&ic820h_caps);
    rig_register(&ic821h_caps);
    rig_register(&ic910_caps);
    rig_register(&ic9100_caps);
    rig_register(&ic970_caps);
    rig_register(&ic9700_caps);

    rig_register(&icrx7_caps);
    rig_register(&icr6_caps);
    rig_register(&icr10_caps);
    rig_register(&icr20_caps);
    rig_register(&icr30_caps);
    rig_register(&icr71_caps);
    rig_register(&icr72_caps);
    rig_register(&icr75_caps);
    rig_register(&icr7000_caps);
    rig_register(&icr7100_caps);
    rig_register(&icr8500_caps);
    rig_register(&icr8600_caps);
    rig_register(&icr9000_caps);
    rig_register(&icr9500_caps);

    rig_register(&ic271_caps);
    rig_register(&ic275_caps);
    rig_register(&ic471_caps);
    rig_register(&ic475_caps);
    rig_register(&ic1275_caps);

    rig_register(&os535_caps);
    rig_register(&os456_caps);

    rig_register(&omnivip_caps);
    rig_register(&delta2_caps);

    rig_register(&ic92d_caps);
    rig_register(&id1_caps);
    rig_register(&id31_caps);
    rig_register(&id51_caps);
    rig_register(&id4100_caps);
    rig_register(&id5100_caps);
    rig_register(&ic2730_caps);

    rig_register(&perseus_caps);

    rig_register(&x108g_caps);

    return RIG_OK;
}<|MERGE_RESOLUTION|>--- conflicted
+++ resolved
@@ -2526,27 +2526,11 @@
     return icom_set_ext_cmd(rig, vfo, token, (value_t)status);
 }
 
-<<<<<<< HEAD
 int icom_get_ext_func(RIG *rig, vfo_t vfo, token_t token, int *status)
 {
     rig_debug(RIG_DEBUG_VERBOSE, "%s called\n", __func__);
     return icom_get_ext_cmd(rig, vfo, token, (value_t *)status);
 }
-=======
-    switch (token)
-    {
-    case TOK_DRIVE_GAIN:
-        return icom_set_raw(rig, C_CTL_LVL, S_LVL_DRIVE, 0, NULL, 2,
-                            (int) val.f);
-
-    case TOK_DIGI_SEL_FUNC:
-        return icom_set_raw(rig, C_CTL_FUNC, S_FUNC_DIGISEL, 0, NULL, 1,
-                            val.i ? 1 : 0);
-
-    case TOK_DIGI_SEL_LEVEL:
-        return icom_set_raw(rig, C_CTL_LVL, S_LVL_DIGI, 0, NULL, 2,
-                            (int) val.f);
->>>>>>> 0d021094
 
 int icom_set_ext_level(RIG *rig, vfo_t vfo, token_t token, value_t val)
 {
@@ -2580,13 +2564,7 @@
     int reslen = sizeof(resbuf);
     int retval;
 
-<<<<<<< HEAD
-    rig_debug(RIG_DEBUG_VERBOSE, "%s called\n", __func__);
-=======
-    case TOK_DIGI_SEL_FUNC:
-        retval =
-            icom_get_raw(rig, C_CTL_FUNC, S_FUNC_DIGISEL, 0, NULL, &icom_val);
->>>>>>> 0d021094
+    rig_debug(RIG_DEBUG_VERBOSE, "%s called\n", __func__);
 
     const struct icom_priv_caps *priv = rig->caps->priv;
     const struct cmdparams *cmd = priv->cmdparams;
